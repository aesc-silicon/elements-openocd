AC_PREREQ([2.69])
AC_INIT([openocd], [0.11.0+dev],
  [OpenOCD Mailing List <openocd-devel@lists.sourceforge.net>])
AC_CONFIG_SRCDIR([src/openocd.c])
AC_CONFIG_AUX_DIR([build-aux])

m4_include([config_subdir.m4])dnl

# check for makeinfo before calling AM_INIT_AUTOMAKE
AC_CHECK_PROG([MAKEINFO], [makeinfo], [makeinfo])
AS_IF([test "x$MAKEINFO" = "x"], [
  MAKEINFO='echo makeinfo missing; true'
  AC_MSG_WARN([Info documentation will not be built.])
])
AC_SUBST([MAKEINFO])

AM_INIT_AUTOMAKE([-Wall -Wno-portability dist-bzip2 dist-zip subdir-objects])

AC_CONFIG_HEADERS([config.h])

AC_LANG([C])
AC_PROG_CC
# autoconf 2.70 obsoletes AC_PROG_CC_C99 and includes it in AC_PROG_CC
m4_version_prereq([2.70],[],[AC_PROG_CC_C99])
AM_PROG_CC_C_O
AC_PROG_RANLIB
PKG_PROG_PKG_CONFIG([0.23])

dnl disable checks for C++, Fortran and GNU Java Compiler
m4_defun([_LT_AC_LANG_CXX_CONFIG], [:])
m4_defun([_LT_AC_LANG_F77_CONFIG], [:])
m4_defun([_LT_AC_LANG_GCJ_CONFIG], [:])
AC_DISABLE_SHARED
LT_INIT
AC_SUBST([LIBTOOL_DEPS])

dnl configure checks required for Jim files (these are obsolete w/ C99)
AC_C_CONST
AC_TYPE_LONG_LONG_INT

AC_SEARCH_LIBS([ioperm], [ioperm])
AC_SEARCH_LIBS([dlopen], [dl])
AC_SEARCH_LIBS([openpty], [util])

AC_CHECK_HEADERS([sys/socket.h])
AC_CHECK_HEADERS([elf.h])
AC_EGREP_HEADER(Elf64_Ehdr, [elf.h], [
  AC_DEFINE([HAVE_ELF64], [1], [Define to 1 if the system has the type `Elf64_Ehdr'.])
])
AC_CHECK_HEADERS([dirent.h])
AC_CHECK_HEADERS([fcntl.h])
AC_CHECK_HEADERS([malloc.h])
AC_CHECK_HEADERS([netdb.h])
AC_CHECK_HEADERS([poll.h])
AC_CHECK_HEADERS([pthread.h])
AC_CHECK_HEADERS([strings.h])
AC_CHECK_HEADERS([sys/ioctl.h])
AC_CHECK_HEADERS([sys/param.h])
AC_CHECK_HEADERS([sys/select.h])
AC_CHECK_HEADERS([sys/stat.h])
AC_CHECK_HEADERS([sys/sysctl.h])
AC_CHECK_HEADERS([sys/time.h])
AC_CHECK_HEADERS([sys/types.h])
AC_CHECK_HEADERS([unistd.h])
AC_CHECK_HEADERS([arpa/inet.h ifaddrs.h netinet/in.h netinet/tcp.h net/if.h], [], [], [dnl
#include <stdio.h>
#ifdef STDC_HEADERS
# include <stdlib.h>
# include <stddef.h>
#else
# ifdef HAVE_STDLIB_H
#  include <stdlib.h>
# endif
#endif
#ifdef HAVE_SYS_SOCKET_H
# include <sys/socket.h>
#endif
])

AC_HEADER_ASSERT
AC_HEADER_STDBOOL

AC_C_BIGENDIAN

AC_CHECK_FUNCS([strndup])
AC_CHECK_FUNCS([strnlen])
AC_CHECK_FUNCS([gettimeofday])
AC_CHECK_FUNCS([usleep])
AC_CHECK_FUNCS([vasprintf])
AC_CHECK_FUNCS([realpath])

# guess-rev.sh only exists in the repository, not in the released archives
AC_MSG_CHECKING([whether to build a release])
AS_IF([test -x "$srcdir/guess-rev.sh"], [
  build_release=no
], [
  build_release=yes
])
AC_MSG_RESULT([$build_release])

# Adapter drivers
# 1st column -- configure option
# 2nd column -- description
# 3rd column -- symbol used for both config.h and automake
m4_define([ADAPTER_ARG], [m4_argn([1], $1)])
m4_define([ADAPTER_DESC], [m4_argn([2], $1)])
m4_define([ADAPTER_SYM], [m4_argn([3], $1)])
m4_define([ADAPTER_VAR], [enable_[]ADAPTER_ARG($1)])
m4_define([ADAPTER_OPT], [m4_translit(ADAPTER_ARG($1), [_], [-])])

m4_define([USB1_ADAPTERS],
	[[[ftdi], [MPSSE mode of FTDI based devices], [FTDI]],
	[[stlink], [ST-Link Programmer], [HLADAPTER_STLINK]],
	[[ti_icdi], [TI ICDI JTAG Programmer], [HLADAPTER_ICDI]],
	[[ulink], [Keil ULINK JTAG Programmer], [ULINK]],
	[[usb_blaster_2], [Altera USB-Blaster II Compatible], [USB_BLASTER_2]],
	[[ft232r], [Bitbang mode of FT232R based devices], [FT232R]],
	[[vsllink], [Versaloon-Link JTAG Programmer], [VSLLINK]],
	[[xds110], [TI XDS110 Debug Probe], [XDS110]],
<<<<<<< HEAD
=======
	[[cmsis_dap_v2], [CMSIS-DAP v2 Compliant Debugger], [CMSIS_DAP_USB]],
>>>>>>> b61a2808
	[[osbdm], [OSBDM (JTAG only) Programmer], [OSBDM]],
	[[opendous], [eStick/opendous JTAG Programmer], [OPENDOUS]],
	[[armjtagew], [Olimex ARM-JTAG-EW Programmer], [ARMJTAGEW]],
	[[rlink], [Raisonance RLink JTAG Programmer], [RLINK]],
	[[usbprog], [USBProg JTAG Programmer], [USBPROG]],
	[[aice], [Andes JTAG Programmer], [AICE]]])

m4_define([HIDAPI_ADAPTERS],
<<<<<<< HEAD
	[[[cmsis_dap], [CMSIS-DAP Compliant Debugger], [CMSIS_DAP]],
=======
	[[[cmsis_dap], [CMSIS-DAP Compliant Debugger], [CMSIS_DAP_HID]],
>>>>>>> b61a2808
	[[nulink], [Nu-Link Programmer], [HLADAPTER_NULINK]]])

m4_define([HIDAPI_USB1_ADAPTERS],
	[[[kitprog], [Cypress KitProg Programmer], [KITPROG]]])

m4_define([LIBFTDI_ADAPTERS],
	[[[usb_blaster], [Altera USB-Blaster Compatible], [USB_BLASTER]],
	[[presto], [ASIX Presto Adapter], [PRESTO]]])

m4_define([LIBFTDI_USB1_ADAPTERS],
	[[[openjtag], [OpenJTAG Adapter], [OPENJTAG]]])

m4_define([LIBGPIOD_ADAPTERS],
	[[[linuxgpiod], [Linux GPIO bitbang through libgpiod], [LINUXGPIOD]]])

m4_define([LIBGPIOD_ADAPTERS],
	[[[linuxgpiod], [Linux GPIO bitbang through libgpiod], [LINUXGPIOD]]])

m4_define([LIBJAYLINK_ADAPTERS],
	[[[jlink], [SEGGER J-Link Programmer], [JLINK]]])

m4_define([PCIE_ADAPTERS],
	[[[xlnx_pcie_xvc], [Xilinx XVC/PCIe], [XLNX_PCIE_XVC]]])

<<<<<<< HEAD
=======
m4_define([SERIAL_PORT_ADAPTERS],
	[[[buspirate], [Bus Pirate], [BUS_PIRATE]]])

m4_define([OPTIONAL_LIBRARIES],
	[[[capstone], [Use Capstone disassembly framework], []]])
>>>>>>> b61a2808

AC_ARG_ENABLE([doxygen-html],
  AS_HELP_STRING([--disable-doxygen-html],
    [Disable building Doxygen manual as HTML.]),
  [doxygen_as_html=$enableval], [doxygen_as_html=yes])
AC_SUBST([doxygen_as_html])
AC_MSG_CHECKING([whether to build Doxygen as HTML])
AC_MSG_RESULT([$doxygen_as_html])

AC_ARG_ENABLE([doxygen-pdf],
  AS_HELP_STRING([--enable-doxygen-pdf],
    [Enable building Doxygen manual as PDF.]),
  [doxygen_as_pdf=$enableval], [doxygen_as_pdf=no])
AC_SUBST([doxygen_as_pdf])
AC_MSG_CHECKING([whether to build Doxygen as PDF])
AC_MSG_RESULT([$doxygen_as_pdf])

AC_ARG_ENABLE([gccwarnings],
  AS_HELP_STRING([--disable-gccwarnings], [Disable compiler warnings]),
  [gcc_warnings=$enableval], [gcc_warnings=yes])

AC_ARG_ENABLE([wextra],
  AS_HELP_STRING([--disable-wextra], [Disable extra compiler warnings]),
  [gcc_wextra=$enableval], [gcc_wextra=$gcc_warnings])

AC_ARG_ENABLE([werror],
  AS_HELP_STRING([--disable-werror], [Do not treat warnings as errors]),
  [gcc_werror=$enableval], [gcc_werror=$gcc_warnings])

# set default verbose options, overridden by following options
debug_usb_io=no
debug_usb_comms=no

AC_ARG_ENABLE([verbose],
  AS_HELP_STRING([--enable-verbose],
      [Enable verbose JTAG I/O messages (for debugging).]),
  [
  debug_usb_io=$enableval
  debug_usb_comms=$enableval
  ], [])

AC_ARG_ENABLE([verbose_usb_io],
  AS_HELP_STRING([--enable-verbose-usb-io],
      [Enable verbose USB I/O messages (for debugging)]),
  [debug_usb_io=$enableval], [])

AC_ARG_ENABLE([verbose_usb_comms],
  AS_HELP_STRING([--enable-verbose-usb-comms],
      [Enable verbose USB communication messages (for debugging)]),
  [debug_usb_comms=$enableval], [])

AC_MSG_CHECKING([whether to enable verbose USB I/O messages]);
AC_MSG_RESULT([$debug_usb_io])
AS_IF([test "x$debug_usb_io" = "xyes"], [
  AC_DEFINE([_DEBUG_USB_IO_],[1], [Print verbose USB I/O messages])
])

AC_MSG_CHECKING([whether to enable verbose USB communication messages]);
AC_MSG_RESULT([$debug_usb_comms])
AS_IF([test "x$debug_usb_comms" = "xyes"], [
  AC_DEFINE([_DEBUG_USB_COMMS_],[1], [Print verbose USB communication messages])
])

debug_malloc=no
AC_ARG_ENABLE([malloc_logging],
  AS_HELP_STRING([--enable-malloc-logging],
      [Include free space in logging messages (requires malloc.h).]),
  [debug_malloc=$enableval], [])

AC_MSG_CHECKING([whether to enable malloc free space logging]);
AC_MSG_RESULT([$debug_malloc])
AS_IF([test "x$debug_malloc" = "xyes"], [
  AC_DEFINE([_DEBUG_FREE_SPACE_],[1], [Include malloc free space in logging])
])

AC_ARG_ENABLE([dummy],
  AS_HELP_STRING([--enable-dummy], [Enable building the dummy port driver]),
  [build_dummy=$enableval], [build_dummy=no])

AC_ARG_ENABLE([rshim],
  AS_HELP_STRING([--enable-rshim], [Enable building the rshim driver]),
  [build_rshim=$enableval], [build_rshim=no])

m4_define([AC_ARG_ADAPTERS], [
  m4_foreach([adapter], [$1],
	[AC_ARG_ENABLE(ADAPTER_OPT([adapter]),
		AS_HELP_STRING([--enable-ADAPTER_OPT([adapter])],
			[Enable building support for the ]ADAPTER_DESC([adapter])[ (default is $2)]),
		[], [ADAPTER_VAR([adapter])=$2])
  ])
])

AC_ARG_ADAPTERS([
  USB1_ADAPTERS,
<<<<<<< HEAD
  USB0_ADAPTERS,
  HIDAPI_ADAPTERS,
  HIDAPI_USB1_ADAPTERS,
  LIBFTDI_ADAPTERS,
  LIBGPIOD_ADAPTERS,
=======
  HIDAPI_ADAPTERS,
  HIDAPI_USB1_ADAPTERS,
  LIBFTDI_ADAPTERS,
  LIBFTDI_USB1_ADAPTERS
  LIBGPIOD_ADAPTERS,
  SERIAL_PORT_ADAPTERS,
>>>>>>> b61a2808
  LIBJAYLINK_ADAPTERS
  ],[auto])

AC_ARG_ENABLE([parport],
  AS_HELP_STRING([--enable-parport], [Enable building the pc parallel port driver]),
  [build_parport=$enableval], [build_parport=no])

AC_ARG_ENABLE([parport_ppdev],
  AS_HELP_STRING([--disable-parport-ppdev],
      [Disable use of ppdev (/dev/parportN) for parport (for x86 only)]),
    [parport_use_ppdev=$enableval], [parport_use_ppdev=yes])

AC_ARG_ENABLE([parport_giveio],
    AS_HELP_STRING([--enable-parport-giveio],
      [Enable use of giveio for parport (for CygWin only)]),
    [parport_use_giveio=$enableval], [parport_use_giveio=])

AC_ARG_ENABLE([jtag_vpi],
  AS_HELP_STRING([--enable-jtag_vpi], [Enable building support for JTAG VPI]),
  [build_jtag_vpi=$enableval], [build_jtag_vpi=no])

AC_ARG_ENABLE([jtag_dpi],
  AS_HELP_STRING([--enable-jtag_dpi], [Enable building support for JTAG DPI]),
  [build_jtag_dpi=$enableval], [build_jtag_dpi=no])

AC_ARG_ENABLE([amtjtagaccel],
  AS_HELP_STRING([--enable-amtjtagaccel], [Enable building the Amontec JTAG-Accelerator driver]),
  [build_amtjtagaccel=$enableval], [build_amtjtagaccel=no])

AS_CASE(["${host_cpu}"],
  [arm*|aarch64], [
    AC_ARG_ENABLE([bcm2835gpio],
      AS_HELP_STRING([--enable-bcm2835gpio], [Enable building support for bitbanging on BCM2835 (as found in Raspberry Pi)]),
      [build_bcm2835gpio=$enableval], [build_bcm2835gpio=no])
    AC_ARG_ENABLE([imx_gpio],
      AS_HELP_STRING([--enable-imx_gpio], [Enable building support for bitbanging on NXP IMX processors]),
      [build_imx_gpio=$enableval], [build_imx_gpio=no])
  ],
  [
    build_bcm2835gpio=no
    build_imx_gpio=no
])

AS_CASE(["${host_cpu}"],
  [arm*|aarch64], [
    AC_ARG_ENABLE([bcm2835gpio],
      AS_HELP_STRING([--enable-bcm2835gpio], [Enable building support for bitbanging on BCM2835 (as found in Raspberry Pi)]),
      [build_bcm2835gpio=$enableval], [build_bcm2835gpio=no])
    AC_ARG_ENABLE([imx_gpio],
      AS_HELP_STRING([--enable-imx_gpio], [Enable building support for bitbanging on NXP IMX processors]),
      [build_imx_gpio=$enableval], [build_imx_gpio=no])
  ],
  [
    build_bcm2835gpio=no
    build_imx_gpio=no
])

AS_CASE(["${host_cpu}"],
  [arm*], [
    AC_ARG_ENABLE([ep93xx],
      AS_HELP_STRING([--enable-ep93xx], [Enable building support for EP93xx based SBCs]),
      [build_ep93xx=$enableval], [build_ep93xx=no])

    AC_ARG_ENABLE([at91rm9200],
      AS_HELP_STRING([--enable-at91rm9200], [Enable building support for AT91RM9200 based SBCs]),
      [build_at91rm9200=$enableval], [build_at91rm9200=no])
  ],
  [
    build_ep93xx=no
    build_at91rm9200=no
])

AC_ARG_ENABLE([gw16012],
  AS_HELP_STRING([--enable-gw16012], [Enable building support for the Gateworks GW16012 JTAG Programmer]),
  [build_gw16012=$enableval], [build_gw16012=no])

AC_ARG_ENABLE([sysfsgpio],
  AS_HELP_STRING([--enable-sysfsgpio], [Enable building support for programming driven via sysfs gpios.]),
  [build_sysfsgpio=$enableval], [build_sysfsgpio=no])

AC_ARG_ENABLE([xlnx_pcie_xvc],
  AS_HELP_STRING([--enable-xlnx-pcie-xvc], [Enable building support for Xilinx XVC/PCIe.]),
  [build_xlnx_pcie_xvc=$enableval], [build_xlnx_pcie_xvc=no])

AS_CASE([$host_os],
  [linux*], [],
  [
    AS_IF([test "x$build_sysfsgpio" = "xyes"], [
      AC_MSG_ERROR([sysfsgpio is only available on linux])
    ])
<<<<<<< HEAD

    AS_IF([test "x$enable_linuxgpiod" = "xyes"], [
      AC_MSG_ERROR([linuxgpiod is only available on linux])
    ])

    AS_IF([test "x$build_xlnx_pcie_xvc" = "xyes"], [
      AC_MSG_ERROR([xlnx_pcie_xvc is only available on linux])
    ])

    AS_CASE([$host_os], [freebsd*], [],
    [
      AS_IF([test "x$build_rshim" = "xyes"], [
        AC_MSG_ERROR([build_rshim is only available on linux or freebsd])
      ])
    ])
])
=======
>>>>>>> b61a2808

    AS_IF([test "x$enable_linuxgpiod" = "xyes"], [
      AC_MSG_ERROR([linuxgpiod is only available on linux])
    ])

    AS_IF([test "x$build_xlnx_pcie_xvc" = "xyes"], [
      AC_MSG_ERROR([xlnx_pcie_xvc is only available on linux])
    ])

    AS_CASE([$host_os], [freebsd*], [],
    [
      AS_IF([test "x$build_rshim" = "xyes"], [
        AC_MSG_ERROR([build_rshim is only available on linux or freebsd])
      ])
    ])
])

AC_ARG_ENABLE([internal-jimtcl],
  AS_HELP_STRING([--disable-internal-jimtcl], [Disable building internal jimtcl]),
  [use_internal_jimtcl=$enableval], [use_internal_jimtcl=yes])

AC_ARG_ENABLE([internal-libjaylink],
  AS_HELP_STRING([--disable-internal-libjaylink],
  [Disable building internal libjaylink]),
  [use_internal_libjaylink=$enableval], [use_internal_libjaylink=yes])

<<<<<<< HEAD
build_minidriver=no
AC_MSG_CHECKING([whether to enable ZY1000 minidriver])
AS_IF([test "x$build_zy1000" = "xyes"], [
  AS_IF([test "x$build_minidriver" = "xyes"], [
    AC_MSG_ERROR([Multiple minidriver options have been enabled.])
  ])
  AC_DEFINE([HAVE_JTAG_MINIDRIVER_H], [1],
      [Define to 1 if you have the <jtag_minidriver.h> header file.])
  build_minidriver=yes
])
AC_MSG_RESULT([$build_zy1000])

=======
>>>>>>> b61a2808
AC_ARG_ENABLE([remote-bitbang],
  AS_HELP_STRING([--enable-remote-bitbang], [Enable building support for the Remote Bitbang jtag driver]),
  [build_remote_bitbang=$enableval], [build_remote_bitbang=no])

AS_CASE(["${host_cpu}"],
  [i?86|x86*], [],
  [
    AS_IF([test "x$parport_use_ppdev" = "xno"], [
      AC_MSG_WARN([--disable-parport-ppdev is not supported by the host CPU])
    ])
    parport_use_ppdev=yes
])

AS_CASE([$host],
  [*-cygwin*], [
    is_win32=yes
    parport_use_ppdev=no

    AC_COMPILE_IFELSE([AC_LANG_PROGRAM([], [[return __MINGW32__;]])],
      [is_mingw=yes],[is_mingw=no])
    AS_IF([test "x$is_mingw" = "xyes"], [
      AS_IF([test "x$parport_use_giveio" = "xno"], [
        AC_MSG_WARN([--disable-parport-giveio is not supported by MinGW32 hosts])
      ])
      parport_use_giveio=yes
      is_cygwin=no
    ], [
      is_cygwin=yes
      # sys/io.h needed under cygwin for parport access
      AS_IF([test "x$build_parport" = "xyes"], [
        AC_CHECK_HEADERS([sys/io.h],[],AC_MSG_ERROR([Please install the cygwin ioperm package]))
      ])
    ])
  ],
  [*-mingw* | *-msys*], [
    is_mingw=yes
    is_win32=yes
    parport_use_ppdev=no

    AS_IF([test "x$parport_use_giveio" = "xno"], [
      AC_MSG_WARN([--disable-parport-giveio is not supported by MinGW32 hosts])
    ])
    parport_use_giveio=yes

    AS_IF([test "x$enable_buspirate" = "xyes"], [
      AC_MSG_ERROR([buspirate currently not supported by MinGW32 hosts])
    ])

    # In case enable_buspirate=auto, make sure it will not be built.
    enable_buspirate=no

    AC_SUBST([HOST_CPPFLAGS], [-D__USE_MINGW_ANSI_STDIO])
  ],
  [*darwin*], [
    is_darwin=yes

    AS_IF([test "x$parport_use_giveio" = "xyes"], [
      AC_MSG_WARN([--enable-parport-giveio cannot be used by Darwin hosts])
    ])
    parport_use_giveio=no
  ],
  [
    AS_IF([test "x$parport_use_giveio" = "xyes"], [
      AC_MSG_WARN([--enable-parport-giveio cannot be used by ]$host[ hosts])
    ])
    parport_use_giveio=no
])

AS_IF([test "x$is_cygwin" = "xyes"], [
    AC_DEFINE([IS_CYGWIN], [1], [1 if building for Cygwin.])
], [
    AC_DEFINE([IS_CYGWIN], [0], [0 if not building for Cygwin.])
])

AS_IF([test "x$is_mingw" = "xyes"], [
    AC_DEFINE([IS_MINGW], [1], [1 if building for Mingw.])
], [
    AC_DEFINE([IS_MINGW], [0], [0 if not building for Mingw.])
])

AS_IF([test "x$is_win32" = "xyes"], [
    AC_DEFINE([IS_WIN32], [1], [1 if building for Win32.])
], [
    AC_DEFINE([IS_WIN32], [0], [0 if not building for Win32.])
])

AS_IF([test "x$is_darwin" = "xyes"], [
    AC_DEFINE([IS_DARWIN], [1], [1 if building for Darwin.])
], [
    AC_DEFINE([IS_DARWIN], [0], [0 if not building for Darwin.])
])

AS_IF([test "x$build_parport" = "xyes"], [
  build_bitbang=yes
  AC_DEFINE([BUILD_PARPORT], [1], [1 if you want parport.])
], [
  AC_DEFINE([BUILD_PARPORT], [0], [0 if you don't want parport.])
])

AS_IF([test "x$build_rshim" = "xyes"], [
  AC_DEFINE([BUILD_RSHIM], [1], [1 if you want to debug BlueField SoC via rshim.])
], [
  AC_DEFINE([BUILD_RSHIM], [0], [0 if you don't want to debug BlueField SoC via rshim.])
])

AS_IF([test "x$build_dummy" = "xyes"], [
  build_bitbang=yes
  AC_DEFINE([BUILD_DUMMY], [1], [1 if you want dummy driver.])
], [
  AC_DEFINE([BUILD_DUMMY], [0], [0 if you don't want dummy driver.])
])

AS_IF([test "x$build_ep93xx" = "xyes"], [
  build_bitbang=yes
  AC_DEFINE([BUILD_EP93XX], [1], [1 if you want ep93xx.])
], [
  AC_DEFINE([BUILD_EP93XX], [0], [0 if you don't want ep93xx.])
])

AS_IF([test "x$build_at91rm9200" = "xyes"], [
  build_bitbang=yes
  AC_DEFINE([BUILD_AT91RM9200], [1], [1 if you want at91rm9200.])
], [
  AC_DEFINE([BUILD_AT91RM9200], [0], [0 if you don't want at91rm9200.])
])

AS_IF([test "x$build_bcm2835gpio" = "xyes"], [
  build_bitbang=yes
  AC_DEFINE([BUILD_BCM2835GPIO], [1], [1 if you want bcm2835gpio.])
], [
  AC_DEFINE([BUILD_BCM2835GPIO], [0], [0 if you don't want bcm2835gpio.])
])

AS_IF([test "x$build_imx_gpio" = "xyes"], [
  build_bitbang=yes
  AC_DEFINE([BUILD_IMX_GPIO], [1], [1 if you want imx_gpio.])
], [
  AC_DEFINE([BUILD_IMX_GPIO], [0], [0 if you don't want imx_gpio.])
])

AS_IF([test "x$parport_use_ppdev" = "xyes"], [
  AC_DEFINE([PARPORT_USE_PPDEV], [1], [1 if you want parport to use ppdev.])
], [
  AC_DEFINE([PARPORT_USE_PPDEV], [0], [0 if you don't want parport to use ppdev.])
])

AS_IF([test "x$parport_use_giveio" = "xyes"], [
  AC_DEFINE([PARPORT_USE_GIVEIO], [1], [1 if you want parport to use giveio.])
], [
  AC_DEFINE([PARPORT_USE_GIVEIO], [0], [0 if you don't want parport to use giveio.])
])

AS_IF([test "x$build_jtag_vpi" = "xyes"], [
  AC_DEFINE([BUILD_JTAG_VPI], [1], [1 if you want JTAG VPI.])
], [
  AC_DEFINE([BUILD_JTAG_VPI], [0], [0 if you don't want JTAG VPI.])
])

AS_IF([test "x$build_jtag_dpi" = "xyes"], [
  AC_DEFINE([BUILD_JTAG_DPI], [1], [1 if you want JTAG DPI.])
], [
  AC_DEFINE([BUILD_JTAG_DPI], [0], [0 if you don't want JTAG DPI.])
])


AS_IF([test "x$build_amtjtagaccel" = "xyes"], [
  AC_DEFINE([BUILD_AMTJTAGACCEL], [1], [1 if you want the Amontec JTAG-Accelerator driver.])
], [
  AC_DEFINE([BUILD_AMTJTAGACCEL], [0], [0 if you don't want the Amontec JTAG-Accelerator driver.])
])

AS_IF([test "x$build_gw16012" = "xyes"], [
  AC_DEFINE([BUILD_GW16012], [1], [1 if you want the Gateworks GW16012 driver.])
], [
  AC_DEFINE([BUILD_GW16012], [0], [0 if you don't want the Gateworks GW16012 driver.])
])

AS_IF([test "x$enable_buspirate" != "xno"], [
  AC_DEFINE([BUILD_BUSPIRATE], [1], [1 if you want the Buspirate JTAG driver.])
], [
  AC_DEFINE([BUILD_BUSPIRATE], [0], [0 if you don't want the Buspirate JTAG driver.])
])

AS_IF([test "x$use_internal_jimtcl" = "xyes"], [
  AS_IF([test -f "$srcdir/jimtcl/configure.ac"], [
    AX_CONFIG_SUBDIR_OPTION([jimtcl], [--disable-install-jim])
  ], [
    AC_MSG_ERROR([jimtcl not found, run git submodule init and git submodule update.])
  ])
])

AS_IF([test "x$build_remote_bitbang" = "xyes"], [
  build_bitbang=yes
  AC_DEFINE([BUILD_REMOTE_BITBANG], [1], [1 if you want the Remote Bitbang JTAG driver.])
], [
  AC_DEFINE([BUILD_REMOTE_BITBANG], [0], [0 if you don't want the Remote Bitbang JTAG driver.])
])

AS_IF([test "x$build_sysfsgpio" = "xyes"], [
  build_bitbang=yes
  AC_DEFINE([BUILD_SYSFSGPIO], [1], [1 if you want the SysfsGPIO driver.])
], [
  AC_DEFINE([BUILD_SYSFSGPIO], [0], [0 if you don't want SysfsGPIO driver.])
])

AS_IF([test "x$build_xlnx_pcie_xvc" = "xyes"], [
  build_xlnx_pcie_xvc=yes
  AC_DEFINE([BUILD_XLNX_PCIE_XVC], [1], [1 if you want the Xilinx XVC/PCIe driver.])
], [
  AC_DEFINE([BUILD_XLNX_PCIE_XVC], [0], [0 if you don't want Xilinx XVC/PCIe driver.])
])

PKG_CHECK_MODULES([LIBUSB1], [libusb-1.0], [
	use_libusb1=yes
	AC_DEFINE([HAVE_LIBUSB1], [1], [Define if you have libusb-1.x])
	LIBUSB1_CFLAGS=`echo $LIBUSB1_CFLAGS | sed 's/-I/-isystem /'`
	AC_MSG_NOTICE([libusb-1.0 header bug workaround: LIBUSB1_CFLAGS changed to "$LIBUSB1_CFLAGS"])
	PKG_CHECK_EXISTS([libusb-1.0 >= 1.0.16],
		[AC_DEFINE([HAVE_LIBUSB_GET_PORT_NUMBERS], [1], [Define if your libusb has libusb_get_port_numbers()])])
  ], [
	use_libusb1=no
	AC_MSG_WARN([libusb-1.x not found, trying legacy libusb-0.1 as a fallback; consider installing libusb-1.x instead])
])

AC_ARG_WITH([capstone],
		AS_HELP_STRING([--with-capstone], [Use Capstone disassembly library (default=auto)])
	, [
		enable_capstone=$withval
	], [
		enable_capstone=auto
])

AS_IF([test "x$enable_capstone" != xno], [
	PKG_CHECK_MODULES([CAPSTONE], [capstone], [
		AC_DEFINE([HAVE_CAPSTONE], [1], [1 if you have Capstone disassembly framework.])
	], [
		AC_DEFINE([HAVE_CAPSTONE], [0], [0 if you don't have Capstone disassembly framework.])
		if test "x$enable_capstone" != xauto; then
			AC_MSG_ERROR([--with-capstone was given, but test for Capstone failed])
		fi
		enable_capstone=no
	])
])

for hidapi_lib in hidapi hidapi-hidraw hidapi-libusb; do
	PKG_CHECK_MODULES([HIDAPI],[$hidapi_lib],[
		use_hidapi=yes
		break
	],[
		use_hidapi=no
	])
done

PKG_CHECK_MODULES([LIBFTDI], [libftdi1], [
	use_libftdi=yes
	PKG_CHECK_EXISTS([libftdi1 >= 1.5],
		[AC_DEFINE([HAVE_LIBFTDI_TCIOFLUSH], [1], [Define if your libftdi has ftdi_tcioflush()])])
  ], [
	PKG_CHECK_MODULES([LIBFTDI], [libftdi], [use_libftdi=yes], [use_libftdi=no])
])

PKG_CHECK_MODULES([LIBGPIOD], [libgpiod], [use_libgpiod=yes], [use_libgpiod=no])

PKG_CHECK_MODULES([LIBJAYLINK], [libjaylink >= 0.2],
	[use_libjaylink=yes], [use_libjaylink=no])

m4_define([PROCESS_ADAPTERS], [
  m4_foreach([adapter], [$1], [
	AS_IF([test $2], [
		AS_IF([test "x$ADAPTER_VAR([adapter])" != "xno"], [
			AC_DEFINE([BUILD_]ADAPTER_SYM([adapter]), [1], [1 if you want the ]ADAPTER_DESC([adapter]).)
		], [
			AC_DEFINE([BUILD_]ADAPTER_SYM([adapter]), [0], [0 if you do not want the ]ADAPTER_DESC([adapter]).)
		])
	], [
		AS_IF([test "x$ADAPTER_VAR([adapter])" = "xyes"], [
			AC_MSG_ERROR([$3 is required for the ADAPTER_DESC([adapter])])
		])
		ADAPTER_VAR([adapter])=no
		AC_DEFINE([BUILD_]ADAPTER_SYM([adapter]), [0], [0 if you do not want the ]ADAPTER_DESC([adapter]).)
	])
	AM_CONDITIONAL(ADAPTER_SYM([adapter]), [test "x$ADAPTER_VAR([adapter])" != "xno"])
  ])
])

PROCESS_ADAPTERS([USB1_ADAPTERS], ["x$use_libusb1" = "xyes"], [libusb-1.x])
<<<<<<< HEAD
PROCESS_ADAPTERS([USB0_ADAPTERS], ["x$use_libusb0" = "xyes"], [libusb-0.1])
PROCESS_ADAPTERS([HIDAPI_ADAPTERS], ["x$use_hidapi" = "xyes"], [hidapi])
PROCESS_ADAPTERS([HIDAPI_USB1_ADAPTERS], ["x$use_hidapi" = "xyes" -a "x$use_libusb1" = "xyes"], [hidapi and libusb-1.x])
PROCESS_ADAPTERS([LIBFTDI_ADAPTERS], ["x$use_libftdi" = "xyes"], [libftdi])
=======
PROCESS_ADAPTERS([HIDAPI_ADAPTERS], ["x$use_hidapi" = "xyes"], [hidapi])
PROCESS_ADAPTERS([HIDAPI_USB1_ADAPTERS], ["x$use_hidapi" = "xyes" -a "x$use_libusb1" = "xyes"], [hidapi and libusb-1.x])
PROCESS_ADAPTERS([LIBFTDI_ADAPTERS], ["x$use_libftdi" = "xyes"], [libftdi])
PROCESS_ADAPTERS([LIBFTDI_USB1_ADAPTERS], ["x$use_libftdi" = "xyes" -a "x$use_libusb1" = "xyes"], [libftdi and libusb-1.x])
>>>>>>> b61a2808
PROCESS_ADAPTERS([LIBGPIOD_ADAPTERS], ["x$use_libgpiod" = "xyes"], [libgpiod])
PROCESS_ADAPTERS([LIBJAYLINK_ADAPTERS], ["x$use_internal_libjaylink" = "xyes" -o "x$use_libjaylink" = "xyes"], [libjaylink-0.2])

AS_IF([test "x$enable_linuxgpiod" != "xno"], [
  build_bitbang=yes
])

<<<<<<< HEAD
AS_IF([test "x$enable_linuxgpiod" != "xno"], [
  build_bitbang=yes
])

=======
>>>>>>> b61a2808
AS_IF([test "x$enable_stlink" != "xno" -o "x$enable_ti_icdi" != "xno" -o "x$enable_nulink" != "xno"], [
	AC_DEFINE([BUILD_HLADAPTER], [1], [1 if you want the High Level JTAG driver.])
	AM_CONDITIONAL([HLADAPTER], [true])
], [
	AC_DEFINE([BUILD_HLADAPTER], [0], [0 if you want the High Level JTAG driver.])
	AM_CONDITIONAL([HLADAPTER], [false])
])
AM_CONDITIONAL([HLADAPTER_STLINK], [test "x$enable_stlink" != "xno"])
AM_CONDITIONAL([HLADAPTER_ICDI], [test "x$enable_ti_icdi" != "xno"])
AM_CONDITIONAL([HLADAPTER_NULINK], [test "x$enable_nulink" != "xno"])

AS_IF([test "x$enable_jlink" != "xno"], [
  AS_IF([test "x$use_internal_libjaylink" = "xyes"], [
    AS_IF([test -f "$srcdir/src/jtag/drivers/libjaylink/configure.ac"], [
      AX_CONFIG_SUBDIR_OPTION([src/jtag/drivers/libjaylink],
		[--enable-subproject-build])
    ], [
      AC_MSG_ERROR([Internal libjaylink not found, run either 'git submodule init' and 'git submodule update' or disable internal libjaylink with --disable-internal-libjaylink.])
    ])
  ])
])

# Presto needs the bitq module
AS_IF([test "x$enable_presto" != "xno"], [
  build_bitq=yes
])

AM_CONDITIONAL([RELEASE], [test "x$build_release" = "xyes"])
AM_CONDITIONAL([PARPORT], [test "x$build_parport" = "xyes"])
AM_CONDITIONAL([DUMMY], [test "x$build_dummy" = "xyes"])
AM_CONDITIONAL([GIVEIO], [test "x$parport_use_giveio" = "xyes"])
AM_CONDITIONAL([EP93XX], [test "x$build_ep93xx" = "xyes"])
AM_CONDITIONAL([AT91RM9200], [test "x$build_at91rm9200" = "xyes"])
AM_CONDITIONAL([BCM2835GPIO], [test "x$build_bcm2835gpio" = "xyes"])
AM_CONDITIONAL([IMX_GPIO], [test "x$build_imx_gpio" = "xyes"])
AM_CONDITIONAL([BITBANG], [test "x$build_bitbang" = "xyes"])
AM_CONDITIONAL([JTAG_VPI], [test "x$build_jtag_vpi" = "xyes" -o "x$build_jtag_vpi" = "xyes"])
AM_CONDITIONAL([JTAG_DPI], [test "x$build_jtag_dpi" = "xyes" -o "x$build_jtag_dpi" = "xyes"])
AM_CONDITIONAL([USB_BLASTER_DRIVER], [test "x$enable_usb_blaster" != "xno" -o "x$enable_usb_blaster_2" != "xno"])
AM_CONDITIONAL([AMTJTAGACCEL], [test "x$build_amtjtagaccel" = "xyes"])
AM_CONDITIONAL([GW16012], [test "x$build_gw16012" = "xyes"])
AM_CONDITIONAL([REMOTE_BITBANG], [test "x$build_remote_bitbang" = "xyes"])
AM_CONDITIONAL([BUSPIRATE], [test "x$enable_buspirate" != "xno"])
AM_CONDITIONAL([SYSFSGPIO], [test "x$build_sysfsgpio" = "xyes"])
AM_CONDITIONAL([XLNX_PCIE_XVC], [test "x$build_xlnx_pcie_xvc" = "xyes"])
<<<<<<< HEAD
AM_CONDITIONAL([USE_LIBUSB0], [test "x$use_libusb0" = "xyes"])
=======
>>>>>>> b61a2808
AM_CONDITIONAL([USE_LIBUSB1], [test "x$use_libusb1" = "xyes"])
AM_CONDITIONAL([IS_CYGWIN], [test "x$is_cygwin" = "xyes"])
AM_CONDITIONAL([IS_MINGW], [test "x$is_mingw" = "xyes"])
AM_CONDITIONAL([IS_WIN32], [test "x$is_win32" = "xyes"])
AM_CONDITIONAL([IS_DARWIN], [test "x$is_darwin" = "xyes"])
AM_CONDITIONAL([BITQ], [test "x$build_bitq" = "xyes"])
AM_CONDITIONAL([USE_LIBFTDI], [test "x$use_libftdi" = "xyes"])
AM_CONDITIONAL([USE_LIBGPIOD], [test "x$use_libgpiod" = "xyes"])
AM_CONDITIONAL([USE_HIDAPI], [test "x$use_hidapi" = "xyes"])
AM_CONDITIONAL([USE_LIBJAYLINK], [test "x$use_libjaylink" = "xyes"])
AM_CONDITIONAL([RSHIM], [test "x$build_rshim" = "xyes"])
<<<<<<< HEAD

AM_CONDITIONAL([MINIDRIVER], [test "x$build_minidriver" = "xyes"])
AM_CONDITIONAL([MINIDRIVER_DUMMY], [test "x$build_minidriver_dummy" = "xyes"])
=======
AM_CONDITIONAL([HAVE_CAPSTONE], [test "x$enable_capstone" != "xno"])
>>>>>>> b61a2808

AM_CONDITIONAL([INTERNAL_JIMTCL], [test "x$use_internal_jimtcl" = "xyes"])
AM_CONDITIONAL([INTERNAL_LIBJAYLINK], [test "x$use_internal_libjaylink" = "xyes"])

# Look for environ alternatives.  Possibility #1: is environ in unistd.h or stdlib.h?
AC_MSG_CHECKING([for environ in unistd.h and stdlib.h])
AC_COMPILE_IFELSE([AC_LANG_PROGRAM([[
#define _GNU_SOURCE
#include <unistd.h>
#include <stdlib.h>
  ]], [[char **ep = environ;]]
  )], [
    AC_MSG_RESULT([yes])
    has_environ=yes
  ], [
    AC_MSG_RESULT([no])

    # Possibility #2: can environ be found in an available library?
    AC_MSG_CHECKING([for extern environ])
    AC_LINK_IFELSE([AC_LANG_PROGRAM([[
    extern char **environ;
    ]], [[char **ep = environ;]]
      )], [
        AC_DEFINE(NEED_ENVIRON_EXTERN, [1], [Must declare 'environ' to use it.])
        has_environ=yes
      ], [
        has_environ=no
      ])
    AC_MSG_RESULT([${has_environ}])
  ])

AS_IF([test "x${has_environ}" != "xyes" ], [
  AC_MSG_FAILURE([Could not find 'environ' in unistd.h or available libraries.])
])

AC_DEFINE([_GNU_SOURCE],[1],[Use GNU C library extensions (e.g. stdndup).])

# set default gcc warnings
GCC_WARNINGS="-Wall -Wstrict-prototypes -Wformat-security -Wshadow"
AS_IF([test "x${gcc_wextra}" = "xyes"], [
  GCC_WARNINGS="${GCC_WARNINGS} -Wextra -Wno-unused-parameter"
  GCC_WARNINGS="${GCC_WARNINGS} -Wbad-function-cast"
  GCC_WARNINGS="${GCC_WARNINGS} -Wcast-align"
  GCC_WARNINGS="${GCC_WARNINGS} -Wredundant-decls"
  GCC_WARNINGS="${GCC_WARNINGS} -Wpointer-arith"
  GCC_WARNINGS="${GCC_WARNINGS} -Wundef"
  GCC_WARNINGS="${GCC_WARNINGS} -Wno-error=deprecated-declarations"
])
AS_IF([test "x${gcc_werror}" = "xyes"], [
  GCC_WARNINGS="${GCC_WARNINGS} -Werror"
])

# override default gcc cflags
AS_IF([test "x$gcc_warnings" = "xyes"], [
  AC_SUBST([GCC_WARNINGS], [$GCC_WARNINGS])
])

AC_SUBST(EXTRA_DIST_NEWS, ["$(echo $srcdir/NEWS-*)"])

AC_CONFIG_FILES([
  Makefile
])
AC_OUTPUT

echo
echo
echo OpenOCD configuration summary
echo --------------------------------------------------
<<<<<<< HEAD
m4_foreach([adapter], [USB1_ADAPTERS, USB0_ADAPTERS,
	HIDAPI_ADAPTERS, HIDAPI_USB1_ADAPTERS, LIBFTDI_ADAPTERS,
	LIBGPIOD_ADAPTERS,
	LIBJAYLINK_ADAPTERS, PCIE_ADAPTERS],
=======
m4_foreach([adapter], [USB1_ADAPTERS,
	HIDAPI_ADAPTERS, HIDAPI_USB1_ADAPTERS, LIBFTDI_ADAPTERS,
	LIBFTDI_USB1_ADAPTERS,
	LIBGPIOD_ADAPTERS,
	LIBJAYLINK_ADAPTERS, PCIE_ADAPTERS, SERIAL_PORT_ADAPTERS,
	OPTIONAL_LIBRARIES],
>>>>>>> b61a2808
	[s=m4_format(["%-40s"], ADAPTER_DESC([adapter]))
	AS_CASE([$ADAPTER_VAR([adapter])],
		[auto], [
			echo "$s"yes '(auto)'
		],
		[yes], [
			echo "$s"yes
		],
		[no], [
			echo "$s"no
	])
])
echo<|MERGE_RESOLUTION|>--- conflicted
+++ resolved
@@ -117,10 +117,7 @@
 	[[ft232r], [Bitbang mode of FT232R based devices], [FT232R]],
 	[[vsllink], [Versaloon-Link JTAG Programmer], [VSLLINK]],
 	[[xds110], [TI XDS110 Debug Probe], [XDS110]],
-<<<<<<< HEAD
-=======
 	[[cmsis_dap_v2], [CMSIS-DAP v2 Compliant Debugger], [CMSIS_DAP_USB]],
->>>>>>> b61a2808
 	[[osbdm], [OSBDM (JTAG only) Programmer], [OSBDM]],
 	[[opendous], [eStick/opendous JTAG Programmer], [OPENDOUS]],
 	[[armjtagew], [Olimex ARM-JTAG-EW Programmer], [ARMJTAGEW]],
@@ -129,11 +126,7 @@
 	[[aice], [Andes JTAG Programmer], [AICE]]])
 
 m4_define([HIDAPI_ADAPTERS],
-<<<<<<< HEAD
-	[[[cmsis_dap], [CMSIS-DAP Compliant Debugger], [CMSIS_DAP]],
-=======
 	[[[cmsis_dap], [CMSIS-DAP Compliant Debugger], [CMSIS_DAP_HID]],
->>>>>>> b61a2808
 	[[nulink], [Nu-Link Programmer], [HLADAPTER_NULINK]]])
 
 m4_define([HIDAPI_USB1_ADAPTERS],
@@ -149,23 +142,17 @@
 m4_define([LIBGPIOD_ADAPTERS],
 	[[[linuxgpiod], [Linux GPIO bitbang through libgpiod], [LINUXGPIOD]]])
 
-m4_define([LIBGPIOD_ADAPTERS],
-	[[[linuxgpiod], [Linux GPIO bitbang through libgpiod], [LINUXGPIOD]]])
-
 m4_define([LIBJAYLINK_ADAPTERS],
 	[[[jlink], [SEGGER J-Link Programmer], [JLINK]]])
 
 m4_define([PCIE_ADAPTERS],
 	[[[xlnx_pcie_xvc], [Xilinx XVC/PCIe], [XLNX_PCIE_XVC]]])
 
-<<<<<<< HEAD
-=======
 m4_define([SERIAL_PORT_ADAPTERS],
 	[[[buspirate], [Bus Pirate], [BUS_PIRATE]]])
 
 m4_define([OPTIONAL_LIBRARIES],
 	[[[capstone], [Use Capstone disassembly framework], []]])
->>>>>>> b61a2808
 
 AC_ARG_ENABLE([doxygen-html],
   AS_HELP_STRING([--disable-doxygen-html],
@@ -260,20 +247,12 @@
 
 AC_ARG_ADAPTERS([
   USB1_ADAPTERS,
-<<<<<<< HEAD
-  USB0_ADAPTERS,
-  HIDAPI_ADAPTERS,
-  HIDAPI_USB1_ADAPTERS,
-  LIBFTDI_ADAPTERS,
-  LIBGPIOD_ADAPTERS,
-=======
   HIDAPI_ADAPTERS,
   HIDAPI_USB1_ADAPTERS,
   LIBFTDI_ADAPTERS,
   LIBFTDI_USB1_ADAPTERS
   LIBGPIOD_ADAPTERS,
   SERIAL_PORT_ADAPTERS,
->>>>>>> b61a2808
   LIBJAYLINK_ADAPTERS
   ],[auto])
 
@@ -318,20 +297,6 @@
 ])
 
 AS_CASE(["${host_cpu}"],
-  [arm*|aarch64], [
-    AC_ARG_ENABLE([bcm2835gpio],
-      AS_HELP_STRING([--enable-bcm2835gpio], [Enable building support for bitbanging on BCM2835 (as found in Raspberry Pi)]),
-      [build_bcm2835gpio=$enableval], [build_bcm2835gpio=no])
-    AC_ARG_ENABLE([imx_gpio],
-      AS_HELP_STRING([--enable-imx_gpio], [Enable building support for bitbanging on NXP IMX processors]),
-      [build_imx_gpio=$enableval], [build_imx_gpio=no])
-  ],
-  [
-    build_bcm2835gpio=no
-    build_imx_gpio=no
-])
-
-AS_CASE(["${host_cpu}"],
   [arm*], [
     AC_ARG_ENABLE([ep93xx],
       AS_HELP_STRING([--enable-ep93xx], [Enable building support for EP93xx based SBCs]),
@@ -364,7 +329,6 @@
     AS_IF([test "x$build_sysfsgpio" = "xyes"], [
       AC_MSG_ERROR([sysfsgpio is only available on linux])
     ])
-<<<<<<< HEAD
 
     AS_IF([test "x$enable_linuxgpiod" = "xyes"], [
       AC_MSG_ERROR([linuxgpiod is only available on linux])
@@ -381,24 +345,6 @@
       ])
     ])
 ])
-=======
->>>>>>> b61a2808
-
-    AS_IF([test "x$enable_linuxgpiod" = "xyes"], [
-      AC_MSG_ERROR([linuxgpiod is only available on linux])
-    ])
-
-    AS_IF([test "x$build_xlnx_pcie_xvc" = "xyes"], [
-      AC_MSG_ERROR([xlnx_pcie_xvc is only available on linux])
-    ])
-
-    AS_CASE([$host_os], [freebsd*], [],
-    [
-      AS_IF([test "x$build_rshim" = "xyes"], [
-        AC_MSG_ERROR([build_rshim is only available on linux or freebsd])
-      ])
-    ])
-])
 
 AC_ARG_ENABLE([internal-jimtcl],
   AS_HELP_STRING([--disable-internal-jimtcl], [Disable building internal jimtcl]),
@@ -409,21 +355,6 @@
   [Disable building internal libjaylink]),
   [use_internal_libjaylink=$enableval], [use_internal_libjaylink=yes])
 
-<<<<<<< HEAD
-build_minidriver=no
-AC_MSG_CHECKING([whether to enable ZY1000 minidriver])
-AS_IF([test "x$build_zy1000" = "xyes"], [
-  AS_IF([test "x$build_minidriver" = "xyes"], [
-    AC_MSG_ERROR([Multiple minidriver options have been enabled.])
-  ])
-  AC_DEFINE([HAVE_JTAG_MINIDRIVER_H], [1],
-      [Define to 1 if you have the <jtag_minidriver.h> header file.])
-  build_minidriver=yes
-])
-AC_MSG_RESULT([$build_zy1000])
-
-=======
->>>>>>> b61a2808
 AC_ARG_ENABLE([remote-bitbang],
   AS_HELP_STRING([--enable-remote-bitbang], [Enable building support for the Remote Bitbang jtag driver]),
   [build_remote_bitbang=$enableval], [build_remote_bitbang=no])
@@ -710,17 +641,10 @@
 ])
 
 PROCESS_ADAPTERS([USB1_ADAPTERS], ["x$use_libusb1" = "xyes"], [libusb-1.x])
-<<<<<<< HEAD
-PROCESS_ADAPTERS([USB0_ADAPTERS], ["x$use_libusb0" = "xyes"], [libusb-0.1])
-PROCESS_ADAPTERS([HIDAPI_ADAPTERS], ["x$use_hidapi" = "xyes"], [hidapi])
-PROCESS_ADAPTERS([HIDAPI_USB1_ADAPTERS], ["x$use_hidapi" = "xyes" -a "x$use_libusb1" = "xyes"], [hidapi and libusb-1.x])
-PROCESS_ADAPTERS([LIBFTDI_ADAPTERS], ["x$use_libftdi" = "xyes"], [libftdi])
-=======
 PROCESS_ADAPTERS([HIDAPI_ADAPTERS], ["x$use_hidapi" = "xyes"], [hidapi])
 PROCESS_ADAPTERS([HIDAPI_USB1_ADAPTERS], ["x$use_hidapi" = "xyes" -a "x$use_libusb1" = "xyes"], [hidapi and libusb-1.x])
 PROCESS_ADAPTERS([LIBFTDI_ADAPTERS], ["x$use_libftdi" = "xyes"], [libftdi])
 PROCESS_ADAPTERS([LIBFTDI_USB1_ADAPTERS], ["x$use_libftdi" = "xyes" -a "x$use_libusb1" = "xyes"], [libftdi and libusb-1.x])
->>>>>>> b61a2808
 PROCESS_ADAPTERS([LIBGPIOD_ADAPTERS], ["x$use_libgpiod" = "xyes"], [libgpiod])
 PROCESS_ADAPTERS([LIBJAYLINK_ADAPTERS], ["x$use_internal_libjaylink" = "xyes" -o "x$use_libjaylink" = "xyes"], [libjaylink-0.2])
 
@@ -728,13 +652,6 @@
   build_bitbang=yes
 ])
 
-<<<<<<< HEAD
-AS_IF([test "x$enable_linuxgpiod" != "xno"], [
-  build_bitbang=yes
-])
-
-=======
->>>>>>> b61a2808
 AS_IF([test "x$enable_stlink" != "xno" -o "x$enable_ti_icdi" != "xno" -o "x$enable_nulink" != "xno"], [
 	AC_DEFINE([BUILD_HLADAPTER], [1], [1 if you want the High Level JTAG driver.])
 	AM_CONDITIONAL([HLADAPTER], [true])
@@ -780,10 +697,6 @@
 AM_CONDITIONAL([BUSPIRATE], [test "x$enable_buspirate" != "xno"])
 AM_CONDITIONAL([SYSFSGPIO], [test "x$build_sysfsgpio" = "xyes"])
 AM_CONDITIONAL([XLNX_PCIE_XVC], [test "x$build_xlnx_pcie_xvc" = "xyes"])
-<<<<<<< HEAD
-AM_CONDITIONAL([USE_LIBUSB0], [test "x$use_libusb0" = "xyes"])
-=======
->>>>>>> b61a2808
 AM_CONDITIONAL([USE_LIBUSB1], [test "x$use_libusb1" = "xyes"])
 AM_CONDITIONAL([IS_CYGWIN], [test "x$is_cygwin" = "xyes"])
 AM_CONDITIONAL([IS_MINGW], [test "x$is_mingw" = "xyes"])
@@ -795,13 +708,7 @@
 AM_CONDITIONAL([USE_HIDAPI], [test "x$use_hidapi" = "xyes"])
 AM_CONDITIONAL([USE_LIBJAYLINK], [test "x$use_libjaylink" = "xyes"])
 AM_CONDITIONAL([RSHIM], [test "x$build_rshim" = "xyes"])
-<<<<<<< HEAD
-
-AM_CONDITIONAL([MINIDRIVER], [test "x$build_minidriver" = "xyes"])
-AM_CONDITIONAL([MINIDRIVER_DUMMY], [test "x$build_minidriver_dummy" = "xyes"])
-=======
 AM_CONDITIONAL([HAVE_CAPSTONE], [test "x$enable_capstone" != "xno"])
->>>>>>> b61a2808
 
 AM_CONDITIONAL([INTERNAL_JIMTCL], [test "x$use_internal_jimtcl" = "xyes"])
 AM_CONDITIONAL([INTERNAL_LIBJAYLINK], [test "x$use_internal_libjaylink" = "xyes"])
@@ -870,19 +777,12 @@
 echo
 echo OpenOCD configuration summary
 echo --------------------------------------------------
-<<<<<<< HEAD
-m4_foreach([adapter], [USB1_ADAPTERS, USB0_ADAPTERS,
-	HIDAPI_ADAPTERS, HIDAPI_USB1_ADAPTERS, LIBFTDI_ADAPTERS,
-	LIBGPIOD_ADAPTERS,
-	LIBJAYLINK_ADAPTERS, PCIE_ADAPTERS],
-=======
 m4_foreach([adapter], [USB1_ADAPTERS,
 	HIDAPI_ADAPTERS, HIDAPI_USB1_ADAPTERS, LIBFTDI_ADAPTERS,
 	LIBFTDI_USB1_ADAPTERS,
 	LIBGPIOD_ADAPTERS,
 	LIBJAYLINK_ADAPTERS, PCIE_ADAPTERS, SERIAL_PORT_ADAPTERS,
 	OPTIONAL_LIBRARIES],
->>>>>>> b61a2808
 	[s=m4_format(["%-40s"], ADAPTER_DESC([adapter]))
 	AS_CASE([$ADAPTER_VAR([adapter])],
 		[auto], [
