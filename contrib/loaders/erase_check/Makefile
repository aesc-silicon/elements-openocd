--- conflicted
+++ resolved
@@ -6,9 +6,6 @@
 
 ARM_AFLAGS = -EL
 
-<<<<<<< HEAD
-arm: armv4_5_erase_check.inc armv7m_erase_check.inc armv7m_0_erase_check.inc
-=======
 STM8_CROSS_COMPILE ?= stm8-
 STM8_AS      ?= $(STM8_CROSS_COMPILE)as
 STM8_OBJCOPY ?= $(STM8_CROSS_COMPILE)objcopy
@@ -16,7 +13,6 @@
 STM8_AFLAGS =
 
 arm: armv4_5_erase_check.inc armv7m_erase_check.inc
->>>>>>> db070eb8
 
 armv4_5_%.elf: armv4_5_%.s
 	$(ARM_AS) $(ARM_AFLAGS) $< -o $@
