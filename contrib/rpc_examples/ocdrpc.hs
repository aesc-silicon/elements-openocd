--- conflicted
+++ resolved
@@ -36,15 +36,9 @@
             `sepBy` string " \n"
 
 ocdMdw :: (InputStream ByteString, OutputStream ByteString) -> Integer -> Integer -> IO [Integer]
-<<<<<<< HEAD
-ocdMdw s start count = do
-  s <- ocdExec s $ "mdw " ++ show start ++ " " ++ show count
-  case parseOnly mdwParser (pack s) of
-=======
 ocdMdw s start qnt = do
   res <- ocdExec s $ "mdw " ++ show start ++ " " ++ show qnt
   case parseOnly mdwParser (pack res) of
->>>>>>> b61a2808
     Right r -> return $ concat r
 
 main = do
