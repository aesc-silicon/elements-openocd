--- conflicted
+++ resolved
@@ -2493,11 +2493,7 @@
 ## 		}
 
 #need space before brace following if, while, etc
-<<<<<<< HEAD
-		if (($line =~ /\(.*\)\{/ && $line !~ /\($Type\){/) ||
-=======
 		if (($line =~ /\(.*\)\{/ && $line !~ /\($Type\)\{/) ||
->>>>>>> db070eb8
 		    $line =~ /do\{/) {
 			ERROR("SPACING",
 			      "space required before the open brace '{'\n" . $herecurr);
