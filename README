<<<<<<< HEAD
In very short, VexRiscv
===================

Dependencies on Ubuntu 14:

```sh
sudo apt-get install libtool automake libusb-1.0.0-dev texinfo libusb-dev libyaml-dev pkg-config
```

Build :

```sh
./bootstrap
./configure --enable-ftdi --enable-dummy
make
#sudo make install
```

Added configuration files :
- tcl/target/briey.cfg
- tcl/target/vexriscv_sim.cfg
- tcl/interface/jtag_tcp.cfg
- tcl/interface/jtag/ft2232h_breakout.cfg


Examples of usage :
- sudo src/openocd -f tcl/interface/ftdi/ft2232h_breakout.cfg -c 'set BRIEY_CPU0_YAML ../VexRiscv/cpu0.yaml' -f tcl/target/briey.cfg
- sudo src/openocd -f tcl/interface/ftdi/ft2232h_breakout.cfg -c 'set MURAX_CPU0_YAML ../VexRiscv/cpu0.yaml' -f tcl/target/murax.cfg
- src/openocd -f tcl/interface/jtag_tcp.cfg -c 'set BRIEY_CPU0_YAML ../VexRiscv/cpu0.yaml' -f tcl/target/briey.cfg
- src/openocd -f tcl/interface/jtag_tcp.cfg -c 'set MURAX_CPU0_YAML ../VexRiscv/cpu0.yaml' -f tcl/target/murax.cfg
- src/openocd -c 'set VEXRISCV_YAML ../VexRiscv/cpu0.yaml' -f tcl/target/vexriscv_sim.cfg

Example of RISC-V GDB usage :

riscv32-unknown-elf-gdb myExecutable.elf
target remote localhost:3333
set remotetimeout 60
set arch riscv:rv32
monitor reset halt
load
continue


Welcome to OpenOCD!
===================
=======
# Welcome to OpenOCD!
>>>>>>> ad216136

OpenOCD provides on-chip programming and debugging support with a
layered architecture of JTAG interface and TAP support including:

- (X)SVF playback to facilitate automated boundary scan and FPGA/CPLD
  programming;
- debug target support (e.g. ARM, MIPS): single-stepping,
  breakpoints/watchpoints, gprof profiling, etc;
- flash chip drivers (e.g. CFI, NAND, internal flash);
- embedded TCL interpreter for easy scripting.

Several network interfaces are available for interacting with OpenOCD:
telnet, TCL, and GDB. The GDB server enables OpenOCD to function as a
"remote target" for source-level debugging of embedded systems using
the GNU GDB program (and the others who talk GDB protocol, e.g. IDA
Pro).

This README file contains an overview of the following topics:

- quickstart instructions,
- how to find and build more OpenOCD documentation,
- list of the supported hardware,
- the installation and build process,
- packaging tips.


# Quickstart for the impatient

If you have a popular board then just start OpenOCD with its config,
e.g.:

    openocd -f board/stm32f4discovery.cfg

If you are connecting a particular adapter with some specific target,
you need to source both the jtag interface and the target configs,
e.g.:

```
openocd -f interface/ftdi/jtagkey2.cfg -c "transport select jtag" \
        -f target/ti_calypso.cfg
```

```
openocd -f interface/stlink.cfg -c "transport select hla_swd" \
        -f target/stm32l0.cfg
```

After OpenOCD startup, connect GDB with

    (gdb) target extended-remote localhost:3333


# OpenOCD Documentation

In addition to the in-tree documentation, the latest manuals may be
viewed online at the following URLs:

  OpenOCD User's Guide:
    http://openocd.org/doc/html/index.html

  OpenOCD Developer's Manual:
    http://openocd.org/doc/doxygen/html/index.html

These reflect the latest development versions, so the following section
introduces how to build the complete documentation from the package.

For more information, refer to these documents or contact the developers
by subscribing to the OpenOCD developer mailing list:

	openocd-devel@lists.sourceforge.net

## Building the OpenOCD Documentation

By default the OpenOCD build process prepares documentation in the
"Info format" and installs it the standard way, so that `info openocd`
can access it.

Additionally, the OpenOCD User's Guide can be produced in the
following different formats:

If `PDFVIEWER` is set, this creates and views the PDF User Guide.

    make pdf && ${PDFVIEWER} doc/openocd.pdf

If `HTMLVIEWER` is set, this creates and views the HTML User Guide.

    make html && ${HTMLVIEWER} doc/openocd.html/index.html

The OpenOCD Developer Manual contains information about the internal
architecture and other details about the code:

Note: make sure doxygen is installed, type doxygen --version

    make doxygen && ${HTMLVIEWER} doxygen/index.html


# Supported hardware

## JTAG adapters

AM335x, ARM-JTAG-EW, ARM-USB-OCD, ARM-USB-TINY, AT91RM9200, axm0432, BCM2835,
Bus Blaster, Buspirate, Cadence DPI, Cadence vdebug, Chameleon, CMSIS-DAP,
Cortino, Cypress KitProg, DENX, Digilent JTAG-SMT2, DLC 5, DLP-USB1232H,
embedded projects, Espressif USB JTAG Programmer,
eStick, FlashLINK, FlossJTAG, Flyswatter, Flyswatter2,
FTDI FT232R, Gateworks, Hoegl, ICDI, ICEBear, J-Link, JTAG VPI, JTAGkey,
JTAGkey2, JTAG-lock-pick, KT-Link, Linux GPIOD, Lisa/L, LPC1768-Stick,
Mellanox rshim, MiniModule, NGX, Nuvoton Nu-Link, Nu-Link2, NXHX, NXP IMX GPIO,
OOCDLink, Opendous, OpenJTAG, Openmoko, OpenRD, OSBDM, Presto, Redbee,
Remote Bitbang, RLink, SheevaPlug devkit, Stellaris evkits,
ST-LINK (SWO tracing supported), STM32-PerformanceStick, STR9-comStick,
sysfsgpio, Tigard, TI XDS110, TUMPA, Turtelizer, ULINK, USB-A9260, USB-Blaster,
USB-JTAG, USBprog, VPACLink, VSLLink, Wiggler, XDS100v2, Xilinx XVC/PCIe,
Xverve.

## Debug targets

ARM: AArch64, ARM11, ARM7, ARM9, Cortex-A/R (v7-A/R), Cortex-M (ARMv{6/7/8}-M),
FA526, Feroceon/Dragonite, XScale.
ARCv2, AVR32, DSP563xx, DSP5680xx, EnSilica eSi-RISC, EJTAG (MIPS32, MIPS64),
ESP32, ESP32-S2, ESP32-S3, Intel Quark, LS102x-SAP, RISC-V, ST STM8,
Xtensa.

## Flash drivers

ADUC702x, AT91SAM, AT91SAM9 (NAND), ATH79, ATmega128RFA1, Atmel SAM, AVR, CFI,
DSP5680xx, EFM32, EM357, eSi-RISC, eSi-TSMC, EZR32HG, FM3, FM4, Freedom E SPI,
GD32, i.MX31, Kinetis, LPC8xx/LPC1xxx/LPC2xxx/LPC541xx, LPC2900, LPC3180, LPC32xx,
LPCSPIFI, Marvell QSPI, MAX32, Milandr, MXC, NIIET, nRF51, nRF52 , NuMicro,
NUC910, Nuvoton NPCX, onsemi RSL10, Orion/Kirkwood, PIC32mx, PSoC4/5LP/6,
Raspberry RP2040, Renesas RPC HF and SH QSPI,
S3C24xx, S3C6400, SiM3x, SiFive Freedom E, Stellaris, ST BlueNRG, STM32,
STM32 QUAD/OCTO-SPI for Flash/FRAM/EEPROM, STMSMI, STR7x, STR9x, SWM050,
TI CC13xx, TI CC26xx, TI CC32xx, TI MSP432, Winner Micro w600, Xilinx XCF,
XMC1xxx, XMC4xxx.


# Installing OpenOCD

## A Note to OpenOCD Users

If you would rather be working "with" OpenOCD rather than "on" it, your
operating system or JTAG interface supplier may provide binaries for
you in a convenient-enough package.

Such packages may be more stable than git mainline, where
bleeding-edge development takes place. These "Packagers" produce
binary releases of OpenOCD after the developers produces new "release"
versions of the source code. Previous versions of OpenOCD cannot be
used to diagnose problems with the current release, so users are
encouraged to keep in contact with their distribution package
maintainers or interface vendors to ensure suitable upgrades appear
regularly.

Users of these binary versions of OpenOCD must contact their Packager to
ask for support or newer versions of the binaries; the OpenOCD
developers do not support packages directly.

## A Note to OpenOCD Packagers

You are a PACKAGER of OpenOCD if you:

- Sell dongles and include pre-built binaries;
- Supply tools or IDEs (a development solution integrating OpenOCD);
- Build packages (e.g. RPM or DEB files for a GNU/Linux distribution).

As a PACKAGER, you will experience first reports of most issues.
When you fix those problems for your users, your solution may help
prevent hundreds (if not thousands) of other questions from other users.

If something does not work for you, please work to inform the OpenOCD
developers know how to improve the system or documentation to avoid
future problems, and follow-up to help us ensure the issue will be fully
resolved in our future releases.

That said, the OpenOCD developers would also like you to follow a few
suggestions:

- Send patches, including config files, upstream, participate in the
  discussions;
- Enable all the options OpenOCD supports, even those unrelated to your
  particular hardware;
- Use "ftdi" interface adapter driver for the FTDI-based devices.


# Building OpenOCD

The INSTALL file contains generic instructions for running `configure`
and compiling the OpenOCD source code. That file is provided by
default for all GNU autotools packages. If you are not familiar with
the GNU autotools, then you should read those instructions first.

The remainder of this document tries to provide some instructions for
those looking for a quick-install.

## OpenOCD Dependencies

GCC or Clang is currently required to build OpenOCD. The developers
have begun to enforce strict code warnings (-Wall, -Werror, -Wextra,
and more) and use C99-specific features: inline functions, named
initializers, mixing declarations with code, and other tricks. While
it may be possible to use other compilers, they must be somewhat
modern and could require extending support to conditionally remove
GCC-specific extensions.

You'll also need:

- make
- libtool
- pkg-config >= 0.23 or pkgconf

OpenOCD uses jimtcl library; build from git can retrieve jimtcl as git
submodule.

Additionally, for building from git:

- autoconf >= 2.69
- automake >= 1.14
- texinfo >= 5.0

Optional USB-based adapter drivers need libusb-1.0.

Optional USB-Blaster, ASIX Presto and OpenJTAG interface adapter
drivers need:
  - libftdi: http://www.intra2net.com/en/developer/libftdi/index.php

Optional CMSIS-DAP adapter driver needs HIDAPI library.

Optional linuxgpiod adapter driver needs libgpiod library.

Optional J-Link adapter driver needs libjaylink library.

Optional ARM disassembly needs capstone library.

Optional development script checkpatch needs:

- perl
- python
- python-ply

## Permissions delegation

Running OpenOCD with root/administrative permissions is strongly
discouraged for security reasons.

For USB devices on GNU/Linux you should use the contrib/60-openocd.rules
file. It probably belongs somewhere in /etc/udev/rules.d, but
consult your operating system documentation to be sure. Do not forget
to add yourself to the "plugdev" group.

For parallel port adapters on GNU/Linux and FreeBSD please change your
"ppdev" (parport* or ppi*) device node permissions accordingly.

For parport adapters on Windows you need to run install_giveio.bat
(it's also possible to use "ioperm" with Cygwin instead) to give
ordinary users permissions for accessing the "LPT" registers directly.

## Compiling OpenOCD

To build OpenOCD, use the following sequence of commands:

    ./bootstrap
    ./configure [options]
    make
    sudo make install

The `bootstrap` command is only necessary when building from the Git repository. The `configure` step generates the Makefiles required to build
OpenOCD, usually with one or more options provided to it. The first
'make' step will build OpenOCD and place the final executable in
'./src/'. The final (optional) step, `make install`, places all of
the files in the required location.

To see the list of all the supported options, run `./configure --help`

## Cross-compiling Options

Cross-compiling is supported the standard autotools way, you just need
to specify the cross-compiling target triplet in the --host option,
e.g. for cross-building for Windows 32-bit with MinGW on Debian:

    ./configure --host=i686-w64-mingw32 [options]

To make pkg-config work nicely for cross-compiling, you might need an
additional wrapper script as described at

    https://autotools.io/pkgconfig/cross-compiling.html

This is needed to tell pkg-config where to look for the target
libraries that OpenOCD depends on. Alternatively, you can specify
`*_CFLAGS` and `*_LIBS` environment variables directly, see `./configure
--help` for the details.

For a more or less complete script that does all this for you, see

    contrib/cross-build.sh

## Parallel Port Dongles

If you want to access the parallel port using the PPDEV interface you
have to specify both `--enable-parport` and `--enable-parport-ppdev`, since
the later option is an option to the parport driver.

The same is true for the `--enable-parport-giveio` option, you have to
use both the `--enable-parport` and the `--enable-parport-giveio` option
if you want to use giveio instead of ioperm parallel port access
method.


# Obtaining OpenOCD From GIT

You can download the current GIT version with a GIT client of your
choice from the main repository:

    git://git.code.sf.net/p/openocd/code

You may prefer to use a mirror:

    http://repo.or.cz/r/openocd.git
    git://repo.or.cz/openocd.git

Using the GIT command line client, you might use the following command
to set up a local copy of the current repository (make sure there is no
directory called "openocd" in the current directory):

    git clone git://git.code.sf.net/p/openocd/code openocd

Then you can update that at your convenience using `git pull`.

There is also a gitweb interface, which you can use either to browse
the repository or to download arbitrary snapshots using HTTP:

    http://repo.or.cz/w/openocd.git

Snapshots are compressed tarballs of the source tree, about 1.3 MBytes
each at this writing.<|MERGE_RESOLUTION|>--- conflicted
+++ resolved
@@ -1,6 +1,60 @@
-<<<<<<< HEAD
-In very short, VexRiscv
-===================
+# Welcome to OpenOCD!
+
+OpenOCD provides on-chip programming and debugging support with a
+layered architecture of JTAG interface and TAP support including:
+
+- (X)SVF playback to facilitate automated boundary scan and FPGA/CPLD
+  programming;
+- debug target support (e.g. ARM, MIPS): single-stepping,
+  breakpoints/watchpoints, gprof profiling, etc;
+- flash chip drivers (e.g. CFI, NAND, internal flash);
+- embedded TCL interpreter for easy scripting.
+
+Several network interfaces are available for interacting with OpenOCD:
+telnet, TCL, and GDB. The GDB server enables OpenOCD to function as a
+"remote target" for source-level debugging of embedded systems using
+the GNU GDB program (and the others who talk GDB protocol, e.g. IDA
+Pro).
+
+This README file contains an overview of the following topics:
+
+- quickstart instructions,
+- how to find and build more OpenOCD documentation,
+- list of the supported hardware,
+- the installation and build process,
+- packaging tips.
+
+
+# Quickstart for the impatient
+
+If you have a popular board then just start OpenOCD with its config,
+e.g.:
+
+    openocd -f board/stm32f4discovery.cfg
+
+If you are connecting a particular adapter with some specific target,
+you need to source both the jtag interface and the target configs,
+e.g.:
+
+```
+openocd -f interface/ftdi/jtagkey2.cfg -c "transport select jtag" \
+        -f target/ti_calypso.cfg
+```
+
+```
+openocd -f interface/stlink.cfg -c "transport select hla_swd" \
+        -f target/stm32l0.cfg
+```
+
+After OpenOCD startup, connect GDB with
+
+    (gdb) target extended-remote localhost:3333
+
+
+
+
+
+# In very short, VexRiscv
 
 Dependencies on Ubuntu 14:
 
@@ -42,61 +96,7 @@
 continue
 
 
-Welcome to OpenOCD!
-===================
-=======
-# Welcome to OpenOCD!
->>>>>>> ad216136
-
-OpenOCD provides on-chip programming and debugging support with a
-layered architecture of JTAG interface and TAP support including:
-
-- (X)SVF playback to facilitate automated boundary scan and FPGA/CPLD
-  programming;
-- debug target support (e.g. ARM, MIPS): single-stepping,
-  breakpoints/watchpoints, gprof profiling, etc;
-- flash chip drivers (e.g. CFI, NAND, internal flash);
-- embedded TCL interpreter for easy scripting.
-
-Several network interfaces are available for interacting with OpenOCD:
-telnet, TCL, and GDB. The GDB server enables OpenOCD to function as a
-"remote target" for source-level debugging of embedded systems using
-the GNU GDB program (and the others who talk GDB protocol, e.g. IDA
-Pro).
-
-This README file contains an overview of the following topics:
-
-- quickstart instructions,
-- how to find and build more OpenOCD documentation,
-- list of the supported hardware,
-- the installation and build process,
-- packaging tips.
-
-
-# Quickstart for the impatient
-
-If you have a popular board then just start OpenOCD with its config,
-e.g.:
-
-    openocd -f board/stm32f4discovery.cfg
-
-If you are connecting a particular adapter with some specific target,
-you need to source both the jtag interface and the target configs,
-e.g.:
-
-```
-openocd -f interface/ftdi/jtagkey2.cfg -c "transport select jtag" \
-        -f target/ti_calypso.cfg
-```
-
-```
-openocd -f interface/stlink.cfg -c "transport select hla_swd" \
-        -f target/stm32l0.cfg
-```
-
-After OpenOCD startup, connect GDB with
-
-    (gdb) target extended-remote localhost:3333
+
 
 
 # OpenOCD Documentation
