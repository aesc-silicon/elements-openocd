# Helper for common memory read/modify/write procedures

# mrw: "memory read word", returns value of $reg
proc mrw {reg} {
	set value ""
	mem2array value 32 $reg 1
	return $value(0)
}

add_usage_text mrw "address"
add_help_text mrw "Returns value of word in memory."

<<<<<<< HEAD
=======
# mrh: "memory read halfword", returns value of $reg
proc mrh {reg} {
	set value ""
	mem2array value 16 $reg 1
	return $value(0)
}

add_usage_text mrh "address"
add_help_text mrh "Returns value of halfword in memory."

# mrb: "memory read byte", returns value of $reg
>>>>>>> db070eb8
proc mrb {reg} {
	set value ""
	mem2array value 8 $reg 1
	return $value(0)
}

add_usage_text mrb "address"
add_help_text mrb "Returns value of byte in memory."

# mmw: "memory modify word", updates value of $reg
#       $reg <== ((value & ~$clearbits) | $setbits)
proc mmw {reg setbits clearbits} {
	set old [mrw $reg]
	set new [expr ($old & ~$clearbits) | $setbits]
	mww $reg $new
}

add_usage_text mmw "address setbits clearbits"
add_help_text mmw "Modify word in memory. new_val = (old_val & ~clearbits) | setbits;"<|MERGE_RESOLUTION|>--- conflicted
+++ resolved
@@ -10,8 +10,6 @@
 add_usage_text mrw "address"
 add_help_text mrw "Returns value of word in memory."
 
-<<<<<<< HEAD
-=======
 # mrh: "memory read halfword", returns value of $reg
 proc mrh {reg} {
 	set value ""
@@ -23,7 +21,6 @@
 add_help_text mrh "Returns value of halfword in memory."
 
 # mrb: "memory read byte", returns value of $reg
->>>>>>> db070eb8
 proc mrb {reg} {
 	set value ""
 	mem2array value 8 $reg 1
