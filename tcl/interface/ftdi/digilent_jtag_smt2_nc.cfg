--- conflicted
+++ resolved
@@ -11,15 +11,8 @@
 # the ftdi device_desc from digilent_hs2 is wrong.
 
 adapter driver ftdi
-<<<<<<< HEAD
-ftdi_device_desc "Digilent USB Device"
-ftdi_vid_pid 0x0403 0x6014
-ftdi_channel 0
-ftdi_layout_init 0x00e8 0x60eb
-=======
 ftdi device_desc "Digilent USB Device"
 ftdi vid_pid 0x0403 0x6014
 ftdi channel 0
 ftdi layout_init 0x00e8 0x60eb
->>>>>>> b61a2808
 reset_config none