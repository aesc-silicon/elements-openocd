#
# Olimex ARM-USB-OCD
#
# http://www.olimex.com/dev/arm-usb-ocd.html
#

adapter driver ftdi
<<<<<<< HEAD
ftdi_device_desc "Olimex OpenOCD JTAG"
ftdi_vid_pid 0x15ba 0x0003
=======
ftdi device_desc "Olimex OpenOCD JTAG"
ftdi vid_pid 0x15ba 0x0003
>>>>>>> b61a2808

ftdi layout_init 0x0c08 0x0f1b
ftdi layout_signal nSRST -oe 0x0200
ftdi layout_signal nTRST -data 0x0100 -noe 0x0400
ftdi layout_signal LED -data 0x0800<|MERGE_RESOLUTION|>--- conflicted
+++ resolved
@@ -5,13 +5,8 @@
 #
 
 adapter driver ftdi
-<<<<<<< HEAD
-ftdi_device_desc "Olimex OpenOCD JTAG"
-ftdi_vid_pid 0x15ba 0x0003
-=======
 ftdi device_desc "Olimex OpenOCD JTAG"
 ftdi vid_pid 0x15ba 0x0003
->>>>>>> b61a2808
 
 ftdi layout_init 0x0c08 0x0f1b
 ftdi layout_signal nSRST -oe 0x0200
