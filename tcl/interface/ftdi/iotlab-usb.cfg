#
# This is the integrated adapter as found on the IoT-LAB boards
# https://github.com/iot-lab/iot-lab/wiki
#

adapter driver ftdi
<<<<<<< HEAD
ftdi_vid_pid 0x0403 0x6010
=======
ftdi vid_pid 0x0403 0x6010
>>>>>>> b61a2808

ftdi layout_init 0x0008 0x000b
ftdi layout_signal nTRST -data 0x0010 -oe 0x0010
ftdi layout_signal nSRST -data 0x0040 -oe 0x0040<|MERGE_RESOLUTION|>--- conflicted
+++ resolved
@@ -4,11 +4,7 @@
 #
 
 adapter driver ftdi
-<<<<<<< HEAD
-ftdi_vid_pid 0x0403 0x6010
-=======
 ftdi vid_pid 0x0403 0x6010
->>>>>>> b61a2808
 
 ftdi layout_init 0x0008 0x000b
 ftdi layout_signal nTRST -data 0x0010 -oe 0x0010
