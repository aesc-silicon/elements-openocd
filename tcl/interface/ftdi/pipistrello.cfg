# http://pipistrello.saanlima.com/
# http://www.saanlima.com/download/pipistrello-v2.0/pipistrello_v2_schematic.pdf
adapter driver ftdi
<<<<<<< HEAD
ftdi_device_desc "Pipistrello LX45"
ftdi_vid_pid 0x0403 0x6010
=======
ftdi device_desc "Pipistrello LX45"
ftdi vid_pid 0x0403 0x6010
>>>>>>> b61a2808
# interface 1 is the uart
ftdi channel 0
# just TCK TDI TDO TMS, no reset
ftdi layout_init 0x0008 0x000b
reset_config none
# this generally works fast: the fpga can handle 30MHz, the spi flash can handle
# 54MHz with simple read, no dummy cycles, and wait-for-write-completion
adapter speed 10000<|MERGE_RESOLUTION|>--- conflicted
+++ resolved
@@ -1,13 +1,8 @@
 # http://pipistrello.saanlima.com/
 # http://www.saanlima.com/download/pipistrello-v2.0/pipistrello_v2_schematic.pdf
 adapter driver ftdi
-<<<<<<< HEAD
-ftdi_device_desc "Pipistrello LX45"
-ftdi_vid_pid 0x0403 0x6010
-=======
 ftdi device_desc "Pipistrello LX45"
 ftdi vid_pid 0x0403 0x6010
->>>>>>> b61a2808
 # interface 1 is the uart
 ftdi channel 0
 # just TCK TDI TDO TMS, no reset
