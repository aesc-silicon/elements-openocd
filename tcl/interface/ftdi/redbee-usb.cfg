#
# Redwire Redbee-USB
#
# http://www.redwirellc.com
#
# The Redbee-USB has an onboard FT2232H with:
#  - FT2232H channel B wired to mc13224v JTAG
#  - FT2232H channel A wired to mc13224v UART1
#

echo "WARNING!"
echo "This file was not tested with real interface, it is based on code in ft2232.c."
echo "Please report your experience with this file to openocd-devel mailing list,"
echo "so it could be marked as working or fixed."

adapter driver ftdi
<<<<<<< HEAD
ftdi_vid_pid 0x0403 0x6010
ftdi_channel 1
=======
ftdi vid_pid 0x0403 0x6010
ftdi channel 1
>>>>>>> b61a2808

ftdi layout_init 0x0c08 0x0c2b
ftdi layout_signal nTRST -data 0x0800
ftdi layout_signal nSRST -data 0x0400<|MERGE_RESOLUTION|>--- conflicted
+++ resolved
@@ -14,13 +14,8 @@
 echo "so it could be marked as working or fixed."
 
 adapter driver ftdi
-<<<<<<< HEAD
-ftdi_vid_pid 0x0403 0x6010
-ftdi_channel 1
-=======
 ftdi vid_pid 0x0403 0x6010
 ftdi channel 1
->>>>>>> b61a2808
 
 ftdi layout_init 0x0c08 0x0c2b
 ftdi layout_signal nTRST -data 0x0800
