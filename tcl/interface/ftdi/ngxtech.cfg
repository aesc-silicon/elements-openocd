#
# NGX ARM USB JTAG
#
# http://shop.ngxtechnologies.com/product_info.php?cPath=26&products_id=30
#

echo "WARNING!"
echo "This file was not tested with real interface, but is assumed to work as this"
echo "interface uses the same layout as configs that were verified. Please report your"
echo "experience with this file to openocd-devel mailing list, so it could be marked"
echo "as working or fixed."

adapter driver ftdi
<<<<<<< HEAD
ftdi_device_desc "NGX JTAG"
ftdi_vid_pid 0x0403 0x6010
=======
ftdi device_desc "NGX JTAG"
ftdi vid_pid 0x0403 0x6010
>>>>>>> b61a2808

ftdi layout_init 0x0508 0x0f1b
ftdi layout_signal nTRST -data 0x0200 -noe 0x0100
ftdi layout_signal nSRST -data 0x0800 -noe 0x0400<|MERGE_RESOLUTION|>--- conflicted
+++ resolved
@@ -11,13 +11,8 @@
 echo "as working or fixed."
 
 adapter driver ftdi
-<<<<<<< HEAD
-ftdi_device_desc "NGX JTAG"
-ftdi_vid_pid 0x0403 0x6010
-=======
 ftdi device_desc "NGX JTAG"
 ftdi vid_pid 0x0403 0x6010
->>>>>>> b61a2808
 
 ftdi layout_init 0x0508 0x0f1b
 ftdi layout_signal nTRST -data 0x0200 -noe 0x0100
