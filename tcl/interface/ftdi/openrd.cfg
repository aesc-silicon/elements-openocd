--- conflicted
+++ resolved
@@ -5,15 +5,9 @@
 #
 
 adapter driver ftdi
-<<<<<<< HEAD
-ftdi_device_desc "OpenRD JTAGKey FT2232D B"
-ftdi_vid_pid 0x0403 0x9e90
-ftdi_channel 0
-=======
 ftdi device_desc "OpenRD JTAGKey FT2232D B"
 ftdi vid_pid 0x0403 0x9e90
 ftdi channel 0
->>>>>>> b61a2808
 
 ftdi layout_init 0x0608 0x0f1b
 ftdi layout_signal nTRST -data 0x0200
