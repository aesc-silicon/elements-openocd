#
# Digilent JTAG-HS3
#

adapter driver ftdi
<<<<<<< HEAD
ftdi_vid_pid 0x0403 0x6014
ftdi_device_desc "Digilent USB Device"
=======
ftdi vid_pid 0x0403 0x6014
ftdi device_desc "Digilent USB Device"
>>>>>>> b61a2808

# From Digilent support:
# The SRST pin is [...] 0x20 and 0x10 is the /OE (active low output enable)

ftdi layout_init 0x2088 0x308b
ftdi layout_signal nSRST -data 0x2000 -noe 0x1000<|MERGE_RESOLUTION|>--- conflicted
+++ resolved
@@ -3,13 +3,8 @@
 #
 
 adapter driver ftdi
-<<<<<<< HEAD
-ftdi_vid_pid 0x0403 0x6014
-ftdi_device_desc "Digilent USB Device"
-=======
 ftdi vid_pid 0x0403 0x6014
 ftdi device_desc "Digilent USB Device"
->>>>>>> b61a2808
 
 # From Digilent support:
 # The SRST pin is [...] 0x20 and 0x10 is the /OE (active low output enable)
