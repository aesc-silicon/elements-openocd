#
# Amontec JTAGkey2
#
# http://www.amontec.com/jtagkey2.shtml
#

adapter driver ftdi
<<<<<<< HEAD
ftdi_device_desc "Amontec JTAGkey-2"
ftdi_vid_pid 0x0403 0xcff8
=======
ftdi device_desc "Amontec JTAGkey-2"
ftdi vid_pid 0x0403 0xcff8
>>>>>>> b61a2808

ftdi layout_init 0x0c08 0x0f1b
ftdi layout_signal nTRST -data 0x0100 -noe 0x0400
ftdi layout_signal nSRST -data 0x0200 -noe 0x0800<|MERGE_RESOLUTION|>--- conflicted
+++ resolved
@@ -5,13 +5,8 @@
 #
 
 adapter driver ftdi
-<<<<<<< HEAD
-ftdi_device_desc "Amontec JTAGkey-2"
-ftdi_vid_pid 0x0403 0xcff8
-=======
 ftdi device_desc "Amontec JTAGkey-2"
 ftdi vid_pid 0x0403 0xcff8
->>>>>>> b61a2808
 
 ftdi layout_init 0x0c08 0x0f1b
 ftdi layout_signal nTRST -data 0x0100 -noe 0x0400
