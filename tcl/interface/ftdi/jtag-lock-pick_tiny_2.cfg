--- conflicted
+++ resolved
@@ -5,13 +5,8 @@
 #
 
 adapter driver ftdi
-<<<<<<< HEAD
-ftdi_device_desc "JTAG-lock-pick Tiny 2"
-ftdi_vid_pid 0x0403 0x8220
-=======
 ftdi device_desc "JTAG-lock-pick Tiny 2"
 ftdi vid_pid 0x0403 0x8220
->>>>>>> b61a2808
 
 ftdi layout_init 0x8c28 0xff3b
 ftdi layout_signal SWD_EN -ndata 0x0020 -oe 0x2000
