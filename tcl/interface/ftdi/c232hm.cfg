# FTDI USB Hi-Speed to MPSSE Cable
#
# http://www.ftdichip.com/Products/Cables/USBMPSSE.htm
#
# C232HM-DDHSL-0 and C232HM-EDSL-0 provide 3.3V and 5V on pin 1 (Red),
# respectively.
#
# Adapter: http://www.ftdichip.com/Support/Documents/DataSheets/Cables/DS_C232HM_MPSSE_CABLE.PDF
# Chip: http://www.ftdichip.com/Support/Documents/DataSheets/ICs/DS_FT232H.pdf
# See pinout/colors at end of this file.
#
# Tech notes:
# http://www.ftdichip.com/Support/Documents/AppNotes/AN_135_MPSSE_Basics.pdf
# http://www.ftdichip.com/Support/Documents/AppNotes/AN_129_FTDI_Hi_Speed_USB_To_JTAG_Example.pdf
<<<<<<< HEAD

adapter driver ftdi
#ftdi_device_desc "C232HM-DDHSL-0"
#ftdi_device_desc "C232HM-EDHSL-0"

# Common PID for FT232H
ftdi_vid_pid 0x0403 0x6014

# Layout
# High data byte 0x40 configures red LED on ACBUS6 initially high (unlit, since active-low)
# Low data byte 0x08 configures TMS on ACBUS3 initially high (asserted); TCK, TDI low
# High direction byte 0x40 configures red LED on ACBUS6 as high (output)
# Low direction byte 0x0b configures TDO on ACBUS2 as low (input)
ftdi_layout_init 0x4008 0x400b

# ---A*BUS-------CCCCCCCC|DDDDDDDD
# --------\______76543210|76543210
# LED	0x4000 = 01000000|00000000 = ACBUS6
#GPIOL0	0x0010 = 00000000|00010000 = ADBUS4
#GPIOL1	0x0020 = 00000000|00100000 = ADBUS5
#GPIOL2	0x0040 = 00000000|01000000 = ADBUS6
#GPIOL3	0x0080 = 00000000|10000000 = ADBUS7
# -ndata treats the LED as active-low for expected behavior (toggle when transferring)
ftdi_layout_signal LED -ndata 0x4000
# Available for aliasing as desired
ftdi_layout_signal GPIOL0 -data 0x0010 -oe 0x0010
ftdi_layout_signal GPIOL1 -data 0x0020 -oe 0x0020
ftdi_layout_signal GPIOL2 -data 0x0040 -oe 0x0040
ftdi_layout_signal GPIOL3 -data 0x0080 -oe 0x0080

=======

adapter driver ftdi
#ftdi device_desc "C232HM-DDHSL-0"
#ftdi device_desc "C232HM-EDHSL-0"

# Common PID for FT232H
ftdi vid_pid 0x0403 0x6014

# Layout
# High data byte 0x40 configures red LED on ACBUS6 initially high (unlit, since active-low)
# Low data byte 0x08 configures TMS on ACBUS3 initially high (asserted); TCK, TDI low
# High direction byte 0x40 configures red LED on ACBUS6 as high (output)
# Low direction byte 0x0b configures TDO on ACBUS2 as low (input)
ftdi layout_init 0x4008 0x400b

# ---A*BUS-------CCCCCCCC|DDDDDDDD
# --------\______76543210|76543210
# LED	0x4000 = 01000000|00000000 = ACBUS6
#GPIOL0	0x0010 = 00000000|00010000 = ADBUS4
#GPIOL1	0x0020 = 00000000|00100000 = ADBUS5
#GPIOL2	0x0040 = 00000000|01000000 = ADBUS6
#GPIOL3	0x0080 = 00000000|10000000 = ADBUS7
# -ndata treats the LED as active-low for expected behavior (toggle when transferring)
ftdi layout_signal LED -ndata 0x4000
# Available for aliasing as desired
ftdi layout_signal GPIOL0 -data 0x0010 -oe 0x0010
ftdi layout_signal GPIOL1 -data 0x0020 -oe 0x0020
ftdi layout_signal GPIOL2 -data 0x0040 -oe 0x0040
ftdi layout_signal GPIOL3 -data 0x0080 -oe 0x0080

>>>>>>> b61a2808
# C232HM		FT232H	JTAG/Other
# Num	Color	Name	Func
# 1		Red		VCC		Optionally, can power the board if it is not using its own power supply.
# 2		Orange	ADBUS0	TCK
# 3		Yellow  ADBUS1	TDI
# 4		Green	ADBUS2	TDO
# 5		Brown   ADBUS3	TMS
# 6		Grey	ADBUS4	GPIOL0
# 7		Purple	ADBUS5	GPIOL1
# 8		White	ADBUS6	GPIOL2
# 9		Blue	ADBUS7	GPIOL3
# 10	Black	GND		Connect to ground<|MERGE_RESOLUTION|>--- conflicted
+++ resolved
@@ -12,38 +12,6 @@
 # Tech notes:
 # http://www.ftdichip.com/Support/Documents/AppNotes/AN_135_MPSSE_Basics.pdf
 # http://www.ftdichip.com/Support/Documents/AppNotes/AN_129_FTDI_Hi_Speed_USB_To_JTAG_Example.pdf
-<<<<<<< HEAD
-
-adapter driver ftdi
-#ftdi_device_desc "C232HM-DDHSL-0"
-#ftdi_device_desc "C232HM-EDHSL-0"
-
-# Common PID for FT232H
-ftdi_vid_pid 0x0403 0x6014
-
-# Layout
-# High data byte 0x40 configures red LED on ACBUS6 initially high (unlit, since active-low)
-# Low data byte 0x08 configures TMS on ACBUS3 initially high (asserted); TCK, TDI low
-# High direction byte 0x40 configures red LED on ACBUS6 as high (output)
-# Low direction byte 0x0b configures TDO on ACBUS2 as low (input)
-ftdi_layout_init 0x4008 0x400b
-
-# ---A*BUS-------CCCCCCCC|DDDDDDDD
-# --------\______76543210|76543210
-# LED	0x4000 = 01000000|00000000 = ACBUS6
-#GPIOL0	0x0010 = 00000000|00010000 = ADBUS4
-#GPIOL1	0x0020 = 00000000|00100000 = ADBUS5
-#GPIOL2	0x0040 = 00000000|01000000 = ADBUS6
-#GPIOL3	0x0080 = 00000000|10000000 = ADBUS7
-# -ndata treats the LED as active-low for expected behavior (toggle when transferring)
-ftdi_layout_signal LED -ndata 0x4000
-# Available for aliasing as desired
-ftdi_layout_signal GPIOL0 -data 0x0010 -oe 0x0010
-ftdi_layout_signal GPIOL1 -data 0x0020 -oe 0x0020
-ftdi_layout_signal GPIOL2 -data 0x0040 -oe 0x0040
-ftdi_layout_signal GPIOL3 -data 0x0080 -oe 0x0080
-
-=======
 
 adapter driver ftdi
 #ftdi device_desc "C232HM-DDHSL-0"
@@ -74,7 +42,6 @@
 ftdi layout_signal GPIOL2 -data 0x0040 -oe 0x0040
 ftdi layout_signal GPIOL3 -data 0x0080 -oe 0x0080
 
->>>>>>> b61a2808
 # C232HM		FT232H	JTAG/Other
 # Num	Color	Name	Func
 # 1		Red		VCC		Optionally, can power the board if it is not using its own power supply.
