#
# This is an FTDI-based debugging solution as found on some TI boards,
# e.g. CC3200 LaunchPad.
#
# The schematics are identical to luminary-icdi (including SWD
# support) but the USB IDs are different.
#

adapter driver ftdi
<<<<<<< HEAD
ftdi_vid_pid 0x0451 0xc32a
=======
ftdi vid_pid 0x0451 0xc32a
>>>>>>> b61a2808

ftdi layout_init 0x00a8 0x00eb
ftdi layout_signal nSRST -noe 0x0020
ftdi layout_signal SWD_EN -ndata 0x0080
ftdi layout_signal SWDIO_OE -data 0x0008<|MERGE_RESOLUTION|>--- conflicted
+++ resolved
@@ -7,11 +7,7 @@
 #
 
 adapter driver ftdi
-<<<<<<< HEAD
-ftdi_vid_pid 0x0451 0xc32a
-=======
 ftdi vid_pid 0x0451 0xc32a
->>>>>>> b61a2808
 
 ftdi layout_init 0x00a8 0x00eb
 ftdi layout_signal nSRST -noe 0x0020
