--- conflicted
+++ resolved
@@ -10,15 +10,9 @@
 echo "mailing list, so it could be marked as working or fixed."
 
 adapter driver ftdi
-<<<<<<< HEAD
-ftdi_device_desc "Lisa/L"
-ftdi_vid_pid 0x0403 0x6010
-ftdi_channel 1
-=======
 ftdi device_desc "Lisa/L"
 ftdi vid_pid 0x0403 0x6010
 ftdi channel 1
->>>>>>> b61a2808
 
 ftdi layout_init 0x0008 0x180b
 ftdi layout_signal nTRST -data 0x0010 -oe 0x0010
