--- conflicted
+++ resolved
@@ -18,15 +18,9 @@
 echo "so it could be marked as working or fixed."
 
 adapter driver ftdi
-<<<<<<< HEAD
-ftdi_vid_pid 0x0403 0x6010
-ftdi_device_desc "FLOSS-JTAG"
-#ftdi_serial "FJ000001"
-=======
 ftdi vid_pid 0x0403 0x6010
 ftdi device_desc "FLOSS-JTAG"
 #ftdi serial "FJ000001"
->>>>>>> b61a2808
 
 ftdi layout_init 0x0008 0x180b
 ftdi layout_signal nTRST -data 0x0010 -oe 0x0010
