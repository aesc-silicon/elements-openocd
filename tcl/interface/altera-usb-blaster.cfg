--- conflicted
+++ resolved
@@ -5,11 +5,7 @@
 #
 
 adapter driver usb_blaster
-<<<<<<< HEAD
-usb_blaster_lowlevel_driver ftdi
-=======
 usb_blaster lowlevel_driver ftdi
->>>>>>> b61a2808
 # These are already the defaults.
 # usb_blaster vid_pid 0x09FB 0x6001
 # usb_blaster device_desc "USB-Blaster"