#
# bluenrg-1/2 and bluenrg-lp devices support only SWD transports.
#

source [find target/swj-dp.tcl]
source [find mem_helper.tcl]

if { [info exists CHIPNAME] } {
   set _CHIPNAME $CHIPNAME
} else {
   set _CHIPNAME bluenrg-1
}

set _ENDIAN little

# Work-area is a space in RAM used for flash programming
# By default use 24kB-256bytes
if { [info exists WORKAREASIZE] } {
   set _WORKAREASIZE $WORKAREASIZE
} else {
   set _WORKAREASIZE 0x5F00
}

adapter speed 4000

swj_newdap $_CHIPNAME cpu -expected-id 0x0bb11477 -expected-id 0x0bc11477
dap create $_CHIPNAME.dap -chain-position $_CHIPNAME.cpu

set _TARGETNAME $_CHIPNAME.cpu
set WDOG_VALUE 0
set WDOG_VALUE_SET 0

target create $_TARGETNAME cortex_m -endian $_ENDIAN -dap $_CHIPNAME.dap

$_TARGETNAME configure -work-area-phys 0x20000100 -work-area-size $_WORKAREASIZE -work-area-backup 0

# flash size will be probed
set _FLASHNAME $_CHIPNAME.flash
flash bank $_FLASHNAME bluenrg-x 0 0 0 0 $_TARGETNAME

# In BlueNRG-X reset pin is actually a shutdown (power-off), so define reset as none
reset_config none

if {![using_hla]} {
   # if srst is not fitted use SYSRESETREQ to
   # perform a soft reset
   cortex_m reset_config sysresetreq
}

$_TARGETNAME configure -event halted {
    global WDOG_VALUE
    global WDOG_VALUE_SET
    set _JTAG_IDCODE [mrw 0x40000004]
    if {$_JTAG_IDCODE != 0x0201E041} {
        # Stop watchdog during halt, if enabled. Only Bluenrg-1/2
        set WDOG_VALUE [mrw 0x40700008]
<<<<<<< HEAD
        if [expr ($WDOG_VALUE & (1 << 1))] {
            set WDOG_VALUE_SET 1
            mww 0x40700008 [expr ($WDOG_VALUE & 0xFFFFFFFD)]
=======
        if [expr {$WDOG_VALUE & (1 << 1)}] {
            set WDOG_VALUE_SET 1
            mww 0x40700008 [expr {$WDOG_VALUE & 0xFFFFFFFD}]
>>>>>>> b61a2808
        }
    }
}
$_TARGETNAME configure -event resumed {
    global WDOG_VALUE
    global WDOG_VALUE_SET
    set _JTAG_IDCODE [mrw 0x40000004]
    if {$_JTAG_IDCODE != 0x0201E041} {
<<<<<<< HEAD
        if [expr $WDOG_VALUE_SET] {
=======
        if {$WDOG_VALUE_SET} {
>>>>>>> b61a2808
            # Restore watchdog enable value after resume. Only Bluenrg-1/2
            mww 0x40700008 $WDOG_VALUE
            set WDOG_VALUE_SET 0
           }
   }
}<|MERGE_RESOLUTION|>--- conflicted
+++ resolved
@@ -54,15 +54,9 @@
     if {$_JTAG_IDCODE != 0x0201E041} {
         # Stop watchdog during halt, if enabled. Only Bluenrg-1/2
         set WDOG_VALUE [mrw 0x40700008]
-<<<<<<< HEAD
-        if [expr ($WDOG_VALUE & (1 << 1))] {
-            set WDOG_VALUE_SET 1
-            mww 0x40700008 [expr ($WDOG_VALUE & 0xFFFFFFFD)]
-=======
         if [expr {$WDOG_VALUE & (1 << 1)}] {
             set WDOG_VALUE_SET 1
             mww 0x40700008 [expr {$WDOG_VALUE & 0xFFFFFFFD}]
->>>>>>> b61a2808
         }
     }
 }
@@ -71,11 +65,7 @@
     global WDOG_VALUE_SET
     set _JTAG_IDCODE [mrw 0x40000004]
     if {$_JTAG_IDCODE != 0x0201E041} {
-<<<<<<< HEAD
-        if [expr $WDOG_VALUE_SET] {
-=======
         if {$WDOG_VALUE_SET} {
->>>>>>> b61a2808
             # Restore watchdog enable value after resume. Only Bluenrg-1/2
             mww 0x40700008 $WDOG_VALUE
             set WDOG_VALUE_SET 0
