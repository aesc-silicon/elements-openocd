# script for Cypress PSoC 4 devices

#
# PSoC 4 devices support SWD transports only.
#
source [find target/swj-dp.tcl]

if { [info exists CHIPNAME] } {
   set _CHIPNAME $CHIPNAME
} else {
   set _CHIPNAME psoc4
}

# Work-area is a space in RAM used for flash programming
# By default use 4kB
if { [info exists WORKAREASIZE] } {
   set _WORKAREASIZE $WORKAREASIZE
} else {
   set _WORKAREASIZE 0x1000
}

if { [info exists CPUTAPID] } {
   set _CPUTAPID $CPUTAPID
} else {
   set _CPUTAPID 0x0bb11477
}

swj_newdap $_CHIPNAME cpu -irlen 4 -ircapture 0x1 -irmask 0xf -expected-id $_CPUTAPID
dap create $_CHIPNAME.dap -chain-position $_CHIPNAME.cpu

set _TARGETNAME $_CHIPNAME.cpu
target create $_TARGETNAME cortex_m -dap $_CHIPNAME.dap

$_TARGETNAME configure -work-area-phys 0x20000000 -work-area-size $_WORKAREASIZE -work-area-backup 0

set _FLASHNAME $_CHIPNAME.flash
flash bank $_FLASHNAME psoc4 0 0 0 0 $_TARGETNAME

adapter_khz 1500

# Reset, bloody PSoC 4 reset
#
# 1) XRES (nSRST) resets also SWD DP so SWD line reset and DP reinit is needed.
# High level adapter stops working after SRST and needs OpenOCD restart.
# If your hw does not use SRST for other circuits, use sysresetreq instead
#
# 2) PSoC 4 executes initialization code from system ROM after reset.
# This code subsequently jumps to user flash reset vector address.
# Unfortunately the system ROM code is protected from reading and debugging.
# Protection breaks vector catch VC_CORERESET used for "reset halt" by cortex_m.
#
# Cypress uses TEST_MODE flag to loop CPU in system ROM before executing code
# from user flash. Programming specifications states that TEST_MODE flag must be
# set in time frame 400 usec delayed about 1 msec from reset.
#
# OpenOCD have no standard way how to set TEST_MODE in specified time frame.
# As a workaround the TEST_MODE flag is set before reset instead.
# It worked for the oldest family PSoC4100/4200 even though it is not guaranteed
# by specification.
#
# Newer families like PSoC 4000, 4100M, 4200M, 4100L, 4200L and PSoC 4 BLE
# clear TEST_MODE flag during device reset so workaround is not possible.
# Use a KitProg adapter for theese devices or "reset halt" will not stop
# before executing user code.
#
# 3) SWD cannot be connected during system initialization after reset.
# This might be a reason for unconnecting ST-Link v2 when deasserting reset.
# As a workaround arp_reset deassert is not called for hla

if {![using_hla]} {
   # if srst is not fitted use SYSRESETREQ to
   # perform a soft reset
   cortex_m reset_config sysresetreq
}

proc psoc4_get_family_id {} {
	set err [catch "mem2array romtable_pid 32 0xF0000FE0 3"]
	if { $err } {
		return 0
	}
	if { [expr $romtable_pid(0) & 0xffffff00 ]
	  || [expr $romtable_pid(1) & 0xffffff00 ]
	  || [expr $romtable_pid(2) & 0xffffff00 ] } {
		echo "Unexpected data in ROMTABLE"
		return 0
	}
	set designer_id [expr (( $romtable_pid(1) & 0xf0 ) >> 4) | (( $romtable_pid(2) & 0xf ) << 4 ) ]
	if { $designer_id != 0xb4 } {
		echo [format "ROMTABLE Designer ID 0x%02x is not Cypress" $designer_id]
		return 0
	}
	set family_id [expr ( $romtable_pid(0) & 0xff ) | (( $romtable_pid(1) & 0xf ) << 8 ) ]
	return $family_id
}

proc ocd_process_reset_inner { MODE } {
	global PSOC4_USE_ACQUIRE PSOC4_TEST_MODE_WORKAROUND
	global _TARGETNAME

	if { 0 != [string compare $_TARGETNAME [target names]] } {
		return -code error "PSoC 4 reset can handle only one $_TARGETNAME target";
	}
	set t $_TARGETNAME

	# If this target must be halted...
	set halt -1
	if { 0 == [string compare $MODE halt] } {
		set halt 1
	}
	if { 0 == [string compare $MODE init] } {
		set halt 1;
	}
	if { 0 == [string compare $MODE run ] } {
		set halt 0;
	}
	if { $halt < 0 } {
		return -code error "Invalid mode: $MODE, must be one of: halt, init, or run";
	}

	if { ! [info exists PSOC4_USE_ACQUIRE] } {
		if { 0 == [string compare [adapter_name] kitprog ] } {
			set PSOC4_USE_ACQUIRE 1
		} else {
			set PSOC4_USE_ACQUIRE 0
		}
	}
	if { $PSOC4_USE_ACQUIRE } {
		set PSOC4_TEST_MODE_WORKAROUND 0
	} elseif { ! [info exists PSOC4_TEST_MODE_WORKAROUND] } {
		if { [psoc4_get_family_id] == 0x93 } {
			set PSOC4_TEST_MODE_WORKAROUND 1
		} else {
			set PSOC4_TEST_MODE_WORKAROUND 0
		}
	}

	#$t invoke-event reset-start
	$t invoke-event reset-assert-pre

	if { $halt && $PSOC4_USE_ACQUIRE } {
		catch { [adapter_name] acquire_psoc }
		$t arp_examine
	} else {
		if { $PSOC4_TEST_MODE_WORKAROUND } {
			set TEST_MODE 0x40030014
			if { $halt == 1 } {
				catch { mww $TEST_MODE 0x80000000 }
			} else {
				catch { mww $TEST_MODE 0 }
			}
		}

		$t arp_reset assert 0
	}

	$t invoke-event reset-assert-post
	$t invoke-event reset-deassert-pre
	if {![using_hla]} {	# workaround ST-Link v2 fails and forcing reconnect
		$t arp_reset deassert 0
	}
	$t invoke-event reset-deassert-post

	# Pass 1 - Now wait for any halt (requested as part of reset
	# assert/deassert) to happen.  Ideally it takes effect without
	# first executing any instructions.
	if { $halt } {
		# Now PSoC CPU should loop in system ROM
		$t arp_waitstate running 200
		$t arp_halt

		# Catch, but ignore any errors.
		catch { $t arp_waitstate halted 1000 }

		# Did we succeed?
		set s [$t curstate]

		if { 0 != [string compare $s "halted" ] } {
			return -code error [format "TARGET: %s - Not halted" $t]
		}

		# Check if PSoC CPU is stopped in system ROM
		set pc [ocd_reg pc]
		regsub {pc[^:]*: } $pc "" pc
		if { $pc < 0x10000000 || $pc > 0x1000ffff } {
<<<<<<< HEAD
			return -code error [format "TARGET: %s - Not halted in system ROM, use 'reset_config none'" $t]
=======
			set hint ""
			set family_id [psoc4_get_family_id]
			if { $family_id == 0x93 } {
				set hint ", use 'reset_config none'"
			} elseif { $family_id > 0x93 } {
				set hint ", use a KitProg adapter"
			}
			return -code error [format "TARGET: %s - Not halted in system ROM%s" $t $hint]
>>>>>>> db070eb8
		}

		# Set registers to reset vector values
		mem2array value 32 0 2
		reg pc [expr $value(1) & 0xfffffffe ]
		reg msp $value(0)

		if { $PSOC4_TEST_MODE_WORKAROUND } {
			catch { mww $TEST_MODE 0 }
		}
	}

	#Pass 2 - if needed "init"
	if { 0 == [string compare init $MODE] } {
		set err [catch "$t arp_waitstate halted 5000"]

		# Did it halt?
		if { $err == 0 } {
			$t invoke-event reset-init
		}
	}

	$t invoke-event reset-end
}<|MERGE_RESOLUTION|>--- conflicted
+++ resolved
@@ -182,9 +182,6 @@
 		set pc [ocd_reg pc]
 		regsub {pc[^:]*: } $pc "" pc
 		if { $pc < 0x10000000 || $pc > 0x1000ffff } {
-<<<<<<< HEAD
-			return -code error [format "TARGET: %s - Not halted in system ROM, use 'reset_config none'" $t]
-=======
 			set hint ""
 			set family_id [psoc4_get_family_id]
 			if { $family_id == 0x93 } {
@@ -193,7 +190,6 @@
 				set hint ", use a KitProg adapter"
 			}
 			return -code error [format "TARGET: %s - Not halted in system ROM%s" $t $hint]
->>>>>>> db070eb8
 		}
 
 		# Set registers to reset vector values
