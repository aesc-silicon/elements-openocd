# Freescale i.MX53

if { [info exists CHIPNAME] } {
   set _CHIPNAME $CHIPNAME
} else {
   set _CHIPNAME imx53
}

# CoreSight Debug Access Port
if { [info exists DAP_TAPID] } {
   set _DAP_TAPID $DAP_TAPID
} else {
   set _DAP_TAPID 0x1ba00477
}

jtag newtap $_CHIPNAME cpu -irlen 4 -ircapture 0x1 -irmask 0xf \
        -expected-id $_DAP_TAPID

# SDMA / no IDCODE
jtag newtap $_CHIPNAME sdma -irlen 4 -ircapture 0x0 -irmask 0xf

# SJC
if { [info exists SJC_TAPID] } {
   set _SJC_TAPID SJC_TAPID
} else {
   set _SJC_TAPID 0x0190d01d
}

jtag newtap $_CHIPNAME sjc -irlen 5 -ircapture 0x1 -irmask 0x1f \
        -expected-id $_SJC_TAPID -ignore-version

# GDB target: Cortex-A8, using DAP
set _TARGETNAME $_CHIPNAME.cpu
dap create $_CHIPNAME.dap -chain-position $_CHIPNAME.cpu
target create $_TARGETNAME cortex_a -dap $_CHIPNAME.dap

# some TCK tycles are required to activate the DEBUG power domain
<<<<<<< HEAD
jtag configure $_CHIPNAME.SJC -event post-reset "runtest 100"
=======
jtag configure $_CHIPNAME.sjc -event post-reset "runtest 100"
>>>>>>> db070eb8

proc imx53_dbginit {target} {
     # General Cortex-A8 debug initialisation
     cortex_a dbginit
}

$_TARGETNAME configure -event reset-assert-post "imx53_dbginit $_TARGETNAME"<|MERGE_RESOLUTION|>--- conflicted
+++ resolved
@@ -35,11 +35,7 @@
 target create $_TARGETNAME cortex_a -dap $_CHIPNAME.dap
 
 # some TCK tycles are required to activate the DEBUG power domain
-<<<<<<< HEAD
-jtag configure $_CHIPNAME.SJC -event post-reset "runtest 100"
-=======
 jtag configure $_CHIPNAME.sjc -event post-reset "runtest 100"
->>>>>>> db070eb8
 
 proc imx53_dbginit {target} {
      # General Cortex-A8 debug initialisation
