#
# NXP (former Freescale) Kinetis KL series devices
# Also used for Cortex-M0+ equipped members of KVx and KE1xZ series
#

source [find target/swj-dp.tcl]

if { [info exists CHIPNAME] } {
    set _CHIPNAME $CHIPNAME
} else {
    set _CHIPNAME klx
}

# Work-area is a space in RAM used for flash programming
# By default use 1KiB
if { [info exists WORKAREASIZE] } {
   set _WORKAREASIZE $WORKAREASIZE
} else {
   set _WORKAREASIZE 0x400
}

if { [info exists CPUTAPID] } {
    set _CPUTAPID $CPUTAPID
} else {
    set _CPUTAPID 0x0bc11477
}

swj_newdap $_CHIPNAME cpu -irlen 4 -expected-id $_CPUTAPID
dap create $_CHIPNAME.dap -chain-position $_CHIPNAME.cpu

set _TARGETNAME $_CHIPNAME.cpu
<<<<<<< HEAD
target create $_TARGETNAME cortex_m -chain-position $_CHIPNAME.cpu
=======
target create $_TARGETNAME cortex_m -dap $_CHIPNAME.dap
>>>>>>> db070eb8

$_TARGETNAME configure -work-area-phys 0x20000000 -work-area-size $_WORKAREASIZE -work-area-backup 0

set _FLASHNAME $_CHIPNAME.pflash
flash bank $_FLASHNAME kinetis 0 0 0 0 $_TARGETNAME
kinetis create_banks

# Table 5-1. Clock Summary of KL25 Sub-Family Reference Manual
# specifies up to 1MHz for VLPR mode and up to 24MHz for run mode;
# Table 17 of Sub-Family Data Sheet rev4 lists 25MHz as the maximum frequency.
adapter_khz 1000

reset_config srst_nogate

<<<<<<< HEAD
if {![using_hla]} {
=======
if {[using_hla]} {
   echo ""
   echo "!!!!!!!!!!!!!!!!!!!!!! WARNING !!!!!!!!!!!!!!!!! WARNING !!!!!!!!!!!!!!!!!!!!!!"
   echo " Kinetis MCUs have a MDM-AP dedicated mainly to MCU security related functions."
   echo " A high level adapter (like a ST-Link) you are currently using cannot access"
   echo " the MDM-AP, so commands like 'mdm mass_erase' are not available in your"
   echo " configuration. Also security locked state of the device will not be reported."
   echo ""
   echo " Be very careful as you can lock the device though there is no way to unlock"
   echo " it without mass erase. Don't set write protection on the first block."
   echo "!!!!!!!!!!!!!!!!!!!!!! WARNING !!!!!!!!!!!!!!!!! WARNING !!!!!!!!!!!!!!!!!!!!!!"
   echo ""
} {
>>>>>>> db070eb8
   # Detect secured MCU or boot lock-up in RESET/WDOG loop
   $_CHIPNAME.cpu configure -event examine-start {
      kinetis mdm check_security
   }

   # if srst is not fitted use SYSRESETREQ to
   # perform a soft reset
   cortex_m reset_config sysresetreq
}

# Disable watchdog not to disturb OpenOCD algorithms running on MCU
# (e.g. armv7m_checksum_memory() in verify_image)
# Flash driver also disables watchdog before FTFA flash programming.
$_TARGETNAME configure -event reset-init {
   kinetis disable_wdog
}<|MERGE_RESOLUTION|>--- conflicted
+++ resolved
@@ -29,11 +29,7 @@
 dap create $_CHIPNAME.dap -chain-position $_CHIPNAME.cpu
 
 set _TARGETNAME $_CHIPNAME.cpu
-<<<<<<< HEAD
-target create $_TARGETNAME cortex_m -chain-position $_CHIPNAME.cpu
-=======
 target create $_TARGETNAME cortex_m -dap $_CHIPNAME.dap
->>>>>>> db070eb8
 
 $_TARGETNAME configure -work-area-phys 0x20000000 -work-area-size $_WORKAREASIZE -work-area-backup 0
 
@@ -48,9 +44,6 @@
 
 reset_config srst_nogate
 
-<<<<<<< HEAD
-if {![using_hla]} {
-=======
 if {[using_hla]} {
    echo ""
    echo "!!!!!!!!!!!!!!!!!!!!!! WARNING !!!!!!!!!!!!!!!!! WARNING !!!!!!!!!!!!!!!!!!!!!!"
@@ -64,7 +57,6 @@
    echo "!!!!!!!!!!!!!!!!!!!!!! WARNING !!!!!!!!!!!!!!!!! WARNING !!!!!!!!!!!!!!!!!!!!!!"
    echo ""
 } {
->>>>>>> db070eb8
    # Detect secured MCU or boot lock-up in RESET/WDOG loop
    $_CHIPNAME.cpu configure -event examine-start {
       kinetis mdm check_security
