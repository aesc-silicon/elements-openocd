#
# Copyright (C)   2011        by Karl Kurbjun
# Copyright (C)   2009        by David Brownell
#

# Utilities for TI ICEpick-C/D used in most TI SoCs
# Details about the ICEPick are available in the the TRM for each SoC
# and http://processors.wiki.ti.com/index.php/ICEPICK

# create "constants"
proc CONST { key } {

	array set constant {
		# define ICEPick instructions
		IR_BYPASS   0x00
		IR_ROUTER   0x02
		IR_CONNECT  0x07
		IF_BYPASS   0x3F
	}
	return $constant($key)
}

# Instruction to connect to the icepick module
proc icepick_c_connect {jrc} {

	# Send CONNECT instruction in IR state
	irscan $jrc [CONST IR_CONNECT] -endstate IRPAUSE

	# Send write and connect key
	drscan $jrc 8 0x89 -endstate DRPAUSE
}

# Instruction to disconnect to the icepick module
proc icepick_c_disconnect {jrc} {

	# Send CONNECT instruction in IR state
	irscan $jrc [CONST IR_CONNECT] -endstate IRPAUSE

	# Send write and connect key
	drscan $jrc 8 0x86 -endstate DRPAUSE
}

#
# icepick_c_router:
#  this function is for sending router commands
# arguments are:
#  jrc:        TAP name for the ICEpick
#  rw:         read/write (0 for read, 1 for write)
#  block:      icepick or DAP
#  register:   which register to read/write
#  payload:    value to read/write
# this function is for sending router commands
#
proc icepick_c_router {jrc rw block register payload} {

	set new_dr_value \
		[expr { ( ($rw & 0x1) << 31)        | ( ($block & 0x7) << 28) | \
				( ($register & 0xF) << 24)  | ( $payload & 0xFFFFFF ) } ]

#	echo "\tNew router value:\t0x[format %x $new_dr_value]"

	# select router
	irscan $jrc [CONST IR_ROUTER] -endstate IRPAUSE

	# ROUTER instructions are 32 bits wide
	set old_dr_value 0x[drscan $jrc 32 $new_dr_value -endstate DRPAUSE]
#	echo "\tOld router value:\t0x[format %x $old_dr_value]"
}

# Configure the icepick control register
proc icepick_c_setup {jrc} {

	# send a router write, block is 0, register is 1, value is 0x2100
	icepick_c_router $jrc 1 0x0 0x1 0x001000
}

# jrc	== TAP name for the ICEpick
# port	== a port number, 0..15 for debug tap, 16..31 for test tap
proc icepick_c_tapenable {jrc port} {

	if { ($port >= 0) && ($port < 16) } {
		# Debug tap"
		set tap $port
		set block 0x2
	} elseif { $port < 32 } {
		# Test tap
<<<<<<< HEAD
		set tap [expr ($port - 16)]
=======
		set tap [expr {$port - 16}]
>>>>>>> b61a2808
		set block 0x1
	} else {
		echo "ERROR: Invalid ICEPick C port number: $port"
		return
	}

	# First CONNECT to the ICEPick
#	echo "Connecting to ICEPick"
	icepick_c_connect $jrc

#	echo "Configuring the ICEpick"
	icepick_c_setup $jrc

	# NOTE: it's important not to enter RUN/IDLE state until
	# done sending these instructions and data to the ICEpick.
	# And never to enter RESET, which will disable the TAPs.

	# first enable power and clock for TAP
	icepick_c_router $jrc 1 $block $tap 0x110048

	# TRM states that the register should be read back here, skipped for now

	# enable debug "default" mode
	icepick_c_router $jrc 1 $block $tap 0x112048

	# TRM states that debug enable and debug mode should be read back and
	# confirmed - skipped for now

	# Finally select the tap
	icepick_c_router $jrc 1 $block $tap 0x112148

	# Enter the bypass state
	irscan $jrc [CONST IR_BYPASS] -endstate RUN/IDLE
	runtest 10
}

# jrc	== TAP name for the ICEpick
# coreid== core id number 0..15 (not same as port number!)
proc icepick_d_set_core_control {jrc coreid value } {
	icepick_c_router $jrc 1 0x6 $coreid $value
}

# jrc	== TAP name for the ICEpick
# port	== a port number, 0..15
# Follow the sequence described in
# http://processors.wiki.ti.com/images/f/f6/Router_Scan_Sequence-ICEpick-D.pdf
proc icepick_d_tapenable {jrc port coreid { value 0x2008 } } {

	# First CONNECT to the ICEPick
	icepick_c_connect $jrc
	icepick_c_setup $jrc

	# Select the port
	icepick_c_router $jrc 1 0x2 $port 0x2108

	# Set icepick core control for $coreid
	icepick_d_set_core_control $jrc $coreid $value

	# Enter the bypass state
	irscan $jrc [CONST IF_BYPASS] -endstate RUN/IDLE
	runtest 10
}

# This function uses the ICEPick to send a warm system reset
proc icepick_c_wreset {jrc} {

	# send a router write, block is 0, register is 1, value is 0x2100
	icepick_c_router $jrc 1 0x0 0x1 0x002101
}<|MERGE_RESOLUTION|>--- conflicted
+++ resolved
@@ -84,11 +84,7 @@
 		set block 0x2
 	} elseif { $port < 32 } {
 		# Test tap
-<<<<<<< HEAD
-		set tap [expr ($port - 16)]
-=======
 		set tap [expr {$port - 16}]
->>>>>>> b61a2808
 		set block 0x1
 	} else {
 		echo "ERROR: Invalid ICEPick C port number: $port"
