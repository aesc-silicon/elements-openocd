# Renesas R-Car Generation 3 SOCs
# - There are a combination of Cortex-A57s, Cortex-A53s, and Cortex-R7 for each Gen3 SOC
# - Each SOC can boot through any of the, up to 3, core types that it has
#   e.g. H3 can boot through Cortex-A57, Cortex-A53, or Cortex-R7

# Supported Gen3 SOCs and their cores:
#  H3: Cortex-A57 x 4, Cortex-A53 x 4, Cortex-R7 x 2 (Lock-Step)
# M3W: Cortex-A57 x 2, Cortex-A53 x 4, Cortex-R7 x 2 (Lock-Step)
# M3N: Cortex-A57 x 2,                 Cortex-R7 x 2 (Lock-Step)
# V3U:                 Cortex-A76 x 8, Cortex-R52 x2 (Lock-Step)
# V3H:                 Cortex-A53 x 4, Cortex-R7 x 2 (Lock-Step)
# V3M:                 Cortex-A53 x 2, Cortex-R7 x 2 (Lock-Step)
#  E3:                 Cortex-A53 x 1, Cortex-R7 x 2 (Lock-Step)
#  D3:                 Cortex-A53 x 1

# Usage:
# There are 2 configuration options:
# SOC:       Selects the supported SOC. (Default 'H3')
# BOOT_CORE: Selects the booting core. 'CA57', 'CA53', or 'CR7'
#            Defaults to 'CA57' if the SOC has one, else defaults to 'CA53'

if { [info exists SOC] } {
	set _soc $SOC
} else {
	set _soc H3
}

set _num_ca53 0
set _num_ca57 0
set _num_ca76 0
set _num_cr52 0
set _num_cr7 0

# Set configuration for each SOC and the default 'BOOT_CORE'
switch $_soc {
	H3 {
		set _CHIPNAME r8a77950
		set _num_ca57 4
		set _num_ca53 4
		set _num_cr7 1
		set _boot_core CA57
	}
	M3W {
		set _CHIPNAME r8a77960
		set _num_ca57 2
		set _num_ca53 4
		set _num_cr7 1
		set _boot_core CA57
	}
	M3N {
		set _CHIPNAME r8a77965
		set _num_ca57 2
		set _num_ca53 4
		set _num_cr7 1
		set _boot_core CA57
	}
	V3M {
		set _CHIPNAME r8a77970
		set _num_ca57 0
		set _num_ca53 2
		set _num_cr7 1
		set _boot_core CA53
	}
	V3H {
		set _CHIPNAME r8a77980
		set _num_ca57 0
		set _num_ca53 4
		set _num_cr7 1
		set _boot_core CA53
	}
	E3 {
		set _CHIPNAME r8a77990
		set _num_ca57 0
		set _num_ca53 1
		set _num_cr7 1
		set _boot_core CA53
	}
	D3 {
		set _CHIPNAME r8a77995
		set _num_ca57 0
		set _num_ca53 1
		set _num_cr7 0
		set _boot_core CA53
	}
	V3U {
		set _CHIPNAME r8a779a0
		set _num_ca76 8
		set _num_cr52 1
		set _boot_core CA76
	}
	default {
		error "'$_soc' is invalid!"
	}
}

# If configured, override the default 'CHIPNAME'
if { [info exists CHIPNAME] } {
	set _CHIPNAME $CHIPNAME
}

# If configured, override the default 'BOOT_CORE'
if { [info exists BOOT_CORE] } {
	set _boot_core $BOOT_CORE
}

if { [info exists DAP_TAPID] } {
	set _DAP_TAPID $DAP_TAPID
} else {
	set _DAP_TAPID 0x5ba00477
}

echo "\t$_soc - $_num_ca76 CA76(s), $_num_ca57 CA57(s), $_num_ca53 CA53(s), $_num_cr52 CR52(s), $_num_cr7 CR7(s)"
echo "\tBoot Core - $_boot_core\n"

set _DAPNAME $_CHIPNAME.dap

# TAP and DAP
jtag newtap $_CHIPNAME cpu -irlen 4 -ircapture 0x01 -irmask 0x0f -expected-id $_DAP_TAPID
dap create $_DAPNAME -chain-position $_CHIPNAME.cpu

set CA76_DBGBASE {0x81410000 0x81510000 0x81610000 0x81710000 0x81c10000 0x81d10000 0x81e10000 0x81f10000}
set CA76_CTIBASE {0x81420000 0x81520000 0x81620000 0x81720000 0x81c20000 0x81d20000 0x81e20000 0x81f20000}
set CA57_DBGBASE {0x80410000 0x80510000 0x80610000 0x80710000}
set CA57_CTIBASE {0x80420000 0x80520000 0x80620000 0x80720000}
set CA53_DBGBASE {0x80C10000 0x80D10000 0x80E10000 0x80F10000}
set CA53_CTIBASE {0x80C20000 0x80D20000 0x80E20000 0x80F20000}
set CR52_DBGBASE 0x80c10000
set CR52_CTIBASE 0x80c20000
set  CR7_DBGBASE 0x80910000
set  CR7_CTIBASE 0x80918000

set _targets ""
set smp_targets ""

proc setup_a5x {core_name dbgbase ctibase num boot} {
	global _CHIPNAME
	global _DAPNAME
	global smp_targets
	global _targets
	for { set _core 0 } { $_core < $num } { incr _core } {
		set _TARGETNAME $_CHIPNAME.$core_name.$_core
		set _CTINAME $_TARGETNAME.cti
		cti create $_CTINAME -dap $_DAPNAME -ap-num 1 \
			-baseaddr [lindex $ctibase $_core]
		set _command "target create $_TARGETNAME aarch64 -dap $_DAPNAME \
			-ap-num 1 -dbgbase [lindex $dbgbase $_core] -cti $_CTINAME"
		if { $_core == 0  && $boot == 1 } {
			set _targets "$_TARGETNAME"
		} else {
			set _command "$_command -defer-examine"
		}
		set smp_targets "$smp_targets $_TARGETNAME"
		eval $_command
	}
}

proc setup_cr7 {core_name dbgbase ctibase num boot} {
	global _CHIPNAME
	global _DAPNAME
	for { set _core 0 } { $_core < $num } { incr _core } {
		set _TARGETNAME $_CHIPNAME.$core_name
		set _CTINAME $_TARGETNAME.cti
		cti create $_CTINAME -dap $_DAPNAME -ap-num 1 -baseaddr $ctibase
		set _command "target create $_TARGETNAME cortex_r4 -dap $_DAPNAME \
			-ap-num 1 -dbgbase $dbgbase"
		if { $boot == 1 } {
			set _targets "$_TARGETNAME"
		} else {
			set _command "$_command -defer-examine"
		}
		eval $_command
	}
}

# Organize target list based on the boot core
if { [string equal $_boot_core CA76] } {
	setup_a5x a76 $CA76_DBGBASE $CA76_CTIBASE $_num_ca76 1
	setup_cr7 r52 $CR52_DBGBASE $CR52_CTIBASE $_num_cr52 0
} elseif { [string equal $_boot_core CA57] } {
	setup_a5x a57 $CA57_DBGBASE $CA57_CTIBASE $_num_ca57 1
	setup_a5x a53 $CA53_DBGBASE $CA53_CTIBASE $_num_ca53 0
	setup_cr7 r7  $CR7_DBGBASE  $CR7_CTIBASE  $_num_cr7  0
} elseif { [string equal $_boot_core CA53] } {
	setup_a5x a53 $CA53_DBGBASE $CA53_CTIBASE $_num_ca53 1
	setup_a5x a57 $CA57_DBGBASE $CA57_CTIBASE $_num_ca57 0
	setup_cr7 r7  $CR7_DBGBASE  $CR7_CTIBASE  $_num_cr7  0
} elseif { [string equal $_boot_core CR52] } {
	setup_cr7 r52 $CR52_DBGBASE $CR52_CTIBASE $_num_cr52 1
	setup_a5x a76 $CA76_DBGBASE $CA76_CTIBASE $_num_ca76 0
} else {
	setup_cr7 r7  $CR7_DBGBASE  $CR7_CTIBASE  $_num_cr7  1
	setup_a5x a57 $CA57_DBGBASE $CA57_CTIBASE $_num_ca57 0
	setup_a5x a53 $CA53_DBGBASE $CA53_CTIBASE $_num_ca53 0
}

source [find target/renesas_rcar_reset_common.cfg]

<<<<<<< HEAD
eval "target smp $smp_targets"
=======
eval "target smp $smp_targets"
targets $_targets
>>>>>>> b61a2808
<|MERGE_RESOLUTION|>--- conflicted
+++ resolved
@@ -195,9 +195,5 @@
 
 source [find target/renesas_rcar_reset_common.cfg]
 
-<<<<<<< HEAD
 eval "target smp $smp_targets"
-=======
-eval "target smp $smp_targets"
-targets $_targets
->>>>>>> b61a2808
+targets $_targets