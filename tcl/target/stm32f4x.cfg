# script for stm32f4x family

#
# stm32 devices support both JTAG and SWD transports.
#
source [find target/swj-dp.tcl]
source [find mem_helper.tcl]

if { [info exists CHIPNAME] } {
   set _CHIPNAME $CHIPNAME
} else {
   set _CHIPNAME stm32f4x
}

set _ENDIAN little

# Work-area is a space in RAM used for flash programming
# By default use 32kB (Available RAM in smallest device STM32F410)
if { [info exists WORKAREASIZE] } {
   set _WORKAREASIZE $WORKAREASIZE
} else {
   set _WORKAREASIZE 0x8000
}

#jtag scan chain
if { [info exists CPUTAPID] } {
   set _CPUTAPID $CPUTAPID
} else {
   if { [using_jtag] } {
      # See STM Document RM0090
      # Section 38.6.3 - corresponds to Cortex-M4 r0p1
      set _CPUTAPID 0x4ba00477
   } {
      set _CPUTAPID 0x2ba01477
   }
}

swj_newdap $_CHIPNAME cpu -irlen 4 -ircapture 0x1 -irmask 0xf -expected-id $_CPUTAPID
dap create $_CHIPNAME.dap -chain-position $_CHIPNAME.cpu

tpiu create $_CHIPNAME.tpiu -dap $_CHIPNAME.dap -ap-num 0 -baseaddr 0xE0040000

if {[using_jtag]} {
   jtag newtap $_CHIPNAME bs -irlen 5
}

set _TARGETNAME $_CHIPNAME.cpu
target create $_TARGETNAME cortex_m -endian $_ENDIAN -dap $_CHIPNAME.dap

$_TARGETNAME configure -work-area-phys 0x20000000 -work-area-size $_WORKAREASIZE -work-area-backup 0

set _FLASHNAME $_CHIPNAME.flash
flash bank $_FLASHNAME stm32f2x 0 0 0 0 $_TARGETNAME

flash bank $_CHIPNAME.otp stm32f2x 0x1fff7800 0 0 0 $_TARGETNAME

<<<<<<< HEAD
=======
if { [info exists QUADSPI] && $QUADSPI } {
   set a [llength [flash list]]
   set _QSPINAME $_CHIPNAME.qspi
   flash bank $_QSPINAME stmqspi 0x90000000 0 0 0 $_TARGETNAME 0xA0001000
}

>>>>>>> b61a2808
# JTAG speed should be <= F_CPU/6. F_CPU after reset is 16MHz, so use F_JTAG = 2MHz
#
# Since we may be running of an RC oscilator, we crank down the speed a
# bit more to be on the safe side. Perhaps superstition, but if are
# running off a crystal, we can run closer to the limit. Note
# that there can be a pretty wide band where things are more or less stable.
adapter speed 2000

adapter srst delay 100
if {[using_jtag]} {
 jtag_ntrst_delay 100
}

reset_config srst_nogate

if {![using_hla]} {
   # if srst is not fitted use SYSRESETREQ to
   # perform a soft reset
   cortex_m reset_config sysresetreq
}

$_TARGETNAME configure -event examine-end {
	# Enable debug during low power modes (uses more power)
	# DBGMCU_CR |= DBG_STANDBY | DBG_STOP | DBG_SLEEP
	mmw 0xE0042004 0x00000007 0

	# Stop watchdog counters during halt
	# DBGMCU_APB1_FZ |= DBG_IWDG_STOP | DBG_WWDG_STOP
	mmw 0xE0042008 0x00001800 0
}

proc proc_post_enable {_chipname} {
	targets $_chipname.cpu

	if { [$_chipname.tpiu cget -protocol] eq "sync" } {
		switch [$_chipname.tpiu cget -port-width] {
			1 {
				mmw 0xE0042004 0x00000060 0x000000c0
				mmw 0x40021020 0x00000000 0x0000ff00
				mmw 0x40021000 0x000000a0 0x000000f0
				mmw 0x40021008 0x000000f0 0x00000000
			  }
			2 {
				mmw 0xE0042004 0x000000a0 0x000000c0
				mmw 0x40021020 0x00000000 0x000fff00
				mmw 0x40021000 0x000002a0 0x000003f0
				mmw 0x40021008 0x000003f0 0x00000000
			  }
			4 {
				mmw 0xE0042004 0x000000e0 0x000000c0
				mmw 0x40021020 0x00000000 0x0fffff00
				mmw 0x40021000 0x00002aa0 0x00003ff0
				mmw 0x40021008 0x00003ff0 0x00000000
			  }
		}
	} else {
		mmw 0xE0042004 0x00000020 0x000000c0
	}
}

$_CHIPNAME.tpiu configure -event post-enable "proc_post_enable $_CHIPNAME"

$_TARGETNAME configure -event reset-init {
	# Configure PLL to boost clock to HSI x 4 (64 MHz)
	mww 0x40023804 0x08012008   ;# RCC_PLLCFGR 16 Mhz /8 (M) * 128 (N) /4(P)
	mww 0x40023C00 0x00000102   ;# FLASH_ACR = PRFTBE | 2(Latency)
	mmw 0x40023800 0x01000000 0 ;# RCC_CR |= PLLON
	sleep 10                    ;# Wait for PLL to lock
	mmw 0x40023808 0x00001000 0 ;# RCC_CFGR |= RCC_CFGR_PPRE1_DIV2
	mmw 0x40023808 0x00000002 0 ;# RCC_CFGR |= RCC_CFGR_SW_PLL

	# Boost JTAG frequency
	adapter speed 8000
}

$_TARGETNAME configure -event reset-start {
	# Reduce speed since CPU speed will slow down to 16MHz with the reset
	adapter speed 2000
}<|MERGE_RESOLUTION|>--- conflicted
+++ resolved
@@ -54,15 +54,12 @@
 
 flash bank $_CHIPNAME.otp stm32f2x 0x1fff7800 0 0 0 $_TARGETNAME
 
-<<<<<<< HEAD
-=======
 if { [info exists QUADSPI] && $QUADSPI } {
    set a [llength [flash list]]
    set _QSPINAME $_CHIPNAME.qspi
    flash bank $_QSPINAME stmqspi 0x90000000 0 0 0 $_TARGETNAME 0xA0001000
 }
 
->>>>>>> b61a2808
 # JTAG speed should be <= F_CPU/6. F_CPU after reset is 16MHz, so use F_JTAG = 2MHz
 #
 # Since we may be running of an RC oscilator, we crank down the speed a
