--- conflicted
+++ resolved
@@ -91,41 +91,10 @@
 	flash bank $_CHIPNAME.bank2.cpu0 stm32h7x 0x08100000 0 0 0 $_CHIPNAME.cpu0
 }
 
-<<<<<<< HEAD
-if {![using_hla]} {
-	# STM32H7 provides an APB-AP at access port 2, which allows the access to
-	# the debug and trace features on the system APB System Debug Bus (APB-D).
-	target create $_CHIPNAME.ap2 mem_ap -dap $_CHIPNAME.dap -ap-num 2
-}
-
-target create $_CHIPNAME.cpu0 cortex_m -endian $_ENDIAN -dap $_CHIPNAME.dap -ap-num 0
-
-$_CHIPNAME.cpu0 configure -work-area-phys 0x20000000 -work-area-size $_WORKAREASIZE -work-area-backup 0
-
-flash bank $_CHIPNAME.bank1.cpu0 stm32h7x 0x08000000 0 0 0 $_CHIPNAME.cpu0
-
-if {[set $_CHIPNAME.DUAL_BANK]} {
-	flash bank $_CHIPNAME.bank2.cpu0 stm32h7x 0x08100000 0 0 0 $_CHIPNAME.cpu0
-}
-
-=======
->>>>>>> b61a2808
 if {[set $_CHIPNAME.DUAL_CORE]} {
 	target create $_CHIPNAME.cpu1 cortex_m -endian $_ENDIAN -dap $_CHIPNAME.dap -ap-num 3
 
 	$_CHIPNAME.cpu1 configure -work-area-phys 0x38000000 -work-area-size $_WORKAREASIZE -work-area-backup 0
-<<<<<<< HEAD
-
-	flash bank $_CHIPNAME.bank1.cpu1 stm32h7x 0x08000000 0 0 0 $_CHIPNAME.cpu1
-
-	if {[set $_CHIPNAME.DUAL_BANK]} {
-		flash bank $_CHIPNAME.bank2.cpu1 stm32h7x 0x08100000 0 0 0 $_CHIPNAME.cpu1
-	}
-}
-
-# Make sure that cpu0 is selected
-targets $_CHIPNAME.cpu0
-=======
 
 	flash bank $_CHIPNAME.bank1.cpu1 stm32h7x 0x08000000 0 0 0 $_CHIPNAME.cpu1
 
@@ -153,7 +122,6 @@
       flash bank $_OCTOSPINAME2 stmqspi 0x70000000 0 0 0 $_CHIPNAME.cpu0 0x5200A000
    }
 }
->>>>>>> b61a2808
 
 # Clock after reset is HSI at 64 MHz, no need of PLL
 adapter speed 1800
@@ -200,15 +168,10 @@
 	stm32h7x_dbgmcu_mmw 0x004 0x00600000 0
 
 	# Enable debug during low power modes (uses more power)
-<<<<<<< HEAD
-	# DBGMCU_CR |= DBG_STANDBY | DBG_STOP | DBG_SLEEP in D3, D2 & D1 Domains
-	stm32h7x_dbgmcu_mmw 0x004 0x000001BF 0
-=======
 	# DBGMCU_CR |= DBG_STANDBY | DBG_STOP | DBG_SLEEP D1 Domain
 	stm32h7x_dbgmcu_mmw 0x004 0x00000007 0
 	# DBGMCU_CR |= DBG_STANDBY | DBG_STOP | DBG_SLEEP D2 Domain
 	stm32h7x_dbgmcu_mmw 0x004 0x00000038 0
->>>>>>> b61a2808
 
 	# Stop watchdog counters during halt
 	# DBGMCU_APB3FZ1 |= WWDG1
@@ -217,15 +180,6 @@
 	stm32h7x_dbgmcu_mmw 0x03C 0x00000800 0
 	# DBGMCU_APB4FZ1 |= WDGLSD1 | WDGLSD2
 	stm32h7x_dbgmcu_mmw 0x054 0x000C0000 0
-<<<<<<< HEAD
-}
-
-$_CHIPNAME.cpu0 configure -event trace-config {
-	# Set TRACECLKEN; TRACE_MODE is set to async; when using sync
-	# change this value accordingly to configure trace pins
-	# assignment
-	stm32h7x_dbgmcu_mmw 0x004 0x00100000 0
-=======
 
 	# Enable clock for tracing
 	# DBGMCU_CR |= TRACECLKEN
@@ -240,7 +194,6 @@
 	# Hack, use stm32h7x_dbgmcu_mmw with big offset to control SWTF
 	# SWTF_CTRL |= ENS0 | ENS1
 	stm32h7x_dbgmcu_mmw 0x3000 0x00000003 0
->>>>>>> b61a2808
 }
 
 $_CHIPNAME.cpu0 configure -event reset-init {
@@ -248,12 +201,6 @@
 	adapter speed 4000
 }
 
-<<<<<<< HEAD
-if {[set $_CHIPNAME.DUAL_CORE]} {
-	$_CHIPNAME.cpu1 configure -event examine-end {
-		# get _CHIPNAME from the current target
-		set _CHIPNAME [regsub ".cpu\\d$" [target current] ""]
-=======
 # get _CHIPNAME from current target
 proc stm32h7x_get_chipname {} {
 	set t [target current]
@@ -267,7 +214,6 @@
 if {[set $_CHIPNAME.DUAL_CORE]} {
 	$_CHIPNAME.cpu1 configure -event examine-end {
 		set _CHIPNAME [stm32h7x_get_chipname]
->>>>>>> b61a2808
 		global $_CHIPNAME.USE_CTI
 
 		# Stop watchdog counters during halt
@@ -294,8 +240,7 @@
 # like mmw, but with target selection
 proc stm32h7x_mmw {used_target reg setbits clearbits} {
 	set old [stm32h7x_mrw $used_target $reg]
-<<<<<<< HEAD
-	set new [expr ($old & ~$clearbits) | $setbits]
+	set new [expr {($old & ~$clearbits) | $setbits}]
 	$used_target mww $reg $new
 }
 
@@ -304,32 +249,6 @@
 proc stm32h7x_dbgmcu_mmw {reg_offset setbits clearbits} {
 	# use $_CHIPNAME.ap2 if possible, and use the proper dbgmcu base address
 	if {![using_hla]} {
-		# get _CHIPNAME from the current target
-		set _CHIPNAME [regsub ".(cpu|ap)\\d*$" [target current] ""]
-		set used_target $_CHIPNAME.ap2
-		set reg_addr [expr 0xE00E1000 + $reg_offset]
-	} {
-		set used_target [target current]
-		set reg_addr [expr 0x5C001000 + $reg_offset]
-	}
-
-	stm32h7x_mmw $used_target $reg_addr $setbits $clearbits
-}
-
-if {[set $_CHIPNAME.USE_CTI]} {
-	# create CTI instances for both cores
-	cti create $_CHIPNAME.cti0 -dap $_CHIPNAME.dap -ap-num 0 -ctibase 0xE0043000
-	cti create $_CHIPNAME.cti1 -dap $_CHIPNAME.dap -ap-num 3 -ctibase 0xE0043000
-=======
-	set new [expr {($old & ~$clearbits) | $setbits}]
-	$used_target mww $reg $new
-}
-
-# mmw for dbgmcu component registers, it accepts the register offset from dbgmcu base
-# this procedure will use the mem_ap on AP2 whenever possible
-proc stm32h7x_dbgmcu_mmw {reg_offset setbits clearbits} {
-	# use $_CHIPNAME.ap2 if possible, and use the proper dbgmcu base address
-	if {![using_hla]} {
 		set _CHIPNAME [stm32h7x_get_chipname]
 		set used_target $_CHIPNAME.ap2
 		set reg_addr [expr {0xE00E1000 + $reg_offset}]
@@ -345,7 +264,6 @@
 	# create CTI instances for both cores
 	cti create $_CHIPNAME.cti0 -dap $_CHIPNAME.dap -ap-num 0 -baseaddr 0xE0043000
 	cti create $_CHIPNAME.cti1 -dap $_CHIPNAME.dap -ap-num 3 -baseaddr 0xE0043000
->>>>>>> b61a2808
 
 	$_CHIPNAME.cpu0 configure -event halted { stm32h7x_cti_prepare_restart_all }
 	$_CHIPNAME.cpu1 configure -event halted { stm32h7x_cti_prepare_restart_all }
@@ -354,12 +272,7 @@
 	$_CHIPNAME.cpu1 configure -event debug-halted { stm32h7x_cti_prepare_restart_all }
 
 	proc stm32h7x_cti_start {} {
-<<<<<<< HEAD
-		# get _CHIPNAME from the current target
-		set _CHIPNAME [regsub ".cpu\\d$" [target current] ""]
-=======
-		set _CHIPNAME [stm32h7x_get_chipname]
->>>>>>> b61a2808
+		set _CHIPNAME [stm32h7x_get_chipname]
 
 		# Configure Cores' CTIs to halt each other
 		# TRIGIN0 (DBGTRIGGER) and TRIGOUT0 (EDBGRQ) at CTM_CHANNEL_0
@@ -374,12 +287,7 @@
 	}
 
 	proc stm32h7x_cti_stop {} {
-<<<<<<< HEAD
-		# get _CHIPNAME from the current target
-		set _CHIPNAME [regsub ".cpu\\d$" [target current] ""]
-=======
-		set _CHIPNAME [stm32h7x_get_chipname]
->>>>>>> b61a2808
+		set _CHIPNAME [stm32h7x_get_chipname]
 
 		$_CHIPNAME.cti0 enable off
 		$_CHIPNAME.cti1 enable off
@@ -391,12 +299,7 @@
 	}
 
 	proc stm32h7x_cti_prepare_restart {cti} {
-<<<<<<< HEAD
-		# get _CHIPNAME from the current target
-		set _CHIPNAME [regsub ".cpu\\d$" [target current] ""]
-=======
-		set _CHIPNAME [stm32h7x_get_chipname]
->>>>>>> b61a2808
+		set _CHIPNAME [stm32h7x_get_chipname]
 
 		# Acknowlodge EDBGRQ at TRIGOUT0
 		$_CHIPNAME.$cti write INACK 0x01
