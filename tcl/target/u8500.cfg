--- conflicted
+++ resolved
@@ -18,20 +18,12 @@
     global _TARGETNAME_1
 	global _SMP
     targets $_TARGETNAME_1
-<<<<<<< HEAD
-	if { [expr ($_SMP == 1)] } {
-=======
 	if { $_SMP == 1 } {
->>>>>>> b61a2808
 	cortex_a smp off
 	}
 	rst_run
 	halt
-<<<<<<< HEAD
-	if { [expr ($_SMP == 1)]} {
-=======
 	if { $_SMP == 1 } {
->>>>>>> b61a2808
 	cortex_a smp on
 	}
 }
