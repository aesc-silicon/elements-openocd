--- conflicted
+++ resolved
@@ -53,11 +53,7 @@
 # Test if MEM-AP is locked by UICR APPROTECT
 proc nrf52_check_ap_lock {} {
 	set dap [[target current] cget -dap]
-<<<<<<< HEAD
-	set err [catch {set APPROTECTSTATUS [ocd_$dap apreg 1 0xc]}]
-=======
 	set err [catch {set APPROTECTSTATUS [$dap apreg 1 0xc]}]
->>>>>>> b61a2808
 	if {$err == 0 && $APPROTECTSTATUS != 1} {
 		echo "****** WARNING ******"
 		echo "nRF52 device has AP lock engaged (see UICR APPROTECT register)."
@@ -75,11 +71,7 @@
 	set target [target current]
 	set dap [$target cget -dap]
 
-<<<<<<< HEAD
-	set IDR [ocd_$dap apreg 1 0xfc]
-=======
 	set IDR [$dap apreg 1 0xfc]
->>>>>>> b61a2808
 	if {$IDR != 0x02880000} {
 		echo "Error: Cannot access nRF52 CTRL-AP!"
 		return
@@ -87,29 +79,11 @@
 
 	poll off
 
-<<<<<<< HEAD
-	# Assert reset
-	$dap apreg 1 0 1
-
-	# Reset ERASEALLSTATUS event
-	$dap apreg 1 8 0
-
-	# Trigger ERASEALL task
-=======
 	# Reset and trigger ERASEALL task
->>>>>>> b61a2808
 	$dap apreg 1 4 0
 	$dap apreg 1 4 1
 
 	for {set i 0} {1} {incr i} {
-<<<<<<< HEAD
-		set ERASEALLSTATUS [ocd_$dap apreg 1 8]
-		if {$ERASEALLSTATUS == 1} {
-			echo "$target device has been successfully erased and unlocked."
-			break
-		}
-		if {$i >= 5} {
-=======
 		set ERASEALLSTATUS [$dap apreg 1 8]
 		if {$ERASEALLSTATUS == 0} {
 			echo "$target device has been successfully erased and unlocked."
@@ -119,23 +93,12 @@
 			echo "Waiting for chip erase..."
 		}
 		if {$i >= 150} {
->>>>>>> b61a2808
 			echo "Error: $target recovery failed."
 			break
 		}
 		sleep 100
 	}
 
-<<<<<<< HEAD
-	# Deassert reset
-	$dap apreg 1 0 0
-
-	if {$ERASEALLSTATUS == 1} {
-		sleep 100
-		$target arp_examine
-		poll on
-	}
-=======
 	# Assert reset
 	$dap apreg 1 0 1
 
@@ -148,7 +111,6 @@
 	sleep 100
 	$target arp_examine
 	poll on
->>>>>>> b61a2808
 }
 
 add_help_text nrf52_recover "Mass erase and unlock nRF52 device"