/***************************************************************************
 *   Copyright (C) 2008 by Spencer Oliver                                  *
 *   spen@spen-soft.co.uk                                                  *
 *                                                                         *
 *   Copyright (C) 2008 by David T.L. Wong                                 *
 *                                                                         *
 *   Copyright (C) 2009 by David N. Claffey <dnclaffey@gmail.com>          *
 *                                                                         *
 *   Copyright (C) 2011 by Drasko DRASKOVIC                                *
 *   drasko.draskovic@gmail.com                                            *
 *                                                                         *
 *   This program is free software; you can redistribute it and/or modify  *
 *   it under the terms of the GNU General Public License as published by  *
 *   the Free Software Foundation; either version 2 of the License, or     *
 *   (at your option) any later version.                                   *
 *                                                                         *
 *   This program is distributed in the hope that it will be useful,       *
 *   but WITHOUT ANY WARRANTY; without even the implied warranty of        *
 *   MERCHANTABILITY or FITNESS FOR A PARTICULAR PURPOSE.  See the         *
 *   GNU General Public License for more details.                          *
 *                                                                         *
 *   You should have received a copy of the GNU General Public License     *
 *   along with this program.  If not, see <http://www.gnu.org/licenses/>. *
 ***************************************************************************/

/*
 * This version has optimized assembly routines for 32 bit operations:
 * - read word
 * - write word
 * - write array of words
 *
 * One thing to be aware of is that the MIPS32 cpu will execute the
 * instruction after a branch instruction (one delay slot).
 *
 * For example:
 *  LW $2, ($5 +10)
 *  B foo
 *  LW $1, ($2 +100)
 *
 * The LW $1, ($2 +100) instruction is also executed. If this is
 * not wanted a NOP can be inserted:
 *
 *  LW $2, ($5 +10)
 *  B foo
 *  NOP
 *  LW $1, ($2 +100)
 *
 * or the code can be changed to:
 *
 *  B foo
 *  LW $2, ($5 +10)
 *  LW $1, ($2 +100)
 *
 * The original code contained NOPs. I have removed these and moved
 * the branches.
 *
 * These changes result in a 35% speed increase when programming an
 * external flash.
 *
 * More improvement could be gained if the registers do no need
 * to be preserved but in that case the routines should be aware
 * OpenOCD is used as a flash programmer or as a debug tool.
 *
 * Nico Coesel
 */

#ifdef HAVE_CONFIG_H
#include "config.h"
#endif

#include <helper/time_support.h>

#include "mips32.h"
#include "mips32_pracc.h"

static int wait_for_pracc_rw(struct mips_ejtag *ejtag_info)
{
	int64_t then = timeval_ms();

	/* wait for the PrAcc to become "1" */
	mips_ejtag_set_instr(ejtag_info, EJTAG_INST_CONTROL);

	while (1) {
		ejtag_info->pa_ctrl = ejtag_info->ejtag_ctrl;
		int retval = mips_ejtag_drscan_32(ejtag_info, &ejtag_info->pa_ctrl);
		if (retval != ERROR_OK)
			return retval;

		if (ejtag_info->pa_ctrl & EJTAG_CTRL_PRACC)
			break;

		int64_t timeout = timeval_ms() - then;
		if (timeout > 1000) {
			LOG_DEBUG("DEBUGMODULE: No memory access in progress!");
			return ERROR_JTAG_DEVICE_ERROR;
		}
	}

	return ERROR_OK;
}

/* Shift in control and address for a new processor access, save them in ejtag_info */
static int mips32_pracc_read_ctrl_addr(struct mips_ejtag *ejtag_info)
{
	int retval = wait_for_pracc_rw(ejtag_info);
	if (retval != ERROR_OK)
		return retval;

	mips_ejtag_set_instr(ejtag_info, EJTAG_INST_ADDRESS);

	ejtag_info->pa_addr = 0;
	return  mips_ejtag_drscan_32(ejtag_info, &ejtag_info->pa_addr);
}

/* Finish processor access */
static void mips32_pracc_finish(struct mips_ejtag *ejtag_info)
{
	uint32_t ctrl = ejtag_info->ejtag_ctrl & ~EJTAG_CTRL_PRACC;
	mips_ejtag_set_instr(ejtag_info, EJTAG_INST_CONTROL);
	mips_ejtag_drscan_32_out(ejtag_info, ctrl);
}

int mips32_pracc_clean_text_jump(struct mips_ejtag *ejtag_info)
{
	uint32_t jt_code = MIPS32_J(ejtag_info->isa, MIPS32_PRACC_TEXT);
<<<<<<< HEAD
	//pracc_swap16_array(ejtag_info, &jt_code, 1);
=======
	pracc_swap16_array(ejtag_info, &jt_code, 1);
>>>>>>> db070eb8
	/* do 3 0/nops to clean pipeline before a jump to pracc text, NOP in delay slot */
	for (int i = 0; i != 5; i++) {
		/* Wait for pracc */
		int retval = wait_for_pracc_rw(ejtag_info);
		if (retval != ERROR_OK)
			return retval;

		/* Data or instruction out */
		mips_ejtag_set_instr(ejtag_info, EJTAG_INST_DATA);
		uint32_t data = (i == 3) ? jt_code : MIPS32_NOP;
		mips_ejtag_drscan_32_out(ejtag_info, data);

		/* finish pa */
		mips32_pracc_finish(ejtag_info);
	}

	if (ejtag_info->mode != 0)	/* async mode support only for MIPS ... */
		return ERROR_OK;

	for (int i = 0; i != 2; i++) {
		int retval = mips32_pracc_read_ctrl_addr(ejtag_info);
		if (retval != ERROR_OK)
			return retval;

		if (ejtag_info->pa_addr != MIPS32_PRACC_TEXT) {	/* LEXRA/BMIPS ?, shift out another NOP, max 2 */
			mips_ejtag_set_instr(ejtag_info, EJTAG_INST_DATA);
			mips_ejtag_drscan_32_out(ejtag_info, MIPS32_NOP);
			mips32_pracc_finish(ejtag_info);
		} else
			break;
	}

	return ERROR_OK;
}

int mips32_pracc_exec(struct mips_ejtag *ejtag_info, struct pracc_queue_info *ctx,
					uint32_t *param_out, bool check_last)
{
	int code_count = 0;
	int store_pending = 0;		/* increases with every store instr at dmseg, decreases with every store pa */
	uint32_t max_store_addr = 0;	/* for store pa address testing */
	bool restart = 0;		/* restarting control */
	int restart_count = 0;
	uint32_t instr = 0;
	bool final_check = 0;		/* set to 1 if in final checks after function code shifted out */
	bool pass = 0;			/* to check the pass through pracc text after function code sent */
	int retval;

	while (1) {
		if (restart) {
			if (restart_count < 3) {					/* max 3 restarts allowed */
				retval = mips32_pracc_clean_text_jump(ejtag_info);
				if (retval != ERROR_OK)
					return retval;
			} else
				return ERROR_JTAG_DEVICE_ERROR;
			restart_count++;
			restart = 0;
			code_count = 0;
			LOG_DEBUG("restarting code");
		}

		retval = mips32_pracc_read_ctrl_addr(ejtag_info); /* update current pa info: control and address */
		if (retval != ERROR_OK)
			return retval;

		/* Check for read or write access */
		if (ejtag_info->pa_ctrl & EJTAG_CTRL_PRNW) {				/* write/store access */
			/* Check for pending store from a previous store instruction at dmseg */
			if (store_pending == 0) {
				LOG_DEBUG("unexpected write at address %" PRIx32, ejtag_info->pa_addr);
				if (code_count < 2) {	/* allow for restart */
					restart = 1;
					continue;
				} else
					return ERROR_JTAG_DEVICE_ERROR;
			} else {
				/* check address */
				if (ejtag_info->pa_addr < MIPS32_PRACC_PARAM_OUT ||
						ejtag_info->pa_addr > max_store_addr) {
					LOG_DEBUG("writing at unexpected address %" PRIx32, ejtag_info->pa_addr);
					return ERROR_JTAG_DEVICE_ERROR;
				}
			}
			/* read data */
			uint32_t data = 0;
			mips_ejtag_set_instr(ejtag_info, EJTAG_INST_DATA);
			retval = mips_ejtag_drscan_32(ejtag_info, &data);
			if (retval != ERROR_OK)
				return retval;

			/* store data at param out, address based offset */
			param_out[(ejtag_info->pa_addr - MIPS32_PRACC_PARAM_OUT) / 4] = data;
			store_pending--;

		} else {					/* read/fetch access */
			 if (!final_check) {			/* executing function code */
				/* check address */
				if (ejtag_info->pa_addr != (MIPS32_PRACC_TEXT + code_count * 4)) {
					LOG_DEBUG("reading at unexpected address %" PRIx32 ", expected %x",
							ejtag_info->pa_addr, MIPS32_PRACC_TEXT + code_count * 4);

					/* restart code execution only in some cases */
					if (code_count == 1 && ejtag_info->pa_addr == MIPS32_PRACC_TEXT &&
										restart_count == 0) {
						LOG_DEBUG("restarting, without clean jump");
						restart_count++;
						code_count = 0;
						continue;
					} else if (code_count < 2) {
						restart = 1;
						continue;
					}
					return ERROR_JTAG_DEVICE_ERROR;
				}
				/* check for store instruction at dmseg */
				uint32_t store_addr = ctx->pracc_list[code_count].addr;
				if (store_addr != 0) {
					if (store_addr > max_store_addr)
						max_store_addr = store_addr;
					store_pending++;
				}

				instr = ctx->pracc_list[code_count++].instr;
				if (code_count == ctx->code_count)	/* last instruction, start final check */
					final_check = 1;

			 } else {	/* final check after function code shifted out */
					/* check address */
				if (ejtag_info->pa_addr == MIPS32_PRACC_TEXT) {
					if (!pass) {	/* first pass through pracc text */
						if (store_pending == 0)		/* done, normal exit */
							return ERROR_OK;
						pass = 1;		/* pracc text passed */
						code_count = 0;		/* restart code count */
					} else {
						LOG_DEBUG("unexpected second pass through pracc text");
						return ERROR_JTAG_DEVICE_ERROR;
					}
				} else {
					if (ejtag_info->pa_addr != (MIPS32_PRACC_TEXT + code_count * 4)) {
						LOG_DEBUG("unexpected read address in final check: %"
							PRIx32 ", expected: %x", ejtag_info->pa_addr,
							MIPS32_PRACC_TEXT + code_count * 4);
						return ERROR_JTAG_DEVICE_ERROR;
					}
				}
				if (!pass) {
					if ((code_count - ctx->code_count) > 1) { /* allow max 2 instr delay slot */
						LOG_DEBUG("failed to jump back to pracc text");
						return ERROR_JTAG_DEVICE_ERROR;
					}
				} else
					if (code_count > 10) {		/* enough, abandone */
						LOG_DEBUG("execution abandoned, store pending: %d", store_pending);
						return ERROR_JTAG_DEVICE_ERROR;
					}
				instr = MIPS32_NOP;	/* shift out NOPs instructions */
				code_count++;
			 }

			/* Send instruction out */
			mips_ejtag_set_instr(ejtag_info, EJTAG_INST_DATA);
			mips_ejtag_drscan_32_out(ejtag_info, instr);
		}
		/* finish processor access, let the processor eat! */
		mips32_pracc_finish(ejtag_info);

		if (final_check && !check_last)			/* last instr, don't check, execute and exit */
			return jtag_execute_queue();

		if (store_pending == 0 && pass) {	/* store access done, but after passing pracc text */
			LOG_DEBUG("warning: store access pass pracc text");
			return ERROR_OK;
		}
	}
}

inline void pracc_queue_init(struct pracc_queue_info *ctx)
{
	ctx->retval = ERROR_OK;
	ctx->code_count = 0;
	ctx->store_count = 0;
	ctx->max_code = 0;
	ctx->pracc_list = NULL;
	ctx->isa = ctx->ejtag_info->isa ? 1 : 0;
}

void pracc_add(struct pracc_queue_info *ctx, uint32_t addr, uint32_t instr)
{
	if (ctx->retval != ERROR_OK)	/* On previous out of memory, return */
		return;
	if (ctx->code_count == ctx->max_code) {
		void *p = realloc(ctx->pracc_list, sizeof(pa_list) * (ctx->max_code + PRACC_BLOCK));
		if (p) {
			ctx->max_code += PRACC_BLOCK;
			ctx->pracc_list = p;
		} else {
			ctx->retval = ERROR_FAIL;	/* Out of memory */
			return;
		}
	}
	ctx->pracc_list[ctx->code_count].instr = instr;
	ctx->pracc_list[ctx->code_count++].addr = addr;
	if (addr)
		ctx->store_count++;
}

void pracc_add_li32(struct pracc_queue_info *ctx, uint32_t reg_num, uint32_t data, bool optimize)
{
	if (LOWER16(data) == 0 && optimize)
		pracc_add(ctx, 0, MIPS32_LUI(ctx->isa, reg_num, UPPER16(data)));	/* load only upper value */
	else if (UPPER16(data) == 0 && optimize)
		pracc_add(ctx, 0, MIPS32_ORI(ctx->isa, reg_num, 0, LOWER16(data)));	/* load only lower */
	else {
		pracc_add(ctx, 0, MIPS32_LUI(ctx->isa, reg_num, UPPER16(data)));	/* load upper and lower */
		pracc_add(ctx, 0, MIPS32_ORI(ctx->isa, reg_num, reg_num, LOWER16(data)));
	}
}

inline void pracc_queue_free(struct pracc_queue_info *ctx)
{
	if (ctx->pracc_list != NULL)
		free(ctx->pracc_list);
}

int mips32_pracc_queue_exec(struct mips_ejtag *ejtag_info, struct pracc_queue_info *ctx,
					uint32_t *buf, bool check_last)
{
	if (ctx->retval != ERROR_OK) {
		LOG_ERROR("Out of memory");
		return ERROR_FAIL;
	}

	if (ejtag_info->isa && ejtag_info->endianness)
		for (int i = 0; i != ctx->code_count; i++)
			ctx->pracc_list[i].instr = SWAP16(ctx->pracc_list[i].instr);

	if (ejtag_info->mode == 0)
		return mips32_pracc_exec(ejtag_info, ctx, buf, check_last);

	union scan_in {
		uint8_t scan_96[12];
		struct {
			uint8_t ctrl[4];
			uint8_t data[4];
			uint8_t addr[4];
		} scan_32;

	} *scan_in = malloc(sizeof(union scan_in) * (ctx->code_count + ctx->store_count));
	if (scan_in == NULL) {
		LOG_ERROR("Out of memory");
		return ERROR_FAIL;
	}

	unsigned num_clocks =
		((uint64_t)(ejtag_info->scan_delay) * jtag_get_speed_khz() + 500000) / 1000000;

	uint32_t ejtag_ctrl = ejtag_info->ejtag_ctrl & ~EJTAG_CTRL_PRACC;
	mips_ejtag_set_instr(ejtag_info, EJTAG_INST_ALL);

	int scan_count = 0;
	for (int i = 0; i != ctx->code_count; i++) {
		jtag_add_clocks(num_clocks);
		mips_ejtag_add_scan_96(ejtag_info, ejtag_ctrl, ctx->pracc_list[i].instr,
				       scan_in[scan_count++].scan_96);

		/* Check store address from previous instruction, if not the first */
		if (i > 0 && ctx->pracc_list[i - 1].addr) {
			jtag_add_clocks(num_clocks);
			mips_ejtag_add_scan_96(ejtag_info, ejtag_ctrl, 0, scan_in[scan_count++].scan_96);
		}
	}

	int retval = jtag_execute_queue();		/* execute queued scans */
	if (retval != ERROR_OK)
		goto exit;

	uint32_t fetch_addr = MIPS32_PRACC_TEXT;		/* start address */
	scan_count = 0;
	for (int i = 0; i != ctx->code_count; i++) {				/* verify every pracc access */
		/* check pracc bit */
		ejtag_ctrl = buf_get_u32(scan_in[scan_count].scan_32.ctrl, 0, 32);
		uint32_t addr = buf_get_u32(scan_in[scan_count].scan_32.addr, 0, 32);
		if (!(ejtag_ctrl & EJTAG_CTRL_PRACC)) {
			LOG_ERROR("Error: access not pending  count: %d", scan_count);
			retval = ERROR_FAIL;
			goto exit;
		}
		if (ejtag_ctrl & EJTAG_CTRL_PRNW) {
			LOG_ERROR("Not a fetch/read access, count: %d", scan_count);
			retval = ERROR_FAIL;
			goto exit;
		}
		if (addr != fetch_addr) {
			LOG_ERROR("Fetch addr mismatch, read: %" PRIx32 " expected: %" PRIx32 " count: %d",
					  addr, fetch_addr, scan_count);
			retval = ERROR_FAIL;
			goto exit;
		}
		fetch_addr += 4;
		scan_count++;

		/* check if previous intrucction is a store instruction at dmesg */
		if (i > 0 && ctx->pracc_list[i - 1].addr) {
			uint32_t store_addr = ctx->pracc_list[i - 1].addr;
			ejtag_ctrl = buf_get_u32(scan_in[scan_count].scan_32.ctrl, 0, 32);
			addr = buf_get_u32(scan_in[scan_count].scan_32.addr, 0, 32);

			if (!(ejtag_ctrl & EJTAG_CTRL_PRNW)) {
				LOG_ERROR("Not a store/write access, count: %d", scan_count);
				retval = ERROR_FAIL;
				goto exit;
			}
			if (addr != store_addr) {
				LOG_ERROR("Store address mismatch, read: %" PRIx32 " expected: %" PRIx32 " count: %d",
							      addr, store_addr, scan_count);
				retval = ERROR_FAIL;
				goto exit;
			}
			int buf_index = (addr - MIPS32_PRACC_PARAM_OUT) / 4;
			buf[buf_index] = buf_get_u32(scan_in[scan_count].scan_32.data, 0, 32);
			scan_count++;
		}
	}
exit:
	free(scan_in);
	return retval;
}

int mips32_pracc_read_u32(struct mips_ejtag *ejtag_info, uint32_t addr, uint32_t *buf)
{
	struct pracc_queue_info ctx = {.ejtag_info = ejtag_info};
	pracc_queue_init(&ctx);

	pracc_add(&ctx, 0, MIPS32_LUI(ctx.isa, 15, PRACC_UPPER_BASE_ADDR));	/* $15 = MIPS32_PRACC_BASE_ADDR */
	pracc_add(&ctx, 0, MIPS32_LUI(ctx.isa, 8, UPPER16((addr + 0x8000)))); /* load  $8 with modified upper addr */
	pracc_add(&ctx, 0, MIPS32_LW(ctx.isa, 8, LOWER16(addr), 8));			/* lw $8, LOWER16(addr)($8) */
	pracc_add(&ctx, MIPS32_PRACC_PARAM_OUT,
				MIPS32_SW(ctx.isa, 8, PRACC_OUT_OFFSET, 15));	/* sw $8,PRACC_OUT_OFFSET($15) */
	pracc_add_li32(&ctx, 8, ejtag_info->reg8, 0);				/* restore $8 */
	pracc_add(&ctx, 0, MIPS32_B(ctx.isa, NEG16((ctx.code_count + 1) << ctx.isa)));		/* jump to start */
	pracc_add(&ctx, 0, MIPS32_MFC0(ctx.isa, 15, 31, 0));				/* move COP0 DeSave to $15 */

	ctx.retval = mips32_pracc_queue_exec(ejtag_info, &ctx, buf, 1);
	pracc_queue_free(&ctx);
	return ctx.retval;
}

int mips32_pracc_read_mem(struct mips_ejtag *ejtag_info, uint32_t addr, int size, int count, void *buf)
{
	if (count == 1 && size == 4)
		return mips32_pracc_read_u32(ejtag_info, addr, (uint32_t *)buf);

	struct pracc_queue_info ctx = {.ejtag_info = ejtag_info};
	pracc_queue_init(&ctx);

	uint32_t *data = NULL;
	if (size != 4) {
		data = malloc(256 * sizeof(uint32_t));
		if (data == NULL) {
			LOG_ERROR("Out of memory");
			goto exit;
		}
	}

	uint32_t *buf32 = buf;
	uint16_t *buf16 = buf;
	uint8_t *buf8 = buf;

	while (count) {
		ctx.code_count = 0;
		ctx.store_count = 0;

		int this_round_count = (count > 256) ? 256 : count;
		uint32_t last_upper_base_addr = UPPER16((addr + 0x8000));

		pracc_add(&ctx, 0, MIPS32_LUI(ctx.isa, 15, PRACC_UPPER_BASE_ADDR)); /* $15 = MIPS32_PRACC_BASE_ADDR */
		pracc_add(&ctx, 0, MIPS32_LUI(ctx.isa, 9, last_upper_base_addr));	/* upper memory addr to $9 */

		for (int i = 0; i != this_round_count; i++) {			/* Main code loop */
			uint32_t upper_base_addr = UPPER16((addr + 0x8000));
			if (last_upper_base_addr != upper_base_addr) {	/* if needed, change upper addr in $9 */
				pracc_add(&ctx, 0, MIPS32_LUI(ctx.isa, 9, upper_base_addr));
				last_upper_base_addr = upper_base_addr;
			}

			if (size == 4)				/* load from memory to $8 */
				pracc_add(&ctx, 0, MIPS32_LW(ctx.isa, 8, LOWER16(addr), 9));
			else if (size == 2)
				pracc_add(&ctx, 0, MIPS32_LHU(ctx.isa, 8, LOWER16(addr), 9));
			else
				pracc_add(&ctx, 0, MIPS32_LBU(ctx.isa, 8, LOWER16(addr), 9));

			pracc_add(&ctx, MIPS32_PRACC_PARAM_OUT + i * 4,			/* store $8 at param out */
					  MIPS32_SW(ctx.isa, 8, PRACC_OUT_OFFSET + i * 4, 15));
			addr += size;
		}
		pracc_add_li32(&ctx, 8, ejtag_info->reg8, 0);				/* restore $8 */
		pracc_add_li32(&ctx, 9, ejtag_info->reg9, 0);				/* restore $9 */

		pracc_add(&ctx, 0, MIPS32_B(ctx.isa, NEG16((ctx.code_count + 1) << ctx.isa)));	/* jump to start */
		pracc_add(&ctx, 0, MIPS32_MFC0(ctx.isa, 15, 31, 0));			/* restore $15 from DeSave */

		if (size == 4) {
			ctx.retval = mips32_pracc_queue_exec(ejtag_info, &ctx, buf32, 1);
			if (ctx.retval != ERROR_OK)
				goto exit;
			buf32 += this_round_count;
		} else {
			ctx.retval = mips32_pracc_queue_exec(ejtag_info, &ctx, data, 1);
			if (ctx.retval != ERROR_OK)
				goto exit;

			uint32_t *data_p = data;
			for (int i = 0; i != this_round_count; i++) {
				if (size == 2)
					*buf16++ = *data_p++;
				else
					*buf8++ = *data_p++;
			}
		}
		count -= this_round_count;
	}
exit:
	pracc_queue_free(&ctx);
	if (data != NULL)
		free(data);
	return ctx.retval;
}

int mips32_cp0_read(struct mips_ejtag *ejtag_info, uint32_t *val, uint32_t cp0_reg, uint32_t cp0_sel)
{
	struct pracc_queue_info ctx = {.ejtag_info = ejtag_info};
	pracc_queue_init(&ctx);

	pracc_add(&ctx, 0, MIPS32_LUI(ctx.isa, 15, PRACC_UPPER_BASE_ADDR));	/* $15 = MIPS32_PRACC_BASE_ADDR */
	pracc_add(&ctx, 0, MIPS32_MFC0(ctx.isa, 8, cp0_reg, cp0_sel));		/* move cp0 reg / sel to $8 */
	pracc_add(&ctx, MIPS32_PRACC_PARAM_OUT,
				MIPS32_SW(ctx.isa, 8, PRACC_OUT_OFFSET, 15));	/* store $8 to pracc_out */
	pracc_add(&ctx, 0, MIPS32_MFC0(ctx.isa, 15, 31, 0));				/* restore $15 from DeSave */
	pracc_add(&ctx, 0, MIPS32_LUI(ctx.isa, 8, UPPER16(ejtag_info->reg8)));	/* restore upper 16 bits  of $8 */
	pracc_add(&ctx, 0, MIPS32_B(ctx.isa, NEG16((ctx.code_count + 1) << ctx.isa)));		/* jump to start */
	pracc_add(&ctx, 0, MIPS32_ORI(ctx.isa, 8, 8, LOWER16(ejtag_info->reg8))); /* restore lower 16 bits of $8 */

	ctx.retval = mips32_pracc_queue_exec(ejtag_info, &ctx, val, 1);
	pracc_queue_free(&ctx);
	return ctx.retval;
}

int mips32_cp0_write(struct mips_ejtag *ejtag_info, uint32_t val, uint32_t cp0_reg, uint32_t cp0_sel)
{
	struct pracc_queue_info ctx = {.ejtag_info = ejtag_info};
	pracc_queue_init(&ctx);

	pracc_add_li32(&ctx, 15, val, 0);				/* Load val to $15 */

	pracc_add(&ctx, 0, MIPS32_MTC0(ctx.isa, 15, cp0_reg, cp0_sel));		/* write $15 to cp0 reg / sel */
	pracc_add(&ctx, 0, MIPS32_B(ctx.isa, NEG16((ctx.code_count + 1) << ctx.isa)));		/* jump to start */
	pracc_add(&ctx, 0, MIPS32_MFC0(ctx.isa, 15, 31, 0));			/* restore $15 from DeSave */

	ctx.retval = mips32_pracc_queue_exec(ejtag_info, &ctx, NULL, 1);
	pracc_queue_free(&ctx);
	return ctx.retval;
}

/**
 * \b mips32_pracc_sync_cache
 *
 * Synchronize Caches to Make Instruction Writes Effective
 * (ref. doc. MIPS32 Architecture For Programmers Volume II: The MIPS32 Instruction Set,
 *  Document Number: MD00086, Revision 2.00, June 9, 2003)
 *
 * When the instruction stream is written, the SYNCI instruction should be used
 * in conjunction with other instructions to make the newly-written instructions effective.
 *
 * Explanation :
 * A program that loads another program into memory is actually writing the D- side cache.
 * The instructions it has loaded can't be executed until they reach the I-cache.
 *
 * After the instructions have been written, the loader should arrange
 * to write back any containing D-cache line and invalidate any locations
 * already in the I-cache.
 *
 * If the cache coherency attribute (CCA) is set to zero, it's a write through cache, there is no need
 * to write back.
 *
 * In the latest MIPS32/64 CPUs, MIPS provides the synci instruction,
 * which does the whole job for a cache-line-sized chunk of the memory you just loaded:
 * That is, it arranges a D-cache write-back (if CCA = 3) and an I-cache invalidate.
 *
 * The line size is obtained with the rdhwr SYNCI_Step in release 2 or from cp0 config 1 register in release 1.
 */
static int mips32_pracc_synchronize_cache(struct mips_ejtag *ejtag_info,
					 uint32_t start_addr, uint32_t end_addr, int cached, int rel)
{
	struct pracc_queue_info ctx = {.ejtag_info = ejtag_info};
	pracc_queue_init(&ctx);

	/** Find cache line size in bytes */
	uint32_t clsiz;
	if (rel) {	/* Release 2 (rel = 1) */
		pracc_add(&ctx, 0, MIPS32_LUI(ctx.isa, 15, PRACC_UPPER_BASE_ADDR)); /* $15 = MIPS32_PRACC_BASE_ADDR */

		pracc_add(&ctx, 0, MIPS32_RDHWR(ctx.isa, 8, MIPS32_SYNCI_STEP)); /* load synci_step value to $8 */

		pracc_add(&ctx, MIPS32_PRACC_PARAM_OUT,
				MIPS32_SW(ctx.isa, 8, PRACC_OUT_OFFSET, 15));		/* store $8 to pracc_out */

		pracc_add_li32(&ctx, 8, ejtag_info->reg8, 0);				/* restore $8 */

		pracc_add(&ctx, 0, MIPS32_B(ctx.isa, NEG16((ctx.code_count + 1) << ctx.isa)));	/* jump to start */
		pracc_add(&ctx, 0, MIPS32_MFC0(ctx.isa, 15, 31, 0));			/* restore $15 from DeSave */

		ctx.retval = mips32_pracc_queue_exec(ejtag_info, &ctx, &clsiz, 1);
		if (ctx.retval != ERROR_OK)
			goto exit;

	} else {			/* Release 1 (rel = 0) */
		uint32_t conf;
		ctx.retval = mips32_cp0_read(ejtag_info, &conf, 16, 1);
		if (ctx.retval != ERROR_OK)
			goto exit;

		uint32_t dl = (conf & MIPS32_CONFIG1_DL_MASK) >> MIPS32_CONFIG1_DL_SHIFT;

		/* dl encoding : dl=1 => 4 bytes, dl=2 => 8 bytes, etc... max dl=6 => 128 bytes cache line size */
		clsiz = 0x2 << dl;
		if (dl == 0)
			clsiz = 0;
	}

	if (clsiz == 0)
		goto exit;  /* Nothing to do */

	/* make sure clsiz is power of 2 */
	if (clsiz & (clsiz - 1)) {
		LOG_DEBUG("clsiz must be power of 2");
		ctx.retval = ERROR_FAIL;
		goto exit;
	}

	/* make sure start_addr and end_addr have the same offset inside de cache line */
	start_addr |= clsiz - 1;
	end_addr |= clsiz - 1;

	ctx.code_count = 0;
	ctx.store_count = 0;

	int count = 0;
	uint32_t last_upper_base_addr = UPPER16((start_addr + 0x8000));

	pracc_add(&ctx, 0, MIPS32_LUI(ctx.isa, 15, last_upper_base_addr)); /* load upper memory base addr to $15 */

	while (start_addr <= end_addr) {						/* main loop */
		uint32_t upper_base_addr = UPPER16((start_addr + 0x8000));
		if (last_upper_base_addr != upper_base_addr) {		/* if needed, change upper addr in $15 */
			pracc_add(&ctx, 0, MIPS32_LUI(ctx.isa, 15, upper_base_addr));
			last_upper_base_addr = upper_base_addr;
		}
		if (rel)			/* synci instruction, offset($15) */
			pracc_add(&ctx, 0, MIPS32_SYNCI(ctx.isa, LOWER16(start_addr), 15));

		else {
			if (cached == 3)	/* cache Hit_Writeback_D, offset($15) */
				pracc_add(&ctx, 0, MIPS32_CACHE(ctx.isa, MIPS32_CACHE_D_HIT_WRITEBACK,
							LOWER16(start_addr), 15));
			/* cache Hit_Invalidate_I, offset($15) */
			pracc_add(&ctx, 0, MIPS32_CACHE(ctx.isa, MIPS32_CACHE_I_HIT_INVALIDATE,
							LOWER16(start_addr), 15));
		}
		start_addr += clsiz;
		count++;
		if (count == 256 && start_addr <= end_addr) {			/* more ?, then execute code list */
			pracc_add(&ctx, 0, MIPS32_B(ctx.isa, NEG16((ctx.code_count + 1) << ctx.isa)));	/* to start */
			pracc_add(&ctx, 0, MIPS32_NOP);					/* nop in delay slot */

			ctx.retval = mips32_pracc_queue_exec(ejtag_info, &ctx, NULL, 1);
			if (ctx.retval != ERROR_OK)
				goto exit;

			ctx.code_count = 0;	/* reset counters for another loop */
			ctx.store_count = 0;
			count = 0;
		}
	}
	pracc_add(&ctx, 0, MIPS32_SYNC(ctx.isa));
	pracc_add(&ctx, 0, MIPS32_B(ctx.isa, NEG16((ctx.code_count + 1) << ctx.isa)));		/* jump to start */
	pracc_add(&ctx, 0, MIPS32_MFC0(ctx.isa, 15, 31, 0));				/* restore $15 from DeSave*/

	ctx.retval = mips32_pracc_queue_exec(ejtag_info, &ctx, NULL, 1);
exit:
	pracc_queue_free(&ctx);
	return ctx.retval;
}

static int mips32_pracc_write_mem_generic(struct mips_ejtag *ejtag_info,
		uint32_t addr, int size, int count, const void *buf)
{
	struct pracc_queue_info ctx = {.ejtag_info = ejtag_info};
	pracc_queue_init(&ctx);

	const uint32_t *buf32 = buf;
	const uint16_t *buf16 = buf;
	const uint8_t *buf8 = buf;

	while (count) {
		ctx.code_count = 0;
		ctx.store_count = 0;

		int this_round_count = (count > 128) ? 128 : count;
		uint32_t last_upper_base_addr = UPPER16((addr + 0x8000));
			      /* load $15 with memory base address */
		pracc_add(&ctx, 0, MIPS32_LUI(ctx.isa, 15, last_upper_base_addr));

		for (int i = 0; i != this_round_count; i++) {
			uint32_t upper_base_addr = UPPER16((addr + 0x8000));
			if (last_upper_base_addr != upper_base_addr) {	/* if needed, change upper address in $15*/
				pracc_add(&ctx, 0, MIPS32_LUI(ctx.isa, 15, upper_base_addr));
				last_upper_base_addr = upper_base_addr;
			}

			if (size == 4) {
				pracc_add_li32(&ctx, 8, *buf32, 1);		/* load with li32, optimize */
				pracc_add(&ctx, 0, MIPS32_SW(ctx.isa, 8, LOWER16(addr), 15)); /* store word to mem */
				buf32++;

			} else if (size == 2) {
				pracc_add(&ctx, 0, MIPS32_ORI(ctx.isa, 8, 0, *buf16));		/* load lower value */
				pracc_add(&ctx, 0, MIPS32_SH(ctx.isa, 8, LOWER16(addr), 15)); /* store half word */
				buf16++;

			} else {
				pracc_add(&ctx, 0, MIPS32_ORI(ctx.isa, 8, 0, *buf8));		/* load lower value */
				pracc_add(&ctx, 0, MIPS32_SB(ctx.isa, 8, LOWER16(addr), 15));	/* store byte */
				buf8++;
			}
			addr += size;
		}

		pracc_add_li32(&ctx, 8, ejtag_info->reg8, 0);				/* restore $8 */

		pracc_add(&ctx, 0, MIPS32_B(ctx.isa, NEG16((ctx.code_count + 1) << ctx.isa)));	/* jump to start */
		pracc_add(&ctx, 0, MIPS32_MFC0(ctx.isa, 15, 31, 0));			/* restore $15 from DeSave */

		ctx.retval = mips32_pracc_queue_exec(ejtag_info, &ctx, NULL, 1);
		if (ctx.retval != ERROR_OK)
			goto exit;
		count -= this_round_count;
	}
exit:
	pracc_queue_free(&ctx);
	return ctx.retval;
}

int mips32_pracc_write_mem(struct mips_ejtag *ejtag_info, uint32_t addr, int size, int count, const void *buf)
{
	int retval = mips32_pracc_write_mem_generic(ejtag_info, addr, size, count, buf);
	if (retval != ERROR_OK)
		return retval;

	/**
	 * If we are in the cacheable region and cache is activated,
	 * we must clean D$ (if Cache Coherency Attribute is set to 3) + invalidate I$ after we did the write,
	 * so that changes do not continue to live only in D$ (if CCA = 3), but to be
	 * replicated in I$ also (maybe we wrote the istructions)
	 */
	uint32_t conf = 0;
	int cached = 0;

	if ((KSEGX(addr) == KSEG1) || ((addr >= 0xff200000) && (addr <= 0xff3fffff)))
		return retval; /*Nothing to do*/

	mips32_cp0_read(ejtag_info, &conf, 16, 0);

	switch (KSEGX(addr)) {
		case KUSEG:
			cached = (conf & MIPS32_CONFIG0_KU_MASK) >> MIPS32_CONFIG0_KU_SHIFT;
			break;
		case KSEG0:
			cached = (conf & MIPS32_CONFIG0_K0_MASK) >> MIPS32_CONFIG0_K0_SHIFT;
			break;
		case KSEG2:
		case KSEG3:
			cached = (conf & MIPS32_CONFIG0_K23_MASK) >> MIPS32_CONFIG0_K23_SHIFT;
			break;
		default:
			/* what ? */
			break;
	}

	/**
	 * Check cachablitiy bits coherency algorithm
	 * is the region cacheable or uncached.
	 * If cacheable we have to synchronize the cache
	 */
	if (cached == 3 || cached == 0) {		/* Write back cache or write through cache */
		uint32_t start_addr = addr;
		uint32_t end_addr = addr + count * size;
		uint32_t rel = (conf & MIPS32_CONFIG0_AR_MASK) >> MIPS32_CONFIG0_AR_SHIFT;
		if (rel > 1) {
			LOG_DEBUG("Unknown release in cache code");
			return ERROR_FAIL;
		}
		retval = mips32_pracc_synchronize_cache(ejtag_info, start_addr, end_addr, cached, rel);
	}

	return retval;
}

int mips32_pracc_write_regs(struct mips_ejtag *ejtag_info, uint32_t *regs)
{
	struct pracc_queue_info ctx = {.ejtag_info = ejtag_info};
	pracc_queue_init(&ctx);

	uint32_t cp0_write_code[] = {
		MIPS32_MTC0(ctx.isa, 1, 12, 0),					/* move $1 to status */
		MIPS32_MTLO(ctx.isa, 1),						/* move $1 to lo */
		MIPS32_MTHI(ctx.isa, 1),						/* move $1 to hi */
		MIPS32_MTC0(ctx.isa, 1, 8, 0),					/* move $1 to badvaddr */
		MIPS32_MTC0(ctx.isa, 1, 13, 0),					/* move $1 to cause*/
		MIPS32_MTC0(ctx.isa, 1, 24, 0),					/* move $1 to depc (pc) */
	};

	/* load registers 2 to 31 with li32, optimize */
	for (int i = 2; i < 32; i++)
		pracc_add_li32(&ctx, i, regs[i], 1);

	for (int i = 0; i != 6; i++) {
		pracc_add_li32(&ctx, 1, regs[i + 32], 0);	/* load CPO value in $1 */
		pracc_add(&ctx, 0, cp0_write_code[i]);			/* write value from $1 to CPO register */
	}
	pracc_add(&ctx, 0, MIPS32_MTC0(ctx.isa, 15, 31, 0));				/* load $15 in DeSave */
	pracc_add(&ctx, 0, MIPS32_LUI(ctx.isa, 1, UPPER16((regs[1]))));		/* load upper half word in $1 */
	pracc_add(&ctx, 0, MIPS32_B(ctx.isa, NEG16((ctx.code_count + 1) << ctx.isa)));		/* jump to start */
	pracc_add(&ctx, 0, MIPS32_ORI(ctx.isa, 1, 1, LOWER16((regs[1]))));	/* load lower half word in $1 */

	ctx.retval = mips32_pracc_queue_exec(ejtag_info, &ctx, NULL, 1);

	ejtag_info->reg8 = regs[8];
	ejtag_info->reg9 = regs[9];
	pracc_queue_free(&ctx);
	return ctx.retval;
}

int mips32_pracc_read_regs(struct mips_ejtag *ejtag_info, uint32_t *regs)
{
	struct pracc_queue_info ctx = {.ejtag_info = ejtag_info};
	pracc_queue_init(&ctx);

	uint32_t cp0_read_code[] = {
		MIPS32_MFC0(ctx.isa, 8, 12, 0),					/* move status to $8 */
		MIPS32_MFLO(ctx.isa, 8),						/* move lo to $8 */
		MIPS32_MFHI(ctx.isa, 8),						/* move hi to $8 */
		MIPS32_MFC0(ctx.isa, 8, 8, 0),					/* move badvaddr to $8 */
		MIPS32_MFC0(ctx.isa, 8, 13, 0),					/* move cause to $8 */
		MIPS32_MFC0(ctx.isa, 8, 24, 0),					/* move depc (pc) to $8 */
	};

	pracc_add(&ctx, 0, MIPS32_MTC0(ctx.isa, 1, 31, 0));				/* move $1 to COP0 DeSave */
	pracc_add(&ctx, 0, MIPS32_LUI(ctx.isa, 1, PRACC_UPPER_BASE_ADDR));	/* $1 = MIP32_PRACC_BASE_ADDR */

	for (int i = 2; i != 32; i++)					/* store GPR's 2 to 31 */
		pracc_add(&ctx, MIPS32_PRACC_PARAM_OUT + (i * 4),
				  MIPS32_SW(ctx.isa, i, PRACC_OUT_OFFSET + (i * 4), 1));

	for (int i = 0; i != 6; i++) {
		pracc_add(&ctx, 0, cp0_read_code[i]);				/* load COP0 needed registers to $8 */
		pracc_add(&ctx, MIPS32_PRACC_PARAM_OUT + (i + 32) * 4,			/* store $8 at PARAM OUT */
				  MIPS32_SW(ctx.isa, 8, PRACC_OUT_OFFSET + (i + 32) * 4, 1));
	}
	pracc_add(&ctx, 0, MIPS32_MFC0(ctx.isa, 8, 31, 0));			/* move DeSave to $8, reg1 value */
	pracc_add(&ctx, MIPS32_PRACC_PARAM_OUT + 4,			/* store reg1 value from $8 to param out */
			  MIPS32_SW(ctx.isa, 8, PRACC_OUT_OFFSET + 4, 1));

	pracc_add(&ctx, 0, MIPS32_MFC0(ctx.isa, 1, 31, 0));		/* move COP0 DeSave to $1, restore reg1 */
	pracc_add(&ctx, 0, MIPS32_B(ctx.isa, NEG16((ctx.code_count + 1) << ctx.isa)));		/* jump to start */
	pracc_add(&ctx, 0, MIPS32_MTC0(ctx.isa, 15, 31, 0));				/* load $15 in DeSave */

	ctx.retval = mips32_pracc_queue_exec(ejtag_info, &ctx, regs, 1);

	ejtag_info->reg8 = regs[8];	/* reg8 is saved but not restored, next called function should restore it */
	ejtag_info->reg9 = regs[9];
	pracc_queue_free(&ctx);
	return ctx.retval;
}

/* fastdata upload/download requires an initialized working area
 * to load the download code; it should not be called otherwise
 * fetch order from the fastdata area
 * 1. start addr
 * 2. end addr
 * 3. data ...
 */
int mips32_pracc_fastdata_xfer(struct mips_ejtag *ejtag_info, struct working_area *source,
		int write_t, uint32_t addr, int count, uint32_t *buf)
{
	uint32_t isa = ejtag_info->isa ? 1 : 0;
	uint32_t handler_code[] = {
		/* r15 points to the start of this code */
		MIPS32_SW(isa, 8, MIPS32_FASTDATA_HANDLER_SIZE - 4, 15),
		MIPS32_SW(isa, 9, MIPS32_FASTDATA_HANDLER_SIZE - 8, 15),
		MIPS32_SW(isa, 10, MIPS32_FASTDATA_HANDLER_SIZE - 12, 15),
		MIPS32_SW(isa, 11, MIPS32_FASTDATA_HANDLER_SIZE - 16, 15),
		/* start of fastdata area in t0 */
		MIPS32_LUI(isa, 8, UPPER16(MIPS32_PRACC_FASTDATA_AREA)),
		MIPS32_ORI(isa, 8, 8, LOWER16(MIPS32_PRACC_FASTDATA_AREA)),
		MIPS32_LW(isa, 9, 0, 8),						/* start addr in t1 */
		MIPS32_LW(isa, 10, 0, 8),						/* end addr to t2 */
					/* loop: */
		write_t ? MIPS32_LW(isa, 11, 0, 8) : MIPS32_LW(isa, 11, 0, 9),	/* from xfer area : from memory */
		write_t ? MIPS32_SW(isa, 11, 0, 9) : MIPS32_SW(isa, 11, 0, 8),	/* to memory      : to xfer area */

		MIPS32_BNE(isa, 10, 9, NEG16(3 << isa)),			/* bne $t2,t1,loop */
		MIPS32_ADDI(isa, 9, 9, 4),					/* addi t1,t1,4 */

		MIPS32_LW(isa, 8, MIPS32_FASTDATA_HANDLER_SIZE - 4, 15),
		MIPS32_LW(isa, 9, MIPS32_FASTDATA_HANDLER_SIZE - 8, 15),
		MIPS32_LW(isa, 10, MIPS32_FASTDATA_HANDLER_SIZE - 12, 15),
		MIPS32_LW(isa, 11, MIPS32_FASTDATA_HANDLER_SIZE - 16, 15),

		MIPS32_LUI(isa, 15, UPPER16(MIPS32_PRACC_TEXT)),
		MIPS32_ORI(isa, 15, 15, LOWER16(MIPS32_PRACC_TEXT) | isa),	/* isa bit for JR instr */
		MIPS32_JR(isa, 15),								/* jr start */
		MIPS32_MFC0(isa, 15, 31, 0),					/* move COP0 DeSave to $15 */
	};

	if (source->size < MIPS32_FASTDATA_HANDLER_SIZE)
		return ERROR_TARGET_RESOURCE_NOT_AVAILABLE;

<<<<<<< HEAD
	//pracc_swap16_array(ejtag_info, handler_code, ARRAY_SIZE(handler_code));
=======
	pracc_swap16_array(ejtag_info, handler_code, ARRAY_SIZE(handler_code));
>>>>>>> db070eb8
		/* write program into RAM */
	if (write_t != ejtag_info->fast_access_save) {
		mips32_pracc_write_mem(ejtag_info, source->address, 4, ARRAY_SIZE(handler_code), handler_code);
		/* save previous operation to speed to any consecutive read/writes */
		ejtag_info->fast_access_save = write_t;
	}

	LOG_DEBUG("%s using 0x%.8" TARGET_PRIxADDR " for write handler", __func__, source->address);

	uint32_t jmp_code[] = {
		MIPS32_LUI(isa, 15, UPPER16(source->address)),			/* load addr of jump in $15 */
		MIPS32_ORI(isa, 15, 15, LOWER16(source->address) | isa),	/* isa bit for JR instr */
		MIPS32_JR(isa, 15),						/* jump to ram program */
		isa ? MIPS32_XORI(isa, 15, 15, 1) : MIPS32_NOP,	/* drop isa bit, needed for LW/SW instructions */
	};

<<<<<<< HEAD
	//pracc_swap16_array(ejtag_info, jmp_code, ARRAY_SIZE(jmp_code));
=======
	pracc_swap16_array(ejtag_info, jmp_code, ARRAY_SIZE(jmp_code));
>>>>>>> db070eb8

	/* execute jump code, with no address check */
	for (unsigned i = 0; i < ARRAY_SIZE(jmp_code); i++) {
		int retval = wait_for_pracc_rw(ejtag_info);
		if (retval != ERROR_OK)
			return retval;

		mips_ejtag_set_instr(ejtag_info, EJTAG_INST_DATA);
		mips_ejtag_drscan_32_out(ejtag_info, jmp_code[i]);

		/* Clear the access pending bit (let the processor eat!) */
		mips32_pracc_finish(ejtag_info);
	}

	/* wait PrAcc pending bit for FASTDATA write, read address */
	int retval = mips32_pracc_read_ctrl_addr(ejtag_info);
	if (retval != ERROR_OK)
		return retval;

	/* next fetch to dmseg should be in FASTDATA_AREA, check */
	if (ejtag_info->pa_addr != MIPS32_PRACC_FASTDATA_AREA)
		return ERROR_FAIL;

	/* Send the load start address */
	uint32_t val = addr;
	mips_ejtag_set_instr(ejtag_info, EJTAG_INST_FASTDATA);
	mips_ejtag_fastdata_scan(ejtag_info, 1, &val);

	retval = wait_for_pracc_rw(ejtag_info);
	if (retval != ERROR_OK)
		return retval;

	/* Send the load end address */
	val = addr + (count - 1) * 4;
	mips_ejtag_set_instr(ejtag_info, EJTAG_INST_FASTDATA);
	mips_ejtag_fastdata_scan(ejtag_info, 1, &val);

	unsigned num_clocks = 0;	/* like in legacy code */
	if (ejtag_info->mode != 0)
		num_clocks = ((uint64_t)(ejtag_info->scan_delay) * jtag_get_speed_khz() + 500000) / 1000000;

	for (int i = 0; i < count; i++) {
		jtag_add_clocks(num_clocks);
		mips_ejtag_fastdata_scan(ejtag_info, write_t, buf++);
	}

	retval = jtag_execute_queue();
	if (retval != ERROR_OK) {
		LOG_ERROR("fastdata load failed");
		return retval;
	}

	retval = mips32_pracc_read_ctrl_addr(ejtag_info);
	if (retval != ERROR_OK)
		return retval;

	if (ejtag_info->pa_addr != MIPS32_PRACC_TEXT)
		LOG_ERROR("mini program did not return to start");

	return retval;
}<|MERGE_RESOLUTION|>--- conflicted
+++ resolved
@@ -123,11 +123,7 @@
 int mips32_pracc_clean_text_jump(struct mips_ejtag *ejtag_info)
 {
 	uint32_t jt_code = MIPS32_J(ejtag_info->isa, MIPS32_PRACC_TEXT);
-<<<<<<< HEAD
-	//pracc_swap16_array(ejtag_info, &jt_code, 1);
-=======
 	pracc_swap16_array(ejtag_info, &jt_code, 1);
->>>>>>> db070eb8
 	/* do 3 0/nops to clean pipeline before a jump to pracc text, NOP in delay slot */
 	for (int i = 0; i != 5; i++) {
 		/* Wait for pracc */
@@ -958,11 +954,7 @@
 	if (source->size < MIPS32_FASTDATA_HANDLER_SIZE)
 		return ERROR_TARGET_RESOURCE_NOT_AVAILABLE;
 
-<<<<<<< HEAD
-	//pracc_swap16_array(ejtag_info, handler_code, ARRAY_SIZE(handler_code));
-=======
 	pracc_swap16_array(ejtag_info, handler_code, ARRAY_SIZE(handler_code));
->>>>>>> db070eb8
 		/* write program into RAM */
 	if (write_t != ejtag_info->fast_access_save) {
 		mips32_pracc_write_mem(ejtag_info, source->address, 4, ARRAY_SIZE(handler_code), handler_code);
@@ -979,11 +971,7 @@
 		isa ? MIPS32_XORI(isa, 15, 15, 1) : MIPS32_NOP,	/* drop isa bit, needed for LW/SW instructions */
 	};
 
-<<<<<<< HEAD
-	//pracc_swap16_array(ejtag_info, jmp_code, ARRAY_SIZE(jmp_code));
-=======
 	pracc_swap16_array(ejtag_info, jmp_code, ARRAY_SIZE(jmp_code));
->>>>>>> db070eb8
 
 	/* execute jump code, with no address check */
 	for (unsigned i = 0; i < ARRAY_SIZE(jmp_code); i++) {
