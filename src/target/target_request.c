/***************************************************************************
 *   Copyright (C) 2007 by Dominic Rath                                    *
 *   Dominic.Rath@gmx.de                                                   *
 *                                                                         *
 *   Copyright (C) 2007,2008 Øyvind Harboe                                 *
 *   oyvind.harboe@zylin.com                                               *
 *                                                                         *
 *   Copyright (C) 2008 by Spencer Oliver                                  *
 *   spen@spen-soft.co.uk                                                  *
 *                                                                         *
 *   This program is free software; you can redistribute it and/or modify  *
 *   it under the terms of the GNU General Public License as published by  *
 *   the Free Software Foundation; either version 2 of the License, or     *
 *   (at your option) any later version.                                   *
 *                                                                         *
 *   This program is distributed in the hope that it will be useful,       *
 *   but WITHOUT ANY WARRANTY; without even the implied warranty of        *
 *   MERCHANTABILITY or FITNESS FOR A PARTICULAR PURPOSE.  See the         *
 *   GNU General Public License for more details.                          *
 *                                                                         *
 *   You should have received a copy of the GNU General Public License     *
 *   along with this program.  If not, see <http://www.gnu.org/licenses/>. *
 ***************************************************************************/

#ifdef HAVE_CONFIG_H
#include "config.h"
#endif

#include <helper/log.h>
#include <helper/binarybuffer.h>

#include "target.h"
#include "target_request.h"
#include "target_type.h"
#include "trace.h"

static bool got_message;

bool target_got_message(void)
{
	bool t = got_message;
	got_message = false;
	return t;
}

static int charmsg_mode;

static int target_asciimsg(struct target *target, uint32_t length)
{
	char *msg = malloc(DIV_ROUND_UP(length + 1, 4) * 4);
	struct debug_msg_receiver *c = target->dbgmsg;

	target->type->target_request_data(target, DIV_ROUND_UP(length, 4), (uint8_t *)msg);
	msg[length] = 0;

	LOG_DEBUG("%s", msg);

	while (c) {
		command_output_text(c->cmd_ctx, msg);
		c = c->next;
	}

	return ERROR_OK;
}

static int target_charmsg(struct target *target, uint8_t msg)
{
	LOG_USER_N("%c", msg);

	return ERROR_OK;
}

static int target_hexmsg(struct target *target, int size, uint32_t length)
{
	uint8_t *data = malloc(DIV_ROUND_UP(length * size, 4) * 4);
	char line[128];
	int line_len;
	struct debug_msg_receiver *c = target->dbgmsg;
	uint32_t i;

	LOG_DEBUG("size: %i, length: %i", (int)size, (int)length);

	target->type->target_request_data(target, DIV_ROUND_UP(length * size, 4), (uint8_t *)data);

	line_len = 0;
	for (i = 0; i < length; i++) {
		switch (size) {
			case 4:
				line_len += snprintf(line + line_len, 128 - line_len, "%8.8" PRIx32 " ", le_to_h_u32(data + (4*i)));
				break;
			case 2:
				line_len += snprintf(line + line_len, 128 - line_len, "%4.4x ", le_to_h_u16(data + (2*i)));
				break;
			case 1:
				line_len += snprintf(line + line_len, 128 - line_len, "%2.2x ", data[i]);
				break;
		}

		if ((i%8 == 7) || (i == length - 1)) {
			LOG_DEBUG("%s", line);

			while (c) {
				command_output_text(c->cmd_ctx, line);
				c = c->next;
			}
			c = target->dbgmsg;
			line_len = 0;
		}
	}

	free(data);

	return ERROR_OK;
}

/* handle requests from the target received by a target specific
 * side-band channel (e.g. ARM7/9 DCC)
 */
int target_request(struct target *target, uint32_t request)
{
	target_req_cmd_t target_req_cmd = request & 0xff;

	assert(target->type->target_request_data);

	/* Record that we got a target message for back-off algorithm */
	got_message = true;

	if (charmsg_mode) {
		target_charmsg(target, target_req_cmd);
		return ERROR_OK;
	}

	switch (target_req_cmd) {
		case TARGET_REQ_TRACEMSG:
			trace_point(target, (request & 0xffffff00) >> 8);
			break;
		case TARGET_REQ_DEBUGMSG:
			if (((request & 0xff00) >> 8) == 0)
				target_asciimsg(target, (request & 0xffff0000) >> 16);
			else
				target_hexmsg(target, (request & 0xff00) >> 8, (request & 0xffff0000) >> 16);
			break;
		case TARGET_REQ_DEBUGCHAR:
			target_charmsg(target, (request & 0x00ff0000) >> 16);
			break;
/*		case TARGET_REQ_SEMIHOSTING:
 *			break;
 */
		default:
			LOG_ERROR("unknown target request: %2.2x", target_req_cmd);
			break;
	}

	return ERROR_OK;
}

static int add_debug_msg_receiver(struct command_context *cmd_ctx, struct target *target)
{
	struct debug_msg_receiver **p = &target->dbgmsg;

	if (!target)
		return ERROR_COMMAND_SYNTAX_ERROR;

	/* see if there's already a list */
	if (*p) {
		/* find end of linked list */
		while ((*p)->next)
			p = &((*p)->next);
		p = &((*p)->next);
	}

	/* add new debug message receiver */
	(*p) = malloc(sizeof(struct debug_msg_receiver));
	(*p)->cmd_ctx = cmd_ctx;
	(*p)->next = NULL;

	/* enable callback */
	target->dbg_msg_enabled = 1;

	return ERROR_OK;
}

static struct debug_msg_receiver *find_debug_msg_receiver(struct command_context *cmd_ctx,
		struct target *target)
{
	int do_all_targets = 0;

	/* if no target has been specified search all of them */
	if (!target) {
		/* if no targets haven been specified */
		if (!all_targets)
			return NULL;

		target = all_targets;
		do_all_targets = 1;
	}

	/* so we target != null */
	struct debug_msg_receiver **p = &target->dbgmsg;
	do {
		while (*p) {
			if ((*p)->cmd_ctx == cmd_ctx)
				return *p;
			p = &((*p)->next);
		}

		target = target->next;
	} while (target && do_all_targets);

	return NULL;
}

int delete_debug_msg_receiver(struct command_context *cmd_ctx, struct target *target)
{
	struct debug_msg_receiver **p;
	struct debug_msg_receiver *c;
	int do_all_targets = 0;

	/* if no target has been specified search all of them */
	if (!target) {
		/* if no targets haven been specified */
		if (!all_targets)
			return ERROR_OK;

		target = all_targets;
		do_all_targets = 1;
	}

	do {
		p = &target->dbgmsg;
		c = *p;
		while (c) {
			struct debug_msg_receiver *next = c->next;
			if (c->cmd_ctx == cmd_ctx) {
				*p = next;
				free(c);
				if (!*p) {
					/* disable callback */
					target->dbg_msg_enabled = 0;
				}
				return ERROR_OK;
			} else
				p = &(c->next);
			c = next;
		}

		target = target->next;
	} while (target && do_all_targets);

	return ERROR_OK;
}

COMMAND_HANDLER(handle_target_request_debugmsgs_command)
{
	struct target *target = get_current_target(CMD_CTX);

	int receiving = 0;

	if (!target->type->target_request_data) {
		LOG_ERROR("Target %s does not support target requests", target_name(target));
		return ERROR_OK;
	}

	/* see if receiver is already registered */
<<<<<<< HEAD
	if (find_debug_msg_receiver(CMD_CTX, target) != NULL)
=======
	if (find_debug_msg_receiver(CMD_CTX, target))
>>>>>>> b61a2808
		receiving = 1;

	if (CMD_ARGC > 0) {
		if (!strcmp(CMD_ARGV[0], "enable") || !strcmp(CMD_ARGV[0], "charmsg")) {
			/* don't register if this command context is already receiving */
			if (!receiving) {
				receiving = 1;
				add_debug_msg_receiver(CMD_CTX, target);
			}
			charmsg_mode = !strcmp(CMD_ARGV[0], "charmsg");
		} else if (!strcmp(CMD_ARGV[0], "disable")) {
			/* no need to delete a receiver if none is registered */
			if (receiving) {
				receiving = 0;
				delete_debug_msg_receiver(CMD_CTX, target);
			}
		} else
			return ERROR_COMMAND_SYNTAX_ERROR;
	}

	command_print(CMD, "receiving debug messages from current target %s",
			(receiving) ? (charmsg_mode ? "charmsg" : "enabled") : "disabled");
	return ERROR_OK;
}

static const struct command_registration target_req_exec_command_handlers[] = {
	{
		.name = "debugmsgs",
		.handler = handle_target_request_debugmsgs_command,
		.mode = COMMAND_EXEC,
		.help = "display and/or modify reception of debug messages from target",
		.usage = "['enable'|'charmsg'|'disable']",
	},
	COMMAND_REGISTRATION_DONE
};
static const struct command_registration target_req_command_handlers[] = {
	{
		.name = "target_request",
		.mode = COMMAND_ANY,
		.help = "target request command group",
		.usage = "",
		.chain = target_req_exec_command_handlers,
	},
	COMMAND_REGISTRATION_DONE
};

int target_request_register_commands(struct command_context *cmd_ctx)
{
	return register_commands(cmd_ctx, NULL, target_req_command_handlers);
}<|MERGE_RESOLUTION|>--- conflicted
+++ resolved
@@ -262,11 +262,7 @@
 	}
 
 	/* see if receiver is already registered */
-<<<<<<< HEAD
-	if (find_debug_msg_receiver(CMD_CTX, target) != NULL)
-=======
 	if (find_debug_msg_receiver(CMD_CTX, target))
->>>>>>> b61a2808
 		receiving = 1;
 
 	if (CMD_ARGC > 0) {
