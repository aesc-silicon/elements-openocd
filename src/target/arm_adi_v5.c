/***************************************************************************
 *   Copyright (C) 2006 by Magnus Lundin                                   *
 *   lundin@mlu.mine.nu                                                    *
 *                                                                         *
 *   Copyright (C) 2008 by Spencer Oliver                                  *
 *   spen@spen-soft.co.uk                                                  *
 *                                                                         *
 *   Copyright (C) 2009-2010 by Oyvind Harboe                              *
 *   oyvind.harboe@zylin.com                                               *
 *                                                                         *
 *   Copyright (C) 2009-2010 by David Brownell                             *
 *                                                                         *
 *   Copyright (C) 2013 by Andreas Fritiofson                              *
 *   andreas.fritiofson@gmail.com                                          *
 *                                                                         *
 *   Copyright (C) 2019-2021, Ampere Computing LLC                         *
 *                                                                         *
 *   This program is free software; you can redistribute it and/or modify  *
 *   it under the terms of the GNU General Public License as published by  *
 *   the Free Software Foundation; either version 2 of the License, or     *
 *   (at your option) any later version.                                   *
 *                                                                         *
 *   This program is distributed in the hope that it will be useful,       *
 *   but WITHOUT ANY WARRANTY; without even the implied warranty of        *
 *   MERCHANTABILITY or FITNESS FOR A PARTICULAR PURPOSE.  See the         *
 *   GNU General Public License for more details.                          *
 *                                                                         *
 *   You should have received a copy of the GNU General Public License     *
 *   along with this program.  If not, see <http://www.gnu.org/licenses/>. *
 ***************************************************************************/

/**
 * @file
 * This file implements support for the ARM Debug Interface version 5 (ADIv5)
 * debugging architecture.  Compared with previous versions, this includes
 * a low pin-count Serial Wire Debug (SWD) alternative to JTAG for message
 * transport, and focuses on memory mapped resources as defined by the
 * CoreSight architecture.
 *
 * A key concept in ADIv5 is the Debug Access Port, or DAP.  A DAP has two
 * basic components:  a Debug Port (DP) transporting messages to and from a
 * debugger, and an Access Port (AP) accessing resources.  Three types of DP
 * are defined.  One uses only JTAG for communication, and is called JTAG-DP.
 * One uses only SWD for communication, and is called SW-DP.  The third can
 * use either SWD or JTAG, and is called SWJ-DP.  The most common type of AP
 * is used to access memory mapped resources and is called a MEM-AP.  Also a
 * JTAG-AP is also defined, bridging to JTAG resources; those are uncommon.
 *
 * This programming interface allows DAP pipelined operations through a
 * transaction queue.  This primarily affects AP operations (such as using
 * a MEM-AP to access memory or registers).  If the current transaction has
 * not finished by the time the next one must begin, and the ORUNDETECT bit
 * is set in the DP_CTRL_STAT register, the SSTICKYORUN status is set and
 * further AP operations will fail.  There are two basic methods to avoid
 * such overrun errors.  One involves polling for status instead of using
 * transaction pipelining.  The other involves adding delays to ensure the
 * AP has enough time to complete one operation before starting the next
 * one.  (For JTAG these delays are controlled by memaccess_tck.)
 */

/*
 * Relevant specifications from ARM include:
 *
 * ARM(tm) Debug Interface v5 Architecture Specification    ARM IHI 0031E
 * CoreSight(tm) v1.0 Architecture Specification            ARM IHI 0029B
 *
 * CoreSight(tm) DAP-Lite TRM, ARM DDI 0316D
 * Cortex-M3(tm) TRM, ARM DDI 0337G
 */

#ifdef HAVE_CONFIG_H
#include "config.h"
#endif

#include "jtag/interface.h"
#include "arm.h"
#include "arm_adi_v5.h"
#include "jtag/swd.h"
#include "transport/transport.h"
#include <helper/jep106.h>
#include <helper/time_support.h>
#include <helper/list.h>
#include <helper/jim-nvp.h>

/* ARM ADI Specification requires at least 10 bits used for TAR autoincrement  */

/*
	uint32_t tar_block_size(uint32_t address)
	Return the largest block starting at address that does not cross a tar block size alignment boundary
*/
static uint32_t max_tar_block_size(uint32_t tar_autoincr_block, target_addr_t address)
{
	return tar_autoincr_block - ((tar_autoincr_block - 1) & address);
}

/***************************************************************************
 *                                                                         *
 * DP and MEM-AP  register access  through APACC and DPACC                 *
 *                                                                         *
***************************************************************************/

static int mem_ap_setup_csw(struct adiv5_ap *ap, uint32_t csw)
{
	csw |= ap->csw_default;

	if (csw != ap->csw_value) {
		/* LOG_DEBUG("DAP: Set CSW %x",csw); */
		int retval = dap_queue_ap_write(ap, MEM_AP_REG_CSW, csw);
		if (retval != ERROR_OK) {
			ap->csw_value = 0;
			return retval;
		}
		ap->csw_value = csw;
	}
	return ERROR_OK;
}

static int mem_ap_setup_tar(struct adiv5_ap *ap, target_addr_t tar)
{
	if (!ap->tar_valid || tar != ap->tar_value) {
		/* LOG_DEBUG("DAP: Set TAR %x",tar); */
		int retval = dap_queue_ap_write(ap, MEM_AP_REG_TAR, (uint32_t)(tar & 0xffffffffUL));
		if (retval == ERROR_OK && is_64bit_ap(ap)) {
			/* See if bits 63:32 of tar is different from last setting */
			if ((ap->tar_value >> 32) != (tar >> 32))
				retval = dap_queue_ap_write(ap, MEM_AP_REG_TAR64, (uint32_t)(tar >> 32));
		}
		if (retval != ERROR_OK) {
			ap->tar_valid = false;
			return retval;
		}
		ap->tar_value = tar;
		ap->tar_valid = true;
	}
	return ERROR_OK;
}

static int mem_ap_read_tar(struct adiv5_ap *ap, target_addr_t *tar)
{
	uint32_t lower;
	uint32_t upper = 0;

	int retval = dap_queue_ap_read(ap, MEM_AP_REG_TAR, &lower);
	if (retval == ERROR_OK && is_64bit_ap(ap))
		retval = dap_queue_ap_read(ap, MEM_AP_REG_TAR64, &upper);

	if (retval != ERROR_OK) {
		ap->tar_valid = false;
		return retval;
	}

	retval = dap_run(ap->dap);
	if (retval != ERROR_OK) {
		ap->tar_valid = false;
		return retval;
	}

	*tar = (((target_addr_t)upper) << 32) | (target_addr_t)lower;

	ap->tar_value = *tar;
	ap->tar_valid = true;
	return ERROR_OK;
}

static uint32_t mem_ap_get_tar_increment(struct adiv5_ap *ap)
{
	switch (ap->csw_value & CSW_ADDRINC_MASK) {
	case CSW_ADDRINC_SINGLE:
		switch (ap->csw_value & CSW_SIZE_MASK) {
		case CSW_8BIT:
			return 1;
		case CSW_16BIT:
			return 2;
		case CSW_32BIT:
			return 4;
		default:
			return 0;
		}
	case CSW_ADDRINC_PACKED:
		return 4;
	}
	return 0;
}

/* mem_ap_update_tar_cache is called after an access to MEM_AP_REG_DRW
 */
static void mem_ap_update_tar_cache(struct adiv5_ap *ap)
{
	if (!ap->tar_valid)
		return;

	uint32_t inc = mem_ap_get_tar_increment(ap);
	if (inc >= max_tar_block_size(ap->tar_autoincr_block, ap->tar_value))
		ap->tar_valid = false;
	else
		ap->tar_value += inc;
}

/**
 * Queue transactions setting up transfer parameters for the
 * currently selected MEM-AP.
 *
 * Subsequent transfers using registers like MEM_AP_REG_DRW or MEM_AP_REG_BD2
 * initiate data reads or writes using memory or peripheral addresses.
 * If the CSW is configured for it, the TAR may be automatically
 * incremented after each transfer.
 *
 * @param ap The MEM-AP.
 * @param csw MEM-AP Control/Status Word (CSW) register to assign.  If this
 *	matches the cached value, the register is not changed.
 * @param tar MEM-AP Transfer Address Register (TAR) to assign.  If this
 *	matches the cached address, the register is not changed.
 *
 * @return ERROR_OK if the transaction was properly queued, else a fault code.
 */
static int mem_ap_setup_transfer(struct adiv5_ap *ap, uint32_t csw, target_addr_t tar)
{
	int retval;
	retval = mem_ap_setup_csw(ap, csw);
	if (retval != ERROR_OK)
		return retval;
	retval = mem_ap_setup_tar(ap, tar);
	if (retval != ERROR_OK)
		return retval;
	return ERROR_OK;
}

/**
 * Asynchronous (queued) read of a word from memory or a system register.
 *
 * @param ap The MEM-AP to access.
 * @param address Address of the 32-bit word to read; it must be
 *	readable by the currently selected MEM-AP.
 * @param value points to where the word will be stored when the
 *	transaction queue is flushed (assuming no errors).
 *
 * @return ERROR_OK for success.  Otherwise a fault code.
 */
int mem_ap_read_u32(struct adiv5_ap *ap, target_addr_t address,
		uint32_t *value)
{
	int retval;

	/* Use banked addressing (REG_BDx) to avoid some link traffic
	 * (updating TAR) when reading several consecutive addresses.
	 */
	retval = mem_ap_setup_transfer(ap,
			CSW_32BIT | (ap->csw_value & CSW_ADDRINC_MASK),
			address & 0xFFFFFFFFFFFFFFF0ull);
	if (retval != ERROR_OK)
		return retval;

	return dap_queue_ap_read(ap, MEM_AP_REG_BD0 | (address & 0xC), value);
}

/**
 * Synchronous read of a word from memory or a system register.
 * As a side effect, this flushes any queued transactions.
 *
 * @param ap The MEM-AP to access.
 * @param address Address of the 32-bit word to read; it must be
 *	readable by the currently selected MEM-AP.
 * @param value points to where the result will be stored.
 *
 * @return ERROR_OK for success; *value holds the result.
 * Otherwise a fault code.
 */
int mem_ap_read_atomic_u32(struct adiv5_ap *ap, target_addr_t address,
		uint32_t *value)
{
	int retval;

	retval = mem_ap_read_u32(ap, address, value);
	if (retval != ERROR_OK)
		return retval;

	return dap_run(ap->dap);
}

/**
 * Asynchronous (queued) write of a word to memory or a system register.
 *
 * @param ap The MEM-AP to access.
 * @param address Address to be written; it must be writable by
 *	the currently selected MEM-AP.
 * @param value Word that will be written to the address when transaction
 *	queue is flushed (assuming no errors).
 *
 * @return ERROR_OK for success.  Otherwise a fault code.
 */
int mem_ap_write_u32(struct adiv5_ap *ap, target_addr_t address,
		uint32_t value)
{
	int retval;

	/* Use banked addressing (REG_BDx) to avoid some link traffic
	 * (updating TAR) when writing several consecutive addresses.
	 */
	retval = mem_ap_setup_transfer(ap,
			CSW_32BIT | (ap->csw_value & CSW_ADDRINC_MASK),
			address & 0xFFFFFFFFFFFFFFF0ull);
	if (retval != ERROR_OK)
		return retval;

	return dap_queue_ap_write(ap, MEM_AP_REG_BD0 | (address & 0xC),
			value);
}

/**
 * Synchronous write of a word to memory or a system register.
 * As a side effect, this flushes any queued transactions.
 *
 * @param ap The MEM-AP to access.
 * @param address Address to be written; it must be writable by
 *	the currently selected MEM-AP.
 * @param value Word that will be written.
 *
 * @return ERROR_OK for success; the data was written.  Otherwise a fault code.
 */
int mem_ap_write_atomic_u32(struct adiv5_ap *ap, target_addr_t address,
		uint32_t value)
{
	int retval = mem_ap_write_u32(ap, address, value);

	if (retval != ERROR_OK)
		return retval;

	return dap_run(ap->dap);
}

/**
 * Synchronous write of a block of memory, using a specific access size.
 *
 * @param ap The MEM-AP to access.
 * @param buffer The data buffer to write. No particular alignment is assumed.
 * @param size Which access size to use, in bytes. 1, 2 or 4.
 * @param count The number of writes to do (in size units, not bytes).
 * @param address Address to be written; it must be writable by the currently selected MEM-AP.
 * @param addrinc Whether the target address should be increased for each write or not. This
 *  should normally be true, except when writing to e.g. a FIFO.
 * @return ERROR_OK on success, otherwise an error code.
 */
static int mem_ap_write(struct adiv5_ap *ap, const uint8_t *buffer, uint32_t size, uint32_t count,
		target_addr_t address, bool addrinc)
{
	struct adiv5_dap *dap = ap->dap;
	size_t nbytes = size * count;
	const uint32_t csw_addrincr = addrinc ? CSW_ADDRINC_SINGLE : CSW_ADDRINC_OFF;
	uint32_t csw_size;
	target_addr_t addr_xor;
	int retval = ERROR_OK;

	/* TI BE-32 Quirks mode:
	 * Writes on big-endian TMS570 behave very strangely. Observed behavior:
	 *   size   write address   bytes written in order
	 *   4      TAR ^ 0         (val >> 24), (val >> 16), (val >> 8), (val)
	 *   2      TAR ^ 2         (val >> 8), (val)
	 *   1      TAR ^ 3         (val)
	 * For example, if you attempt to write a single byte to address 0, the processor
	 * will actually write a byte to address 3.
	 *
	 * To make writes of size < 4 work as expected, we xor a value with the address before
	 * setting the TAP, and we set the TAP after every transfer rather then relying on
	 * address increment. */

	if (size == 4) {
		csw_size = CSW_32BIT;
		addr_xor = 0;
	} else if (size == 2) {
		csw_size = CSW_16BIT;
		addr_xor = dap->ti_be_32_quirks ? 2 : 0;
	} else if (size == 1) {
		csw_size = CSW_8BIT;
		addr_xor = dap->ti_be_32_quirks ? 3 : 0;
	} else {
		return ERROR_TARGET_UNALIGNED_ACCESS;
	}

	if (ap->unaligned_access_bad && (address % size != 0))
		return ERROR_TARGET_UNALIGNED_ACCESS;

	while (nbytes > 0) {
		uint32_t this_size = size;

		/* Select packed transfer if possible */
		if (addrinc && ap->packed_transfers && nbytes >= 4
				&& max_tar_block_size(ap->tar_autoincr_block, address) >= 4) {
			this_size = 4;
			retval = mem_ap_setup_csw(ap, csw_size | CSW_ADDRINC_PACKED);
		} else {
			retval = mem_ap_setup_csw(ap, csw_size | csw_addrincr);
		}

		if (retval != ERROR_OK)
			break;

		retval = mem_ap_setup_tar(ap, address ^ addr_xor);
		if (retval != ERROR_OK)
			return retval;

		/* How many source bytes each transfer will consume, and their location in the DRW,
		 * depends on the type of transfer and alignment. See ARM document IHI0031C. */
		uint32_t outvalue = 0;
		uint32_t drw_byte_idx = address;
		if (dap->ti_be_32_quirks) {
			switch (this_size) {
			case 4:
				outvalue |= (uint32_t)*buffer++ << 8 * (3 ^ (drw_byte_idx++ & 3) ^ addr_xor);
				outvalue |= (uint32_t)*buffer++ << 8 * (3 ^ (drw_byte_idx++ & 3) ^ addr_xor);
				outvalue |= (uint32_t)*buffer++ << 8 * (3 ^ (drw_byte_idx++ & 3) ^ addr_xor);
				outvalue |= (uint32_t)*buffer++ << 8 * (3 ^ (drw_byte_idx & 3) ^ addr_xor);
				break;
			case 2:
				outvalue |= (uint32_t)*buffer++ << 8 * (1 ^ (drw_byte_idx++ & 3) ^ addr_xor);
				outvalue |= (uint32_t)*buffer++ << 8 * (1 ^ (drw_byte_idx & 3) ^ addr_xor);
				break;
			case 1:
				outvalue |= (uint32_t)*buffer++ << 8 * (0 ^ (drw_byte_idx & 3) ^ addr_xor);
				break;
			}
		} else {
			switch (this_size) {
			case 4:
				outvalue |= (uint32_t)*buffer++ << 8 * (drw_byte_idx++ & 3);
				outvalue |= (uint32_t)*buffer++ << 8 * (drw_byte_idx++ & 3);
				/* fallthrough */
			case 2:
				outvalue |= (uint32_t)*buffer++ << 8 * (drw_byte_idx++ & 3);
				/* fallthrough */
			case 1:
				outvalue |= (uint32_t)*buffer++ << 8 * (drw_byte_idx & 3);
			}
		}

		nbytes -= this_size;

		retval = dap_queue_ap_write(ap, MEM_AP_REG_DRW, outvalue);
		if (retval != ERROR_OK)
			break;

		mem_ap_update_tar_cache(ap);
		if (addrinc)
			address += this_size;
	}

	/* REVISIT: Might want to have a queued version of this function that does not run. */
	if (retval == ERROR_OK)
		retval = dap_run(dap);

	if (retval != ERROR_OK) {
		target_addr_t tar;
		if (mem_ap_read_tar(ap, &tar) == ERROR_OK)
			LOG_ERROR("Failed to write memory at " TARGET_ADDR_FMT, tar);
		else
			LOG_ERROR("Failed to write memory and, additionally, failed to find out where");
	}

	return retval;
}

/**
 * Synchronous read of a block of memory, using a specific access size.
 *
 * @param ap The MEM-AP to access.
 * @param buffer The data buffer to receive the data. No particular alignment is assumed.
 * @param size Which access size to use, in bytes. 1, 2 or 4.
 * @param count The number of reads to do (in size units, not bytes).
 * @param adr Address to be read; it must be readable by the currently selected MEM-AP.
 * @param addrinc Whether the target address should be increased after each read or not. This
 *  should normally be true, except when reading from e.g. a FIFO.
 * @return ERROR_OK on success, otherwise an error code.
 */
static int mem_ap_read(struct adiv5_ap *ap, uint8_t *buffer, uint32_t size, uint32_t count,
		target_addr_t adr, bool addrinc)
{
	struct adiv5_dap *dap = ap->dap;
	size_t nbytes = size * count;
	const uint32_t csw_addrincr = addrinc ? CSW_ADDRINC_SINGLE : CSW_ADDRINC_OFF;
	uint32_t csw_size;
	target_addr_t address = adr;
	int retval = ERROR_OK;

	/* TI BE-32 Quirks mode:
	 * Reads on big-endian TMS570 behave strangely differently than writes.
	 * They read from the physical address requested, but with DRW byte-reversed.
	 * For example, a byte read from address 0 will place the result in the high bytes of DRW.
	 * Also, packed 8-bit and 16-bit transfers seem to sometimes return garbage in some bytes,
	 * so avoid them. */

	if (size == 4)
		csw_size = CSW_32BIT;
	else if (size == 2)
		csw_size = CSW_16BIT;
	else if (size == 1)
		csw_size = CSW_8BIT;
	else
		return ERROR_TARGET_UNALIGNED_ACCESS;

	if (ap->unaligned_access_bad && (adr % size != 0))
		return ERROR_TARGET_UNALIGNED_ACCESS;

	/* Allocate buffer to hold the sequence of DRW reads that will be made. This is a significant
	 * over-allocation if packed transfers are going to be used, but determining the real need at
	 * this point would be messy. */
	uint32_t *read_buf = calloc(count, sizeof(uint32_t));
	/* Multiplication count * sizeof(uint32_t) may overflow, calloc() is safe */
	uint32_t *read_ptr = read_buf;
	if (!read_buf) {
		LOG_ERROR("Failed to allocate read buffer");
		return ERROR_FAIL;
	}

	/* Queue up all reads. Each read will store the entire DRW word in the read buffer. How many
	 * useful bytes it contains, and their location in the word, depends on the type of transfer
	 * and alignment. */
	while (nbytes > 0) {
		uint32_t this_size = size;

		/* Select packed transfer if possible */
		if (addrinc && ap->packed_transfers && nbytes >= 4
				&& max_tar_block_size(ap->tar_autoincr_block, address) >= 4) {
			this_size = 4;
			retval = mem_ap_setup_csw(ap, csw_size | CSW_ADDRINC_PACKED);
		} else {
			retval = mem_ap_setup_csw(ap, csw_size | csw_addrincr);
		}
		if (retval != ERROR_OK)
			break;

		retval = mem_ap_setup_tar(ap, address);
		if (retval != ERROR_OK)
			break;

		retval = dap_queue_ap_read(ap, MEM_AP_REG_DRW, read_ptr++);
		if (retval != ERROR_OK)
			break;

		nbytes -= this_size;
		if (addrinc)
			address += this_size;

		mem_ap_update_tar_cache(ap);
	}

	if (retval == ERROR_OK)
		retval = dap_run(dap);

	/* Restore state */
	address = adr;
	nbytes = size * count;
	read_ptr = read_buf;

	/* If something failed, read TAR to find out how much data was successfully read, so we can
	 * at least give the caller what we have. */
	if (retval != ERROR_OK) {
		target_addr_t tar;
		if (mem_ap_read_tar(ap, &tar) == ERROR_OK) {
			/* TAR is incremented after failed transfer on some devices (eg Cortex-M4) */
			LOG_ERROR("Failed to read memory at " TARGET_ADDR_FMT, tar);
			if (nbytes > tar - address)
				nbytes = tar - address;
		} else {
			LOG_ERROR("Failed to read memory and, additionally, failed to find out where");
			nbytes = 0;
		}
	}

	/* Replay loop to populate caller's buffer from the correct word and byte lane */
	while (nbytes > 0) {
		uint32_t this_size = size;

		if (addrinc && ap->packed_transfers && nbytes >= 4
				&& max_tar_block_size(ap->tar_autoincr_block, address) >= 4) {
			this_size = 4;
		}

		if (dap->ti_be_32_quirks) {
			switch (this_size) {
			case 4:
				*buffer++ = *read_ptr >> 8 * (3 - (address++ & 3));
				*buffer++ = *read_ptr >> 8 * (3 - (address++ & 3));
				/* fallthrough */
			case 2:
				*buffer++ = *read_ptr >> 8 * (3 - (address++ & 3));
				/* fallthrough */
			case 1:
				*buffer++ = *read_ptr >> 8 * (3 - (address++ & 3));
			}
		} else {
			switch (this_size) {
			case 4:
				*buffer++ = *read_ptr >> 8 * (address++ & 3);
				*buffer++ = *read_ptr >> 8 * (address++ & 3);
				/* fallthrough */
			case 2:
				*buffer++ = *read_ptr >> 8 * (address++ & 3);
				/* fallthrough */
			case 1:
				*buffer++ = *read_ptr >> 8 * (address++ & 3);
			}
		}

		read_ptr++;
		nbytes -= this_size;
	}

	free(read_buf);
	return retval;
}

int mem_ap_read_buf(struct adiv5_ap *ap,
		uint8_t *buffer, uint32_t size, uint32_t count, target_addr_t address)
{
	return mem_ap_read(ap, buffer, size, count, address, true);
}

int mem_ap_write_buf(struct adiv5_ap *ap,
		const uint8_t *buffer, uint32_t size, uint32_t count, target_addr_t address)
{
	return mem_ap_write(ap, buffer, size, count, address, true);
}

int mem_ap_read_buf_noincr(struct adiv5_ap *ap,
		uint8_t *buffer, uint32_t size, uint32_t count, target_addr_t address)
{
	return mem_ap_read(ap, buffer, size, count, address, false);
}

int mem_ap_write_buf_noincr(struct adiv5_ap *ap,
		const uint8_t *buffer, uint32_t size, uint32_t count, target_addr_t address)
{
	return mem_ap_write(ap, buffer, size, count, address, false);
}

/*--------------------------------------------------------------------------*/


#define DAP_POWER_DOMAIN_TIMEOUT (10)

/*--------------------------------------------------------------------------*/

/**
 * Invalidate cached DP select and cached TAR and CSW of all APs
 */
void dap_invalidate_cache(struct adiv5_dap *dap)
{
	dap->select = DP_SELECT_INVALID;
	dap->last_read = NULL;

	int i;
	for (i = 0; i <= DP_APSEL_MAX; i++) {
		/* force csw and tar write on the next mem-ap access */
		dap->ap[i].tar_valid = false;
		dap->ap[i].csw_value = 0;
	}
}

/**
 * Initialize a DAP.  This sets up the power domains, prepares the DP
 * for further use and activates overrun checking.
 *
 * @param dap The DAP being initialized.
 */
int dap_dp_init(struct adiv5_dap *dap)
{
	int retval;

	LOG_DEBUG("%s", adiv5_dap_name(dap));

	dap->do_reconnect = false;
	dap_invalidate_cache(dap);

	/*
	 * Early initialize dap->dp_ctrl_stat.
	 * In jtag mode only, if the following queue run (in dap_dp_poll_register)
	 * fails and sets the sticky error, it will trigger the clearing
	 * of the sticky. Without this initialization system and debug power
	 * would be disabled while clearing the sticky error bit.
	 */
	dap->dp_ctrl_stat = CDBGPWRUPREQ | CSYSPWRUPREQ;

	/*
	 * This write operation clears the sticky error bit in jtag mode only and
	 * is ignored in swd mode. It also powers-up system and debug domains in
	 * both jtag and swd modes, if not done before.
	 */
	retval = dap_queue_dp_write(dap, DP_CTRL_STAT, dap->dp_ctrl_stat | SSTICKYERR);
	if (retval != ERROR_OK)
		return retval;

	retval = dap_queue_dp_read(dap, DP_CTRL_STAT, NULL);
	if (retval != ERROR_OK)
		return retval;

	retval = dap_queue_dp_write(dap, DP_CTRL_STAT, dap->dp_ctrl_stat);
	if (retval != ERROR_OK)
		return retval;

	/* Check that we have debug power domains activated */
	LOG_DEBUG("DAP: wait CDBGPWRUPACK");
	retval = dap_dp_poll_register(dap, DP_CTRL_STAT,
				      CDBGPWRUPACK, CDBGPWRUPACK,
				      DAP_POWER_DOMAIN_TIMEOUT);
	if (retval != ERROR_OK)
		return retval;

	if (!dap->ignore_syspwrupack) {
		LOG_DEBUG("DAP: wait CSYSPWRUPACK");
		retval = dap_dp_poll_register(dap, DP_CTRL_STAT,
					      CSYSPWRUPACK, CSYSPWRUPACK,
					      DAP_POWER_DOMAIN_TIMEOUT);
		if (retval != ERROR_OK)
			return retval;
	}

	retval = dap_queue_dp_read(dap, DP_CTRL_STAT, NULL);
	if (retval != ERROR_OK)
		return retval;

	/* With debug power on we can activate OVERRUN checking */
	dap->dp_ctrl_stat = CDBGPWRUPREQ | CSYSPWRUPREQ | CORUNDETECT;
	retval = dap_queue_dp_write(dap, DP_CTRL_STAT, dap->dp_ctrl_stat);
	if (retval != ERROR_OK)
		return retval;
	retval = dap_queue_dp_read(dap, DP_CTRL_STAT, NULL);
	if (retval != ERROR_OK)
		return retval;

	retval = dap_run(dap);
	if (retval != ERROR_OK)
		return retval;

	return retval;
}

/**
 * Initialize a DAP or do reconnect if DAP is not accessible.
 *
 * @param dap The DAP being initialized.
 */
int dap_dp_init_or_reconnect(struct adiv5_dap *dap)
{
	LOG_DEBUG("%s", adiv5_dap_name(dap));

	/*
	 * Early initialize dap->dp_ctrl_stat.
	 * In jtag mode only, if the following atomic reads fail and set the
	 * sticky error, it will trigger the clearing of the sticky. Without this
	 * initialization system and debug power would be disabled while clearing
	 * the sticky error bit.
	 */
	dap->dp_ctrl_stat = CDBGPWRUPREQ | CSYSPWRUPREQ;

	dap->do_reconnect = false;

	dap_dp_read_atomic(dap, DP_CTRL_STAT, NULL);
	if (dap->do_reconnect) {
		/* dap connect calls dap_dp_init() after transport dependent initialization */
		return dap->ops->connect(dap);
	} else {
		return dap_dp_init(dap);
	}
}

/**
 * Initialize a DAP.  This sets up the power domains, prepares the DP
 * for further use, and arranges to use AP #0 for all AP operations
 * until dap_ap-select() changes that policy.
 *
 * @param ap The MEM-AP being initialized.
 */
int mem_ap_init(struct adiv5_ap *ap)
{
	/* check that we support packed transfers */
	uint32_t csw, cfg;
	int retval;
	struct adiv5_dap *dap = ap->dap;

	/* Set ap->cfg_reg before calling mem_ap_setup_transfer(). */
	/* mem_ap_setup_transfer() needs to know if the MEM_AP supports LPAE. */
	retval = dap_queue_ap_read(ap, MEM_AP_REG_CFG, &cfg);
	if (retval != ERROR_OK)
		return retval;

	retval = dap_run(dap);
	if (retval != ERROR_OK)
		return retval;

	ap->cfg_reg = cfg;
	ap->tar_valid = false;
	ap->csw_value = 0;      /* force csw and tar write */
	retval = mem_ap_setup_transfer(ap, CSW_8BIT | CSW_ADDRINC_PACKED, 0);
	if (retval != ERROR_OK)
		return retval;

	retval = dap_queue_ap_read(ap, MEM_AP_REG_CSW, &csw);
	if (retval != ERROR_OK)
		return retval;

	retval = dap_run(dap);
	if (retval != ERROR_OK)
		return retval;

	if (csw & CSW_ADDRINC_PACKED)
		ap->packed_transfers = true;
	else
		ap->packed_transfers = false;

	/* Packed transfers on TI BE-32 processors do not work correctly in
	 * many cases. */
	if (dap->ti_be_32_quirks)
		ap->packed_transfers = false;

	LOG_DEBUG("MEM_AP Packed Transfers: %s",
			ap->packed_transfers ? "enabled" : "disabled");

	/* The ARM ADI spec leaves implementation-defined whether unaligned
	 * memory accesses work, only work partially, or cause a sticky error.
	 * On TI BE-32 processors, reads seem to return garbage in some bytes
	 * and unaligned writes seem to cause a sticky error.
	 * TODO: it would be nice to have a way to detect whether unaligned
	 * operations are supported on other processors. */
	ap->unaligned_access_bad = dap->ti_be_32_quirks;

	LOG_DEBUG("MEM_AP CFG: large data %d, long address %d, big-endian %d",
			!!(cfg & MEM_AP_REG_CFG_LD), !!(cfg & MEM_AP_REG_CFG_LA), !!(cfg & MEM_AP_REG_CFG_BE));

	return ERROR_OK;
}

/**
 * Put the debug link into SWD mode, if the target supports it.
 * The link's initial mode may be either JTAG (for example,
 * with SWJ-DP after reset) or SWD.
 *
 * Note that targets using the JTAG-DP do not support SWD, and that
 * some targets which could otherwise support it may have been
 * configured to disable SWD signaling
 *
 * @param dap The DAP used
 * @return ERROR_OK or else a fault code.
 */
int dap_to_swd(struct adiv5_dap *dap)
{
	LOG_DEBUG("Enter SWD mode");

	return dap_send_sequence(dap, JTAG_TO_SWD);
}

/**
 * Put the debug link into JTAG mode, if the target supports it.
 * The link's initial mode may be either SWD or JTAG.
 *
 * Note that targets implemented with SW-DP do not support JTAG, and
 * that some targets which could otherwise support it may have been
 * configured to disable JTAG signaling
 *
 * @param dap The DAP used
 * @return ERROR_OK or else a fault code.
 */
int dap_to_jtag(struct adiv5_dap *dap)
{
	LOG_DEBUG("Enter JTAG mode");

	return dap_send_sequence(dap, SWD_TO_JTAG);
}

<<<<<<< HEAD
/* CID interpretation -- see ARM IHI 0029B section 3
 * and ARM IHI 0031A table 13-3.
=======
/* CID interpretation -- see ARM IHI 0029E table B2-7
 * and ARM IHI 0031E table D1-2.
 *
 * From 2009/11/25 commit 21378f58b604:
 *   "OptimoDE DESS" is ARM's semicustom DSPish stuff.
 * Let's keep it as is, for the time being
>>>>>>> b61a2808
 */
static const char *class_description[16] = {
	[0x0] = "Generic verification component",
	[0x1] = "ROM table",
	[0x2] = "Reserved",
	[0x3] = "Reserved",
	[0x4] = "Reserved",
	[0x5] = "Reserved",
	[0x6] = "Reserved",
	[0x7] = "Reserved",
	[0x8] = "Reserved",
	[0x9] = "CoreSight component",
	[0xA] = "Reserved",
	[0xB] = "Peripheral Test Block",
	[0xC] = "Reserved",
	[0xD] = "OptimoDE DESS", /* see above */
	[0xE] = "Generic IP component",
	[0xF] = "CoreLink, PrimeCell or System component",
};

static bool is_dap_cid_ok(uint32_t cid)
{
	return (cid & 0xffff0fff) == 0xb105000d;
}

/*
 * This function checks the ID for each access port to find the requested Access Port type
 */
int dap_find_ap(struct adiv5_dap *dap, enum ap_type type_to_find, struct adiv5_ap **ap_out)
{
	int ap_num;

	/* Maximum AP number is 255 since the SELECT register is 8 bits */
	for (ap_num = 0; ap_num <= DP_APSEL_MAX; ap_num++) {

		/* read the IDR register of the Access Port */
		uint32_t id_val = 0;

		int retval = dap_queue_ap_read(dap_ap(dap, ap_num), AP_REG_IDR, &id_val);
		if (retval != ERROR_OK)
			return retval;

		retval = dap_run(dap);

		/* IDR bits:
		 * 31-28 : Revision
		 * 27-24 : JEDEC bank (0x4 for ARM)
		 * 23-17 : JEDEC code (0x3B for ARM)
		 * 16-13 : Class (0b1000=Mem-AP)
		 * 12-8  : Reserved
		 *  7-4  : AP Variant (non-zero for JTAG-AP)
		 *  3-0  : AP Type (0=JTAG-AP 1=AHB-AP 2=APB-AP 4=AXI-AP)
		 */

		/* Reading register for a non-existent AP should not cause an error,
		 * but just to be sure, try to continue searching if an error does happen.
		 */
		if ((retval == ERROR_OK) &&                  /* Register read success */
			((id_val & IDR_JEP106) == IDR_JEP106_ARM) && /* Jedec codes match */
			((id_val & IDR_TYPE) == type_to_find)) {      /* type matches*/

			LOG_DEBUG("Found %s at AP index: %d (IDR=0x%08" PRIX32 ")",
						(type_to_find == AP_TYPE_AHB3_AP)  ? "AHB3-AP"  :
						(type_to_find == AP_TYPE_AHB5_AP)  ? "AHB5-AP"  :
						(type_to_find == AP_TYPE_APB_AP)  ? "APB-AP"  :
						(type_to_find == AP_TYPE_AXI_AP)  ? "AXI-AP"  :
						(type_to_find == AP_TYPE_JTAG_AP) ? "JTAG-AP" : "Unknown",
						ap_num, id_val);

			*ap_out = &dap->ap[ap_num];
			return ERROR_OK;
		}
	}

	LOG_DEBUG("No %s found",
				(type_to_find == AP_TYPE_AHB3_AP)  ? "AHB3-AP"  :
				(type_to_find == AP_TYPE_AHB5_AP)  ? "AHB5-AP"  :
				(type_to_find == AP_TYPE_APB_AP)  ? "APB-AP"  :
				(type_to_find == AP_TYPE_AXI_AP)  ? "AXI-AP"  :
				(type_to_find == AP_TYPE_JTAG_AP) ? "JTAG-AP" : "Unknown");
	return ERROR_FAIL;
}

int dap_get_debugbase(struct adiv5_ap *ap,
			target_addr_t *dbgbase, uint32_t *apid)
{
	struct adiv5_dap *dap = ap->dap;
	int retval;
	uint32_t baseptr_upper, baseptr_lower;

	if (ap->cfg_reg == MEM_AP_REG_CFG_INVALID) {
		retval = dap_queue_ap_read(ap, MEM_AP_REG_CFG, &ap->cfg_reg);
		if (retval != ERROR_OK)
			return retval;
	}
	retval = dap_queue_ap_read(ap, MEM_AP_REG_BASE, &baseptr_lower);
	if (retval != ERROR_OK)
		return retval;
	retval = dap_queue_ap_read(ap, AP_REG_IDR, apid);
	if (retval != ERROR_OK)
		return retval;
	/* MEM_AP_REG_BASE64 is defined as 'RES0'; can be read and then ignored on 32 bits AP */
	if (ap->cfg_reg == MEM_AP_REG_CFG_INVALID || is_64bit_ap(ap)) {
		retval = dap_queue_ap_read(ap, MEM_AP_REG_BASE64, &baseptr_upper);
		if (retval != ERROR_OK)
			return retval;
	}

	retval = dap_run(dap);
	if (retval != ERROR_OK)
		return retval;

	if (!is_64bit_ap(ap))
		baseptr_upper = 0;
	*dbgbase = (((target_addr_t)baseptr_upper) << 32) | baseptr_lower;

	return ERROR_OK;
}

int dap_lookup_cs_component(struct adiv5_ap *ap,
			target_addr_t dbgbase, uint8_t type, target_addr_t *addr, int32_t *idx)
{
	uint32_t romentry, entry_offset = 0, devtype;
	target_addr_t component_base;
	int retval;

	dbgbase &= 0xFFFFFFFFFFFFF000ull;
	*addr = 0;

	do {
		retval = mem_ap_read_atomic_u32(ap, dbgbase |
						entry_offset, &romentry);
		if (retval != ERROR_OK)
			return retval;

		component_base = dbgbase + (target_addr_t)(romentry & 0xFFFFF000);

		if (romentry & 0x1) {
			uint32_t c_cid1;
			retval = mem_ap_read_atomic_u32(ap, component_base | 0xff4, &c_cid1);
			if (retval != ERROR_OK) {
				LOG_ERROR("Can't read component with base address " TARGET_ADDR_FMT
					  ", the corresponding core might be turned off", component_base);
				return retval;
			}
			if (((c_cid1 >> 4) & 0x0f) == 1) {
				retval = dap_lookup_cs_component(ap, component_base,
							type, addr, idx);
				if (retval == ERROR_OK)
					break;
				if (retval != ERROR_TARGET_RESOURCE_NOT_AVAILABLE)
					return retval;
			}

			retval = mem_ap_read_atomic_u32(ap, component_base | 0xfcc, &devtype);
			if (retval != ERROR_OK)
				return retval;
			if ((devtype & 0xff) == type) {
				if (!*idx) {
					*addr = component_base;
					break;
				} else
					(*idx)--;
			}
		}
		entry_offset += 4;
	} while ((romentry > 0) && (entry_offset < 0xf00));

	if (!*addr)
		return ERROR_TARGET_RESOURCE_NOT_AVAILABLE;

	return ERROR_OK;
}

static int dap_read_part_id(struct adiv5_ap *ap, target_addr_t component_base, uint32_t *cid, uint64_t *pid)
{
	assert((component_base & 0xFFF) == 0);
	assert(ap && cid && pid);

	uint32_t cid0, cid1, cid2, cid3;
	uint32_t pid0, pid1, pid2, pid3, pid4;
	int retval;

	/* IDs are in last 4K section */
	retval = mem_ap_read_u32(ap, component_base + 0xFE0, &pid0);
	if (retval != ERROR_OK)
		return retval;
	retval = mem_ap_read_u32(ap, component_base + 0xFE4, &pid1);
	if (retval != ERROR_OK)
		return retval;
	retval = mem_ap_read_u32(ap, component_base + 0xFE8, &pid2);
	if (retval != ERROR_OK)
		return retval;
	retval = mem_ap_read_u32(ap, component_base + 0xFEC, &pid3);
	if (retval != ERROR_OK)
		return retval;
	retval = mem_ap_read_u32(ap, component_base + 0xFD0, &pid4);
	if (retval != ERROR_OK)
		return retval;
	retval = mem_ap_read_u32(ap, component_base + 0xFF0, &cid0);
	if (retval != ERROR_OK)
		return retval;
	retval = mem_ap_read_u32(ap, component_base + 0xFF4, &cid1);
	if (retval != ERROR_OK)
		return retval;
	retval = mem_ap_read_u32(ap, component_base + 0xFF8, &cid2);
	if (retval != ERROR_OK)
		return retval;
	retval = mem_ap_read_u32(ap, component_base + 0xFFC, &cid3);
	if (retval != ERROR_OK)
		return retval;

	retval = dap_run(ap->dap);
	if (retval != ERROR_OK)
		return retval;

	*cid = (cid3 & 0xff) << 24
			| (cid2 & 0xff) << 16
			| (cid1 & 0xff) << 8
			| (cid0 & 0xff);
	*pid = (uint64_t)(pid4 & 0xff) << 32
			| (pid3 & 0xff) << 24
			| (pid2 & 0xff) << 16
			| (pid1 & 0xff) << 8
			| (pid0 & 0xff);

	return ERROR_OK;
}

/* The designer identity code is encoded as:
 * bits 11:8 : JEP106 Bank (number of continuation codes), only valid when bit 7 is 1.
 * bit 7     : Set when bits 6:0 represent a JEP106 ID and cleared when bits 6:0 represent
 *             a legacy ASCII Identity Code.
 * bits 6:0  : JEP106 Identity Code (without parity) or legacy ASCII code according to bit 7.
 * JEP106 is a standard available from jedec.org
 */

/* Part number interpretations are from Cortex
 * core specs, the CoreSight components TRM
 * (ARM DDI 0314H), CoreSight System Design
 * Guide (ARM DGI 0012D) and ETM specs; also
 * from chip observation (e.g. TI SDTI).
 */

/* The legacy code only used the part number field to identify CoreSight peripherals.
 * This meant that the same part number from two different manufacturers looked the same.
 * It is desirable for all future additions to identify with both part number and JEP106.
 * "ANY_ID" is a wildcard (any JEP106) only to preserve legacy behavior for legacy entries.
 */

#define ANY_ID 0x1000

#define ARM_ID 0x23B

static const struct {
	uint16_t designer_id;
	uint16_t part_num;
	const char *type;
	const char *full;
} dap_partnums[] = {
	{ ARM_ID, 0x000, "Cortex-M3 SCS",              "(System Control Space)", },
	{ ARM_ID, 0x001, "Cortex-M3 ITM",              "(Instrumentation Trace Module)", },
	{ ARM_ID, 0x002, "Cortex-M3 DWT",              "(Data Watchpoint and Trace)", },
	{ ARM_ID, 0x003, "Cortex-M3 FPB",              "(Flash Patch and Breakpoint)", },
	{ ARM_ID, 0x008, "Cortex-M0 SCS",              "(System Control Space)", },
	{ ARM_ID, 0x00a, "Cortex-M0 DWT",              "(Data Watchpoint and Trace)", },
	{ ARM_ID, 0x00b, "Cortex-M0 BPU",              "(Breakpoint Unit)", },
	{ ARM_ID, 0x00c, "Cortex-M4 SCS",              "(System Control Space)", },
	{ ARM_ID, 0x00d, "CoreSight ETM11",            "(Embedded Trace)", },
	{ ARM_ID, 0x00e, "Cortex-M7 FPB",              "(Flash Patch and Breakpoint)", },
	{ ARM_ID, 0x470, "Cortex-M1 ROM",              "(ROM Table)", },
	{ ARM_ID, 0x471, "Cortex-M0 ROM",              "(ROM Table)", },
	{ ARM_ID, 0x490, "Cortex-A15 GIC",             "(Generic Interrupt Controller)", },
	{ ARM_ID, 0x4a1, "Cortex-A53 ROM",             "(v8 Memory Map ROM Table)", },
	{ ARM_ID, 0x4a2, "Cortex-A57 ROM",             "(ROM Table)", },
	{ ARM_ID, 0x4a3, "Cortex-A53 ROM",             "(v7 Memory Map ROM Table)", },
	{ ARM_ID, 0x4a4, "Cortex-A72 ROM",             "(ROM Table)", },
	{ ARM_ID, 0x4a9, "Cortex-A9 ROM",              "(ROM Table)", },
	{ ARM_ID, 0x4aa, "Cortex-A35 ROM",             "(v8 Memory Map ROM Table)", },
	{ ARM_ID, 0x4af, "Cortex-A15 ROM",             "(ROM Table)", },
	{ ARM_ID, 0x4b5, "Cortex-R5 ROM",              "(ROM Table)", },
	{ ARM_ID, 0x4c0, "Cortex-M0+ ROM",             "(ROM Table)", },
	{ ARM_ID, 0x4c3, "Cortex-M3 ROM",              "(ROM Table)", },
	{ ARM_ID, 0x4c4, "Cortex-M4 ROM",              "(ROM Table)", },
	{ ARM_ID, 0x4c7, "Cortex-M7 PPB ROM",          "(Private Peripheral Bus ROM Table)", },
	{ ARM_ID, 0x4c8, "Cortex-M7 ROM",              "(ROM Table)", },
	{ ARM_ID, 0x4e0, "Cortex-A35 ROM",             "(v7 Memory Map ROM Table)", },
<<<<<<< HEAD
=======
	{ ARM_ID, 0x4e4, "Cortex-A76 ROM",             "(ROM Table)", },
>>>>>>> b61a2808
	{ ARM_ID, 0x906, "CoreSight CTI",              "(Cross Trigger)", },
	{ ARM_ID, 0x907, "CoreSight ETB",              "(Trace Buffer)", },
	{ ARM_ID, 0x908, "CoreSight CSTF",             "(Trace Funnel)", },
	{ ARM_ID, 0x909, "CoreSight ATBR",             "(Advanced Trace Bus Replicator)", },
	{ ARM_ID, 0x910, "CoreSight ETM9",             "(Embedded Trace)", },
	{ ARM_ID, 0x912, "CoreSight TPIU",             "(Trace Port Interface Unit)", },
	{ ARM_ID, 0x913, "CoreSight ITM",              "(Instrumentation Trace Macrocell)", },
	{ ARM_ID, 0x914, "CoreSight SWO",              "(Single Wire Output)", },
	{ ARM_ID, 0x917, "CoreSight HTM",              "(AHB Trace Macrocell)", },
	{ ARM_ID, 0x920, "CoreSight ETM11",            "(Embedded Trace)", },
	{ ARM_ID, 0x921, "Cortex-A8 ETM",              "(Embedded Trace)", },
	{ ARM_ID, 0x922, "Cortex-A8 CTI",              "(Cross Trigger)", },
	{ ARM_ID, 0x923, "Cortex-M3 TPIU",             "(Trace Port Interface Unit)", },
	{ ARM_ID, 0x924, "Cortex-M3 ETM",              "(Embedded Trace)", },
	{ ARM_ID, 0x925, "Cortex-M4 ETM",              "(Embedded Trace)", },
	{ ARM_ID, 0x930, "Cortex-R4 ETM",              "(Embedded Trace)", },
	{ ARM_ID, 0x931, "Cortex-R5 ETM",              "(Embedded Trace)", },
	{ ARM_ID, 0x932, "CoreSight MTB-M0+",          "(Micro Trace Buffer)", },
	{ ARM_ID, 0x941, "CoreSight TPIU-Lite",        "(Trace Port Interface Unit)", },
	{ ARM_ID, 0x950, "Cortex-A9 PTM",              "(Program Trace Macrocell)", },
	{ ARM_ID, 0x955, "Cortex-A5 ETM",              "(Embedded Trace)", },
	{ ARM_ID, 0x95a, "Cortex-A72 ETM",             "(Embedded Trace)", },
	{ ARM_ID, 0x95b, "Cortex-A17 PTM",             "(Program Trace Macrocell)", },
	{ ARM_ID, 0x95d, "Cortex-A53 ETM",             "(Embedded Trace)", },
	{ ARM_ID, 0x95e, "Cortex-A57 ETM",             "(Embedded Trace)", },
	{ ARM_ID, 0x95f, "Cortex-A15 PTM",             "(Program Trace Macrocell)", },
	{ ARM_ID, 0x961, "CoreSight TMC",              "(Trace Memory Controller)", },
	{ ARM_ID, 0x962, "CoreSight STM",              "(System Trace Macrocell)", },
	{ ARM_ID, 0x975, "Cortex-M7 ETM",              "(Embedded Trace)", },
	{ ARM_ID, 0x9a0, "CoreSight PMU",              "(Performance Monitoring Unit)", },
	{ ARM_ID, 0x9a1, "Cortex-M4 TPIU",             "(Trace Port Interface Unit)", },
	{ ARM_ID, 0x9a4, "CoreSight GPR",              "(Granular Power Requester)", },
	{ ARM_ID, 0x9a5, "Cortex-A5 PMU",              "(Performance Monitor Unit)", },
	{ ARM_ID, 0x9a7, "Cortex-A7 PMU",              "(Performance Monitor Unit)", },
	{ ARM_ID, 0x9a8, "Cortex-A53 CTI",             "(Cross Trigger)", },
	{ ARM_ID, 0x9a9, "Cortex-M7 TPIU",             "(Trace Port Interface Unit)", },
	{ ARM_ID, 0x9ae, "Cortex-A17 PMU",             "(Performance Monitor Unit)", },
	{ ARM_ID, 0x9af, "Cortex-A15 PMU",             "(Performance Monitor Unit)", },
	{ ARM_ID, 0x9b7, "Cortex-R7 PMU",              "(Performance Monitor Unit)", },
	{ ARM_ID, 0x9d3, "Cortex-A53 PMU",             "(Performance Monitor Unit)", },
	{ ARM_ID, 0x9d7, "Cortex-A57 PMU",             "(Performance Monitor Unit)", },
	{ ARM_ID, 0x9d8, "Cortex-A72 PMU",             "(Performance Monitor Unit)", },
	{ ARM_ID, 0x9da, "Cortex-A35 PMU/CTI/ETM",     "(Performance Monitor Unit/Cross Trigger/ETM)", },
	{ ARM_ID, 0xc05, "Cortex-A5 Debug",            "(Debug Unit)", },
	{ ARM_ID, 0xc07, "Cortex-A7 Debug",            "(Debug Unit)", },
	{ ARM_ID, 0xc08, "Cortex-A8 Debug",            "(Debug Unit)", },
	{ ARM_ID, 0xc09, "Cortex-A9 Debug",            "(Debug Unit)", },
	{ ARM_ID, 0xc0e, "Cortex-A17 Debug",           "(Debug Unit)", },
	{ ARM_ID, 0xc0f, "Cortex-A15 Debug",           "(Debug Unit)", },
	{ ARM_ID, 0xc14, "Cortex-R4 Debug",            "(Debug Unit)", },
	{ ARM_ID, 0xc15, "Cortex-R5 Debug",            "(Debug Unit)", },
	{ ARM_ID, 0xc17, "Cortex-R7 Debug",            "(Debug Unit)", },
	{ ARM_ID, 0xd03, "Cortex-A53 Debug",           "(Debug Unit)", },
	{ ARM_ID, 0xd04, "Cortex-A35 Debug",           "(Debug Unit)", },
	{ ARM_ID, 0xd07, "Cortex-A57 Debug",           "(Debug Unit)", },
	{ ARM_ID, 0xd08, "Cortex-A72 Debug",           "(Debug Unit)", },
<<<<<<< HEAD
	{ 0x097,  0x9af, "MSP432 ROM",                 "(ROM Table)" },
	{ 0x09f,  0xcd0, "Atmel CPU with DSU",         "(CPU)" },
	{ 0x0c1,  0x1db, "XMC4500 ROM",                "(ROM Table)" },
	{ 0x0c1,  0x1df, "XMC4700/4800 ROM",           "(ROM Table)" },
	{ 0x0c1,  0x1ed, "XMC1000 ROM",                "(ROM Table)" },
	{ 0x0E5,  0x000, "SHARC+/Blackfin+",           "", },
	{ 0x0F0,  0x440, "Qualcomm QDSS Component v1", "(Qualcomm Designed CoreSight Component v1)", },
	{ 0x3eb,  0x181, "Tegra 186 ROM",              "(ROM Table)", },
	{ 0x3eb,  0x202, "Denver ETM",                 "(Denver Embedded Trace)", },
	{ 0x3eb,  0x211, "Tegra 210 ROM",              "(ROM Table)", },
	{ 0x3eb,  0x302, "Denver Debug",               "(Debug Unit)", },
	{ 0x3eb,  0x402, "Denver PMU",                 "(Performance Monitor Unit)", },
=======
	{ ARM_ID, 0xd0b, "Cortex-A76 Debug",           "(Debug Unit)", },
	{ 0x017,  0x9af, "MSP432 ROM",                 "(ROM Table)" },
	{ 0x01f,  0xcd0, "Atmel CPU with DSU",         "(CPU)" },
	{ 0x041,  0x1db, "XMC4500 ROM",                "(ROM Table)" },
	{ 0x041,  0x1df, "XMC4700/4800 ROM",           "(ROM Table)" },
	{ 0x041,  0x1ed, "XMC1000 ROM",                "(ROM Table)" },
	{ 0x065,  0x000, "SHARC+/Blackfin+",           "", },
	{ 0x070,  0x440, "Qualcomm QDSS Component v1", "(Qualcomm Designed CoreSight Component v1)", },
	{ 0x0bf,  0x100, "Brahma-B53 Debug",           "(Debug Unit)", },
	{ 0x0bf,  0x9d3, "Brahma-B53 PMU",             "(Performance Monitor Unit)", },
	{ 0x0bf,  0x4a1, "Brahma-B53 ROM",             "(ROM Table)", },
	{ 0x0bf,  0x721, "Brahma-B53 ROM",             "(ROM Table)", },
	{ 0x1eb,  0x181, "Tegra 186 ROM",              "(ROM Table)", },
	{ 0x1eb,  0x202, "Denver ETM",                 "(Denver Embedded Trace)", },
	{ 0x1eb,  0x211, "Tegra 210 ROM",              "(ROM Table)", },
	{ 0x1eb,  0x302, "Denver Debug",               "(Debug Unit)", },
	{ 0x1eb,  0x402, "Denver PMU",                 "(Performance Monitor Unit)", },
>>>>>>> b61a2808
	/* legacy comment: 0x113: what? */
	{ ANY_ID, 0x120, "TI SDTI",                    "(System Debug Trace Interface)", }, /* from OMAP3 memmap */
	{ ANY_ID, 0x343, "TI DAPCTL",                  "", }, /* from OMAP3 memmap */
};

static int dap_rom_display(struct command_invocation *cmd,
<<<<<<< HEAD
				struct adiv5_ap *ap, uint32_t dbgbase, int depth)
=======
				struct adiv5_ap *ap, target_addr_t dbgbase, int depth)
>>>>>>> b61a2808
{
	int retval;
	uint64_t pid;
	uint32_t cid;
	char tabs[16] = "";

	if (depth > 16) {
		command_print(cmd, "\tTables too deep");
		return ERROR_FAIL;
	}

	if (depth)
		snprintf(tabs, sizeof(tabs), "[L%02d] ", depth);

<<<<<<< HEAD
	uint32_t base_addr = dbgbase & 0xFFFFF000;
	command_print(cmd, "\t\tComponent base address 0x%08" PRIx32, base_addr);
=======
	target_addr_t base_addr = dbgbase & 0xFFFFFFFFFFFFF000ull;
	command_print(cmd, "\t\tComponent base address " TARGET_ADDR_FMT, base_addr);
>>>>>>> b61a2808

	retval = dap_read_part_id(ap, base_addr, &cid, &pid);
	if (retval != ERROR_OK) {
		command_print(cmd, "\t\tCan't read component, the corresponding core might be turned off");
		return ERROR_OK; /* Don't abort recursion */
	}

	if (!is_dap_cid_ok(cid)) {
		command_print(cmd, "\t\tInvalid CID 0x%08" PRIx32, cid);
		return ERROR_OK; /* Don't abort recursion */
	}

	/* component may take multiple 4K pages */
	uint32_t size = (pid >> 36) & 0xf;
	if (size > 0)
<<<<<<< HEAD
		command_print(cmd, "\t\tStart address 0x%08" PRIx32, (uint32_t)(base_addr - 0x1000 * size));
=======
		command_print(cmd, "\t\tStart address " TARGET_ADDR_FMT, base_addr - 0x1000 * size);
>>>>>>> b61a2808

	command_print(cmd, "\t\tPeripheral ID 0x%010" PRIx64, pid);

	uint8_t class = (cid >> 12) & 0xf;
	uint16_t part_num = pid & 0xfff;
	uint16_t designer_id = ((pid >> 32) & 0xf) << 7 | ((pid >> 12) & 0x7f);

	if (pid & 0x00080000) {
		/* JEP106 code */
		command_print(cmd, "\t\tDesigner is 0x%03" PRIx16 ", %s",
<<<<<<< HEAD
				designer_id, jep106_manufacturer(designer_id >> 8, designer_id & 0x7f));
=======
				designer_id, jep106_manufacturer(designer_id));
>>>>>>> b61a2808
	} else {
		/* Legacy ASCII ID, clear invalid bits */
		designer_id &= 0x7f;
		command_print(cmd, "\t\tDesigner ASCII code 0x%02" PRIx16 ", %s",
				designer_id, designer_id == 0x41 ? "ARM" : "<unknown>");
	}

	/* default values to be overwritten upon finding a match */
	const char *type = "Unrecognized";
	const char *full = "";

	/* search dap_partnums[] array for a match */
	for (unsigned entry = 0; entry < ARRAY_SIZE(dap_partnums); entry++) {

		if ((dap_partnums[entry].designer_id != designer_id) && (dap_partnums[entry].designer_id != ANY_ID))
			continue;

		if (dap_partnums[entry].part_num != part_num)
			continue;

		type = dap_partnums[entry].type;
		full = dap_partnums[entry].full;
		break;
	}

	command_print(cmd, "\t\tPart is 0x%" PRIx16", %s %s", part_num, type, full);
	command_print(cmd, "\t\tComponent class is 0x%" PRIx8 ", %s", class, class_description[class]);

	if (class == 1) { /* ROM Table */
		uint32_t memtype;
		retval = mem_ap_read_atomic_u32(ap, base_addr | 0xFCC, &memtype);
		if (retval != ERROR_OK)
			return retval;

		if (memtype & 0x01)
			command_print(cmd, "\t\tMEMTYPE system memory present on bus");
		else
			command_print(cmd, "\t\tMEMTYPE system memory not present: dedicated debug bus");

		/* Read ROM table entries from base address until we get 0x00000000 or reach the reserved area */
		for (uint16_t entry_offset = 0; entry_offset < 0xF00; entry_offset += 4) {
			uint32_t romentry;
			retval = mem_ap_read_atomic_u32(ap, base_addr | entry_offset, &romentry);
			if (retval != ERROR_OK)
				return retval;
			command_print(cmd, "\t%sROMTABLE[0x%x] = 0x%" PRIx32 "",
					tabs, entry_offset, romentry);
			if (romentry & 0x01) {
<<<<<<< HEAD
				/* Recurse */
				retval = dap_rom_display(cmd, ap, base_addr + (romentry & 0xFFFFF000), depth + 1);
=======
				/* Recurse. "romentry" is signed */
				retval = dap_rom_display(cmd, ap, base_addr + (int32_t)(romentry & 0xFFFFF000), depth + 1);
>>>>>>> b61a2808
				if (retval != ERROR_OK)
					return retval;
			} else if (romentry != 0) {
				command_print(cmd, "\t\tComponent not present");
			} else {
				command_print(cmd, "\t%s\tEnd of ROM table", tabs);
				break;
			}
		}
	} else if (class == 9) { /* CoreSight component */
		const char *major = "Reserved", *subtype = "Reserved";

		uint32_t devtype;
		retval = mem_ap_read_atomic_u32(ap, base_addr | 0xFCC, &devtype);
		if (retval != ERROR_OK)
			return retval;
		unsigned minor = (devtype >> 4) & 0x0f;
		switch (devtype & 0x0f) {
		case 0:
			major = "Miscellaneous";
			switch (minor) {
			case 0:
				subtype = "other";
				break;
			case 4:
				subtype = "Validation component";
				break;
			}
			break;
		case 1:
			major = "Trace Sink";
			switch (minor) {
			case 0:
				subtype = "other";
				break;
			case 1:
				subtype = "Port";
				break;
			case 2:
				subtype = "Buffer";
				break;
			case 3:
				subtype = "Router";
				break;
			}
			break;
		case 2:
			major = "Trace Link";
			switch (minor) {
			case 0:
				subtype = "other";
				break;
			case 1:
				subtype = "Funnel, router";
				break;
			case 2:
				subtype = "Filter";
				break;
			case 3:
				subtype = "FIFO, buffer";
				break;
			}
			break;
		case 3:
			major = "Trace Source";
			switch (minor) {
			case 0:
				subtype = "other";
				break;
			case 1:
				subtype = "Processor";
				break;
			case 2:
				subtype = "DSP";
				break;
			case 3:
				subtype = "Engine/Coprocessor";
				break;
			case 4:
				subtype = "Bus";
				break;
			case 6:
				subtype = "Software";
				break;
			}
			break;
		case 4:
			major = "Debug Control";
			switch (minor) {
			case 0:
				subtype = "other";
				break;
			case 1:
				subtype = "Trigger Matrix";
				break;
			case 2:
				subtype = "Debug Auth";
				break;
			case 3:
				subtype = "Power Requestor";
				break;
			}
			break;
		case 5:
			major = "Debug Logic";
			switch (minor) {
			case 0:
				subtype = "other";
				break;
			case 1:
				subtype = "Processor";
				break;
			case 2:
				subtype = "DSP";
				break;
			case 3:
				subtype = "Engine/Coprocessor";
				break;
			case 4:
				subtype = "Bus";
				break;
			case 5:
				subtype = "Memory";
				break;
			}
			break;
		case 6:
			major = "Performance Monitor";
			switch (minor) {
			case 0:
				subtype = "other";
				break;
			case 1:
				subtype = "Processor";
				break;
			case 2:
				subtype = "DSP";
				break;
			case 3:
				subtype = "Engine/Coprocessor";
				break;
			case 4:
				subtype = "Bus";
				break;
			case 5:
				subtype = "Memory";
				break;
			}
			break;
		}
		command_print(cmd, "\t\tType is 0x%02" PRIx8 ", %s, %s",
				(uint8_t)(devtype & 0xff),
				major, subtype);
		/* REVISIT also show 0xfc8 DevId */
	}

	return ERROR_OK;
}

int dap_info_command(struct command_invocation *cmd,
		struct adiv5_ap *ap)
{
	int retval;
	uint32_t apid;
	target_addr_t dbgbase;
	target_addr_t dbgaddr;
	uint8_t mem_ap;

	/* Now we read ROM table ID registers, ref. ARM IHI 0029B sec  */
	retval = dap_get_debugbase(ap, &dbgbase, &apid);
	if (retval != ERROR_OK)
		return retval;

	command_print(cmd, "AP ID register 0x%8.8" PRIx32, apid);
	if (apid == 0) {
		command_print(cmd, "No AP found at this ap 0x%x", ap->ap_num);
		return ERROR_FAIL;
	}

	switch (apid & (IDR_JEP106 | IDR_TYPE)) {
	case IDR_JEP106_ARM | AP_TYPE_JTAG_AP:
		command_print(cmd, "\tType is JTAG-AP");
		break;
	case IDR_JEP106_ARM | AP_TYPE_AHB3_AP:
		command_print(cmd, "\tType is MEM-AP AHB3");
		break;
	case IDR_JEP106_ARM | AP_TYPE_AHB5_AP:
		command_print(cmd, "\tType is MEM-AP AHB5");
		break;
	case IDR_JEP106_ARM | AP_TYPE_APB_AP:
		command_print(cmd, "\tType is MEM-AP APB");
		break;
	case IDR_JEP106_ARM | AP_TYPE_AXI_AP:
		command_print(cmd, "\tType is MEM-AP AXI");
		break;
	default:
		command_print(cmd, "\tUnknown AP type");
		break;
	}

	/* NOTE: a MEM-AP may have a single CoreSight component that's
	 * not a ROM table ... or have no such components at all.
	 */
	mem_ap = (apid & IDR_CLASS) == AP_CLASS_MEM_AP;
	if (mem_ap) {
<<<<<<< HEAD
		command_print(cmd, "MEM-AP BASE 0x%8.8" PRIx32, dbgbase);

		if (dbgbase == 0xFFFFFFFF || (dbgbase & 0x3) == 0x2) {
=======
		if (is_64bit_ap(ap))
			dbgaddr = 0xFFFFFFFFFFFFFFFFull;
		else
			dbgaddr = 0xFFFFFFFFul;

		command_print(cmd, "MEM-AP BASE " TARGET_ADDR_FMT, dbgbase);

		if (dbgbase == dbgaddr || (dbgbase & 0x3) == 0x2) {
>>>>>>> b61a2808
			command_print(cmd, "\tNo ROM table present");
		} else {
			if (dbgbase & 0x01)
				command_print(cmd, "\tValid ROM table present");
			else
				command_print(cmd, "\tROM table in legacy format");

<<<<<<< HEAD
			dap_rom_display(cmd, ap, dbgbase & 0xFFFFF000, 0);
=======
			dap_rom_display(cmd, ap, dbgbase & 0xFFFFFFFFFFFFF000ull, 0);
>>>>>>> b61a2808
		}
	}

	return ERROR_OK;
}

enum adiv5_cfg_param {
	CFG_DAP,
	CFG_AP_NUM,
	CFG_BASEADDR,
	CFG_CTIBASE, /* DEPRECATED */
};

static const struct jim_nvp nvp_config_opts[] = {
	{ .name = "-dap",       .value = CFG_DAP },
	{ .name = "-ap-num",    .value = CFG_AP_NUM },
	{ .name = "-baseaddr",  .value = CFG_BASEADDR },
	{ .name = "-ctibase",   .value = CFG_CTIBASE }, /* DEPRECATED */
	{ .name = NULL, .value = -1 }
};

static int adiv5_jim_spot_configure(struct jim_getopt_info *goi,
		struct adiv5_dap **dap_p, int *ap_num_p, uint32_t *base_p)
{
	if (!goi->argc)
		return JIM_OK;

	Jim_SetEmptyResult(goi->interp);

	struct jim_nvp *n;
	int e = jim_nvp_name2value_obj(goi->interp, nvp_config_opts,
				goi->argv[0], &n);
	if (e != JIM_OK)
		return JIM_CONTINUE;

	/* base_p can be NULL, then '-baseaddr' option is treated as unknown */
	if (!base_p && (n->value == CFG_BASEADDR || n->value == CFG_CTIBASE))
		return JIM_CONTINUE;

	e = jim_getopt_obj(goi, NULL);
	if (e != JIM_OK)
		return e;

	switch (n->value) {
	case CFG_DAP:
		if (goi->isconfigure) {
			Jim_Obj *o_t;
			struct adiv5_dap *dap;
			e = jim_getopt_obj(goi, &o_t);
			if (e != JIM_OK)
				return e;
			dap = dap_instance_by_jim_obj(goi->interp, o_t);
			if (!dap) {
				Jim_SetResultString(goi->interp, "DAP name invalid!", -1);
				return JIM_ERR;
			}
			if (*dap_p && *dap_p != dap) {
				Jim_SetResultString(goi->interp,
					"DAP assignment cannot be changed!", -1);
				return JIM_ERR;
			}
			*dap_p = dap;
		} else {
			if (goi->argc)
				goto err_no_param;
			if (!*dap_p) {
				Jim_SetResultString(goi->interp, "DAP not configured", -1);
				return JIM_ERR;
			}
			Jim_SetResultString(goi->interp, adiv5_dap_name(*dap_p), -1);
		}
		break;

	case CFG_AP_NUM:
		if (goi->isconfigure) {
			jim_wide ap_num;
			e = jim_getopt_wide(goi, &ap_num);
			if (e != JIM_OK)
				return e;
			if (ap_num < 0 || ap_num > DP_APSEL_MAX) {
				Jim_SetResultString(goi->interp, "Invalid AP number!", -1);
				return JIM_ERR;
			}
			*ap_num_p = ap_num;
		} else {
			if (goi->argc)
				goto err_no_param;
			if (*ap_num_p == DP_APSEL_INVALID) {
				Jim_SetResultString(goi->interp, "AP number not configured", -1);
				return JIM_ERR;
			}
			Jim_SetResult(goi->interp, Jim_NewIntObj(goi->interp, *ap_num_p));
		}
		break;

	case CFG_CTIBASE:
		LOG_WARNING("DEPRECATED! use \'-baseaddr' not \'-ctibase\'");
		/* fall through */
	case CFG_BASEADDR:
		if (goi->isconfigure) {
			jim_wide base;
			e = jim_getopt_wide(goi, &base);
			if (e != JIM_OK)
				return e;
			*base_p = (uint32_t)base;
		} else {
			if (goi->argc)
				goto err_no_param;
			Jim_SetResult(goi->interp, Jim_NewIntObj(goi->interp, *base_p));
		}
		break;
	};

	return JIM_OK;

err_no_param:
	Jim_WrongNumArgs(goi->interp, goi->argc, goi->argv, "NO PARAMS");
	return JIM_ERR;
}

int adiv5_jim_configure(struct target *target, struct jim_getopt_info *goi)
{
	struct adiv5_private_config *pc;
	int e;

	pc = (struct adiv5_private_config *)target->private_config;
	if (!pc) {
		pc = calloc(1, sizeof(struct adiv5_private_config));
		pc->ap_num = DP_APSEL_INVALID;
		target->private_config = pc;
	}

	target->has_dap = true;

	e = adiv5_jim_spot_configure(goi, &pc->dap, &pc->ap_num, NULL);
	if (e != JIM_OK)
		return e;

	if (pc->dap && !target->dap_configured) {
		if (target->tap_configured) {
			pc->dap = NULL;
			Jim_SetResultString(goi->interp,
				"-chain-position and -dap configparams are mutually exclusive!", -1);
			return JIM_ERR;
		}
		target->tap = pc->dap->tap;
		target->dap_configured = true;
	}

	return JIM_OK;
}

int adiv5_verify_config(struct adiv5_private_config *pc)
{
	if (!pc)
		return ERROR_FAIL;

	if (!pc->dap)
		return ERROR_FAIL;

	return ERROR_OK;
}

int adiv5_jim_mem_ap_spot_configure(struct adiv5_mem_ap_spot *cfg,
		struct jim_getopt_info *goi)
{
	return adiv5_jim_spot_configure(goi, &cfg->dap, &cfg->ap_num, &cfg->base);
}

int adiv5_mem_ap_spot_init(struct adiv5_mem_ap_spot *p)
{
	p->dap = NULL;
	p->ap_num = DP_APSEL_INVALID;
	p->base = 0;
	return ERROR_OK;
}

COMMAND_HANDLER(handle_dap_info_command)
{
	struct adiv5_dap *dap = adiv5_get_dap(CMD_DATA);
	uint32_t apsel;

	switch (CMD_ARGC) {
	case 0:
		apsel = dap->apsel;
		break;
	case 1:
		COMMAND_PARSE_NUMBER(u32, CMD_ARGV[0], apsel);
		if (apsel > DP_APSEL_MAX) {
			command_print(CMD, "Invalid AP number");
			return ERROR_COMMAND_ARGUMENT_INVALID;
		}
		break;
	default:
		return ERROR_COMMAND_SYNTAX_ERROR;
	}

	return dap_info_command(CMD, &dap->ap[apsel]);
}

COMMAND_HANDLER(dap_baseaddr_command)
{
	struct adiv5_dap *dap = adiv5_get_dap(CMD_DATA);
	uint32_t apsel, baseaddr_lower, baseaddr_upper;
	struct adiv5_ap *ap;
	target_addr_t baseaddr;
	int retval;

	baseaddr_upper = 0;

	switch (CMD_ARGC) {
	case 0:
		apsel = dap->apsel;
		break;
	case 1:
		COMMAND_PARSE_NUMBER(u32, CMD_ARGV[0], apsel);
		/* AP address is in bits 31:24 of DP_SELECT */
		if (apsel > DP_APSEL_MAX) {
			command_print(CMD, "Invalid AP number");
			return ERROR_COMMAND_ARGUMENT_INVALID;
		}
		break;
	default:
		return ERROR_COMMAND_SYNTAX_ERROR;
	}

	/* NOTE:  assumes we're talking to a MEM-AP, which
	 * has a base address.  There are other kinds of AP,
	 * though they're not common for now.  This should
	 * use the ID register to verify it's a MEM-AP.
	 */

	ap = dap_ap(dap, apsel);
	retval = dap_queue_ap_read(ap, MEM_AP_REG_BASE, &baseaddr_lower);

	if (retval == ERROR_OK && ap->cfg_reg == MEM_AP_REG_CFG_INVALID)
		retval = dap_queue_ap_read(ap, MEM_AP_REG_CFG, &ap->cfg_reg);

	if (retval == ERROR_OK && (ap->cfg_reg == MEM_AP_REG_CFG_INVALID || is_64bit_ap(ap))) {
		/* MEM_AP_REG_BASE64 is defined as 'RES0'; can be read and then ignored on 32 bits AP */
		retval = dap_queue_ap_read(ap, MEM_AP_REG_BASE64, &baseaddr_upper);
	}

	if (retval == ERROR_OK)
		retval = dap_run(dap);
	if (retval != ERROR_OK)
		return retval;

<<<<<<< HEAD
	command_print(CMD, "0x%8.8" PRIx32, baseaddr);
=======
	if (is_64bit_ap(ap)) {
		baseaddr = (((target_addr_t)baseaddr_upper) << 32) | baseaddr_lower;
		command_print(CMD, "0x%016" PRIx64, baseaddr);
	} else
		command_print(CMD, "0x%08" PRIx32, baseaddr_lower);
>>>>>>> b61a2808

	return ERROR_OK;
}

COMMAND_HANDLER(dap_memaccess_command)
{
	struct adiv5_dap *dap = adiv5_get_dap(CMD_DATA);
	uint32_t memaccess_tck;

	switch (CMD_ARGC) {
	case 0:
		memaccess_tck = dap->ap[dap->apsel].memaccess_tck;
		break;
	case 1:
		COMMAND_PARSE_NUMBER(u32, CMD_ARGV[0], memaccess_tck);
		break;
	default:
		return ERROR_COMMAND_SYNTAX_ERROR;
	}
	dap->ap[dap->apsel].memaccess_tck = memaccess_tck;

<<<<<<< HEAD
	command_print(CMD, "memory bus access delay set to %" PRIi32 " tck",
=======
	command_print(CMD, "memory bus access delay set to %" PRIu32 " tck",
>>>>>>> b61a2808
			dap->ap[dap->apsel].memaccess_tck);

	return ERROR_OK;
}

COMMAND_HANDLER(dap_apsel_command)
{
	struct adiv5_dap *dap = adiv5_get_dap(CMD_DATA);
	uint32_t apsel;

	switch (CMD_ARGC) {
	case 0:
<<<<<<< HEAD
		command_print(CMD, "%" PRIi32, dap->apsel);
=======
		command_print(CMD, "%" PRIu32, dap->apsel);
>>>>>>> b61a2808
		return ERROR_OK;
	case 1:
		COMMAND_PARSE_NUMBER(u32, CMD_ARGV[0], apsel);
		/* AP address is in bits 31:24 of DP_SELECT */
		if (apsel > DP_APSEL_MAX) {
			command_print(CMD, "Invalid AP number");
			return ERROR_COMMAND_ARGUMENT_INVALID;
		}
		break;
	default:
		return ERROR_COMMAND_SYNTAX_ERROR;
	}

	dap->apsel = apsel;
	return ERROR_OK;
}

COMMAND_HANDLER(dap_apcsw_command)
{
	struct adiv5_dap *dap = adiv5_get_dap(CMD_DATA);
	uint32_t apcsw = dap->ap[dap->apsel].csw_default;
	uint32_t csw_val, csw_mask;

	switch (CMD_ARGC) {
	case 0:
<<<<<<< HEAD
		command_print(CMD, "ap %" PRIi32 " selected, csw 0x%8.8" PRIx32,
=======
		command_print(CMD, "ap %" PRIu32 " selected, csw 0x%8.8" PRIx32,
>>>>>>> b61a2808
			dap->apsel, apcsw);
		return ERROR_OK;
	case 1:
		if (strcmp(CMD_ARGV[0], "default") == 0)
			csw_val = CSW_AHB_DEFAULT;
		else
			COMMAND_PARSE_NUMBER(u32, CMD_ARGV[0], csw_val);

		if (csw_val & (CSW_SIZE_MASK | CSW_ADDRINC_MASK)) {
			LOG_ERROR("CSW value cannot include 'Size' and 'AddrInc' bit-fields");
			return ERROR_COMMAND_ARGUMENT_INVALID;
		}
		apcsw = csw_val;
		break;
	case 2:
		COMMAND_PARSE_NUMBER(u32, CMD_ARGV[0], csw_val);
		COMMAND_PARSE_NUMBER(u32, CMD_ARGV[1], csw_mask);
		if (csw_mask & (CSW_SIZE_MASK | CSW_ADDRINC_MASK)) {
			LOG_ERROR("CSW mask cannot include 'Size' and 'AddrInc' bit-fields");
			return ERROR_COMMAND_ARGUMENT_INVALID;
		}
		apcsw = (apcsw & ~csw_mask) | (csw_val & csw_mask);
		break;
	default:
		return ERROR_COMMAND_SYNTAX_ERROR;
	}
	dap->ap[dap->apsel].csw_default = apcsw;

	return 0;
}



COMMAND_HANDLER(dap_apid_command)
{
	struct adiv5_dap *dap = adiv5_get_dap(CMD_DATA);
	uint32_t apsel, apid;
	int retval;

	switch (CMD_ARGC) {
	case 0:
		apsel = dap->apsel;
		break;
	case 1:
		COMMAND_PARSE_NUMBER(u32, CMD_ARGV[0], apsel);
		/* AP address is in bits 31:24 of DP_SELECT */
		if (apsel > DP_APSEL_MAX) {
			command_print(CMD, "Invalid AP number");
			return ERROR_COMMAND_ARGUMENT_INVALID;
		}
		break;
	default:
		return ERROR_COMMAND_SYNTAX_ERROR;
	}

	retval = dap_queue_ap_read(dap_ap(dap, apsel), AP_REG_IDR, &apid);
	if (retval != ERROR_OK)
		return retval;
	retval = dap_run(dap);
	if (retval != ERROR_OK)
		return retval;

	command_print(CMD, "0x%8.8" PRIx32, apid);

	return retval;
}

COMMAND_HANDLER(dap_apreg_command)
{
	struct adiv5_dap *dap = adiv5_get_dap(CMD_DATA);
	uint32_t apsel, reg, value;
	struct adiv5_ap *ap;
	int retval;

	if (CMD_ARGC < 2 || CMD_ARGC > 3)
		return ERROR_COMMAND_SYNTAX_ERROR;

	COMMAND_PARSE_NUMBER(u32, CMD_ARGV[0], apsel);
	/* AP address is in bits 31:24 of DP_SELECT */
	if (apsel > DP_APSEL_MAX) {
		command_print(CMD, "Invalid AP number");
		return ERROR_COMMAND_ARGUMENT_INVALID;
	}

	ap = dap_ap(dap, apsel);

	COMMAND_PARSE_NUMBER(u32, CMD_ARGV[1], reg);
	if (reg >= 256 || (reg & 3)) {
		command_print(CMD, "Invalid reg value (should be less than 256 and 4 bytes aligned)");
		return ERROR_COMMAND_ARGUMENT_INVALID;
	}

	if (CMD_ARGC == 3) {
		COMMAND_PARSE_NUMBER(u32, CMD_ARGV[2], value);
		switch (reg) {
		case MEM_AP_REG_CSW:
			ap->csw_value = 0;  /* invalid, in case write fails */
			retval = dap_queue_ap_write(ap, reg, value);
			if (retval == ERROR_OK)
				ap->csw_value = value;
			break;
		case MEM_AP_REG_TAR:
			retval = dap_queue_ap_write(ap, reg, value);
			if (retval == ERROR_OK)
				ap->tar_value = (ap->tar_value & ~0xFFFFFFFFull) | value;
			else {
				/* To track independent writes to TAR and TAR64, two tar_valid flags */
				/* should be used. To keep it simple, tar_valid is only invalidated on a */
				/* write fail. This approach causes a later re-write of the TAR and TAR64 */
				/* if tar_valid is false. */
				ap->tar_valid = false;
			}
			break;
		case MEM_AP_REG_TAR64:
			retval = dap_queue_ap_write(ap, reg, value);
			if (retval == ERROR_OK)
				ap->tar_value = (ap->tar_value & 0xFFFFFFFFull) | (((target_addr_t)value) << 32);
			else {
				/* See above comment for the MEM_AP_REG_TAR failed write case */
				ap->tar_valid = false;
			}
			break;
		default:
			retval = dap_queue_ap_write(ap, reg, value);
			break;
		}
	} else {
		retval = dap_queue_ap_read(ap, reg, &value);
	}
	if (retval == ERROR_OK)
		retval = dap_run(dap);

	if (retval != ERROR_OK)
		return retval;

	if (CMD_ARGC == 2)
		command_print(CMD, "0x%08" PRIx32, value);

	return retval;
}

COMMAND_HANDLER(dap_dpreg_command)
{
	struct adiv5_dap *dap = adiv5_get_dap(CMD_DATA);
	uint32_t reg, value;
	int retval;

	if (CMD_ARGC < 1 || CMD_ARGC > 2)
		return ERROR_COMMAND_SYNTAX_ERROR;

	COMMAND_PARSE_NUMBER(u32, CMD_ARGV[0], reg);
	if (reg >= 256 || (reg & 3)) {
		command_print(CMD, "Invalid reg value (should be less than 256 and 4 bytes aligned)");
		return ERROR_COMMAND_ARGUMENT_INVALID;
	}

	if (CMD_ARGC == 2) {
		COMMAND_PARSE_NUMBER(u32, CMD_ARGV[1], value);
		retval = dap_queue_dp_write(dap, reg, value);
	} else {
		retval = dap_queue_dp_read(dap, reg, &value);
	}
	if (retval == ERROR_OK)
		retval = dap_run(dap);

	if (retval != ERROR_OK)
		return retval;

	if (CMD_ARGC == 1)
		command_print(CMD, "0x%08" PRIx32, value);

	return retval;
}

COMMAND_HANDLER(dap_ti_be_32_quirks_command)
{
	struct adiv5_dap *dap = adiv5_get_dap(CMD_DATA);
	return CALL_COMMAND_HANDLER(handle_command_parse_bool, &dap->ti_be_32_quirks,
		"TI BE-32 quirks mode");
}

const struct command_registration dap_instance_commands[] = {
	{
		.name = "info",
		.handler = handle_dap_info_command,
		.mode = COMMAND_EXEC,
		.help = "display ROM table for MEM-AP "
			"(default currently selected AP)",
		.usage = "[ap_num]",
	},
	{
		.name = "apsel",
		.handler = dap_apsel_command,
		.mode = COMMAND_ANY,
		.help = "Set the currently selected AP (default 0) "
			"and display the result",
		.usage = "[ap_num]",
	},
	{
		.name = "apcsw",
		.handler = dap_apcsw_command,
		.mode = COMMAND_ANY,
		.help = "Set CSW default bits",
		.usage = "[value [mask]]",
	},

	{
		.name = "apid",
		.handler = dap_apid_command,
		.mode = COMMAND_EXEC,
		.help = "return ID register from AP "
			"(default currently selected AP)",
		.usage = "[ap_num]",
	},
	{
		.name = "apreg",
		.handler = dap_apreg_command,
		.mode = COMMAND_EXEC,
		.help = "read/write a register from AP "
			"(reg is byte address of a word register, like 0 4 8...)",
		.usage = "ap_num reg [value]",
	},
	{
		.name = "dpreg",
		.handler = dap_dpreg_command,
		.mode = COMMAND_EXEC,
		.help = "read/write a register from DP "
			"(reg is byte address (bank << 4 | reg) of a word register, like 0 4 8...)",
		.usage = "reg [value]",
	},
	{
		.name = "baseaddr",
		.handler = dap_baseaddr_command,
		.mode = COMMAND_EXEC,
		.help = "return debug base address from MEM-AP "
			"(default currently selected AP)",
		.usage = "[ap_num]",
	},
	{
		.name = "memaccess",
		.handler = dap_memaccess_command,
		.mode = COMMAND_EXEC,
		.help = "set/get number of extra tck for MEM-AP memory "
			"bus access [0-255]",
		.usage = "[cycles]",
	},
	{
		.name = "ti_be_32_quirks",
		.handler = dap_ti_be_32_quirks_command,
		.mode = COMMAND_CONFIG,
		.help = "set/get quirks mode for TI TMS450/TMS570 processors",
		.usage = "[enable]",
	},
	COMMAND_REGISTRATION_DONE
};<|MERGE_RESOLUTION|>--- conflicted
+++ resolved
@@ -865,17 +865,12 @@
 	return dap_send_sequence(dap, SWD_TO_JTAG);
 }
 
-<<<<<<< HEAD
-/* CID interpretation -- see ARM IHI 0029B section 3
- * and ARM IHI 0031A table 13-3.
-=======
 /* CID interpretation -- see ARM IHI 0029E table B2-7
  * and ARM IHI 0031E table D1-2.
  *
  * From 2009/11/25 commit 21378f58b604:
  *   "OptimoDE DESS" is ARM's semicustom DSPish stuff.
  * Let's keep it as is, for the time being
->>>>>>> b61a2808
  */
 static const char *class_description[16] = {
 	[0x0] = "Generic verification component",
@@ -1163,10 +1158,7 @@
 	{ ARM_ID, 0x4c7, "Cortex-M7 PPB ROM",          "(Private Peripheral Bus ROM Table)", },
 	{ ARM_ID, 0x4c8, "Cortex-M7 ROM",              "(ROM Table)", },
 	{ ARM_ID, 0x4e0, "Cortex-A35 ROM",             "(v7 Memory Map ROM Table)", },
-<<<<<<< HEAD
-=======
 	{ ARM_ID, 0x4e4, "Cortex-A76 ROM",             "(ROM Table)", },
->>>>>>> b61a2808
 	{ ARM_ID, 0x906, "CoreSight CTI",              "(Cross Trigger)", },
 	{ ARM_ID, 0x907, "CoreSight ETB",              "(Trace Buffer)", },
 	{ ARM_ID, 0x908, "CoreSight CSTF",             "(Trace Funnel)", },
@@ -1223,20 +1215,6 @@
 	{ ARM_ID, 0xd04, "Cortex-A35 Debug",           "(Debug Unit)", },
 	{ ARM_ID, 0xd07, "Cortex-A57 Debug",           "(Debug Unit)", },
 	{ ARM_ID, 0xd08, "Cortex-A72 Debug",           "(Debug Unit)", },
-<<<<<<< HEAD
-	{ 0x097,  0x9af, "MSP432 ROM",                 "(ROM Table)" },
-	{ 0x09f,  0xcd0, "Atmel CPU with DSU",         "(CPU)" },
-	{ 0x0c1,  0x1db, "XMC4500 ROM",                "(ROM Table)" },
-	{ 0x0c1,  0x1df, "XMC4700/4800 ROM",           "(ROM Table)" },
-	{ 0x0c1,  0x1ed, "XMC1000 ROM",                "(ROM Table)" },
-	{ 0x0E5,  0x000, "SHARC+/Blackfin+",           "", },
-	{ 0x0F0,  0x440, "Qualcomm QDSS Component v1", "(Qualcomm Designed CoreSight Component v1)", },
-	{ 0x3eb,  0x181, "Tegra 186 ROM",              "(ROM Table)", },
-	{ 0x3eb,  0x202, "Denver ETM",                 "(Denver Embedded Trace)", },
-	{ 0x3eb,  0x211, "Tegra 210 ROM",              "(ROM Table)", },
-	{ 0x3eb,  0x302, "Denver Debug",               "(Debug Unit)", },
-	{ 0x3eb,  0x402, "Denver PMU",                 "(Performance Monitor Unit)", },
-=======
 	{ ARM_ID, 0xd0b, "Cortex-A76 Debug",           "(Debug Unit)", },
 	{ 0x017,  0x9af, "MSP432 ROM",                 "(ROM Table)" },
 	{ 0x01f,  0xcd0, "Atmel CPU with DSU",         "(CPU)" },
@@ -1254,18 +1232,13 @@
 	{ 0x1eb,  0x211, "Tegra 210 ROM",              "(ROM Table)", },
 	{ 0x1eb,  0x302, "Denver Debug",               "(Debug Unit)", },
 	{ 0x1eb,  0x402, "Denver PMU",                 "(Performance Monitor Unit)", },
->>>>>>> b61a2808
 	/* legacy comment: 0x113: what? */
 	{ ANY_ID, 0x120, "TI SDTI",                    "(System Debug Trace Interface)", }, /* from OMAP3 memmap */
 	{ ANY_ID, 0x343, "TI DAPCTL",                  "", }, /* from OMAP3 memmap */
 };
 
 static int dap_rom_display(struct command_invocation *cmd,
-<<<<<<< HEAD
-				struct adiv5_ap *ap, uint32_t dbgbase, int depth)
-=======
 				struct adiv5_ap *ap, target_addr_t dbgbase, int depth)
->>>>>>> b61a2808
 {
 	int retval;
 	uint64_t pid;
@@ -1280,13 +1253,8 @@
 	if (depth)
 		snprintf(tabs, sizeof(tabs), "[L%02d] ", depth);
 
-<<<<<<< HEAD
-	uint32_t base_addr = dbgbase & 0xFFFFF000;
-	command_print(cmd, "\t\tComponent base address 0x%08" PRIx32, base_addr);
-=======
 	target_addr_t base_addr = dbgbase & 0xFFFFFFFFFFFFF000ull;
 	command_print(cmd, "\t\tComponent base address " TARGET_ADDR_FMT, base_addr);
->>>>>>> b61a2808
 
 	retval = dap_read_part_id(ap, base_addr, &cid, &pid);
 	if (retval != ERROR_OK) {
@@ -1302,11 +1270,7 @@
 	/* component may take multiple 4K pages */
 	uint32_t size = (pid >> 36) & 0xf;
 	if (size > 0)
-<<<<<<< HEAD
-		command_print(cmd, "\t\tStart address 0x%08" PRIx32, (uint32_t)(base_addr - 0x1000 * size));
-=======
 		command_print(cmd, "\t\tStart address " TARGET_ADDR_FMT, base_addr - 0x1000 * size);
->>>>>>> b61a2808
 
 	command_print(cmd, "\t\tPeripheral ID 0x%010" PRIx64, pid);
 
@@ -1317,11 +1281,7 @@
 	if (pid & 0x00080000) {
 		/* JEP106 code */
 		command_print(cmd, "\t\tDesigner is 0x%03" PRIx16 ", %s",
-<<<<<<< HEAD
-				designer_id, jep106_manufacturer(designer_id >> 8, designer_id & 0x7f));
-=======
 				designer_id, jep106_manufacturer(designer_id));
->>>>>>> b61a2808
 	} else {
 		/* Legacy ASCII ID, clear invalid bits */
 		designer_id &= 0x7f;
@@ -1370,13 +1330,8 @@
 			command_print(cmd, "\t%sROMTABLE[0x%x] = 0x%" PRIx32 "",
 					tabs, entry_offset, romentry);
 			if (romentry & 0x01) {
-<<<<<<< HEAD
-				/* Recurse */
-				retval = dap_rom_display(cmd, ap, base_addr + (romentry & 0xFFFFF000), depth + 1);
-=======
 				/* Recurse. "romentry" is signed */
 				retval = dap_rom_display(cmd, ap, base_addr + (int32_t)(romentry & 0xFFFFF000), depth + 1);
->>>>>>> b61a2808
 				if (retval != ERROR_OK)
 					return retval;
 			} else if (romentry != 0) {
@@ -1582,11 +1537,6 @@
 	 */
 	mem_ap = (apid & IDR_CLASS) == AP_CLASS_MEM_AP;
 	if (mem_ap) {
-<<<<<<< HEAD
-		command_print(cmd, "MEM-AP BASE 0x%8.8" PRIx32, dbgbase);
-
-		if (dbgbase == 0xFFFFFFFF || (dbgbase & 0x3) == 0x2) {
-=======
 		if (is_64bit_ap(ap))
 			dbgaddr = 0xFFFFFFFFFFFFFFFFull;
 		else
@@ -1595,7 +1545,6 @@
 		command_print(cmd, "MEM-AP BASE " TARGET_ADDR_FMT, dbgbase);
 
 		if (dbgbase == dbgaddr || (dbgbase & 0x3) == 0x2) {
->>>>>>> b61a2808
 			command_print(cmd, "\tNo ROM table present");
 		} else {
 			if (dbgbase & 0x01)
@@ -1603,11 +1552,7 @@
 			else
 				command_print(cmd, "\tROM table in legacy format");
 
-<<<<<<< HEAD
-			dap_rom_display(cmd, ap, dbgbase & 0xFFFFF000, 0);
-=======
 			dap_rom_display(cmd, ap, dbgbase & 0xFFFFFFFFFFFFF000ull, 0);
->>>>>>> b61a2808
 		}
 	}
 
@@ -1856,15 +1801,11 @@
 	if (retval != ERROR_OK)
 		return retval;
 
-<<<<<<< HEAD
-	command_print(CMD, "0x%8.8" PRIx32, baseaddr);
-=======
 	if (is_64bit_ap(ap)) {
 		baseaddr = (((target_addr_t)baseaddr_upper) << 32) | baseaddr_lower;
 		command_print(CMD, "0x%016" PRIx64, baseaddr);
 	} else
 		command_print(CMD, "0x%08" PRIx32, baseaddr_lower);
->>>>>>> b61a2808
 
 	return ERROR_OK;
 }
@@ -1886,11 +1827,7 @@
 	}
 	dap->ap[dap->apsel].memaccess_tck = memaccess_tck;
 
-<<<<<<< HEAD
-	command_print(CMD, "memory bus access delay set to %" PRIi32 " tck",
-=======
 	command_print(CMD, "memory bus access delay set to %" PRIu32 " tck",
->>>>>>> b61a2808
 			dap->ap[dap->apsel].memaccess_tck);
 
 	return ERROR_OK;
@@ -1903,11 +1840,7 @@
 
 	switch (CMD_ARGC) {
 	case 0:
-<<<<<<< HEAD
-		command_print(CMD, "%" PRIi32, dap->apsel);
-=======
 		command_print(CMD, "%" PRIu32, dap->apsel);
->>>>>>> b61a2808
 		return ERROR_OK;
 	case 1:
 		COMMAND_PARSE_NUMBER(u32, CMD_ARGV[0], apsel);
@@ -1933,11 +1866,7 @@
 
 	switch (CMD_ARGC) {
 	case 0:
-<<<<<<< HEAD
-		command_print(CMD, "ap %" PRIi32 " selected, csw 0x%8.8" PRIx32,
-=======
 		command_print(CMD, "ap %" PRIu32 " selected, csw 0x%8.8" PRIx32,
->>>>>>> b61a2808
 			dap->apsel, apcsw);
 		return ERROR_OK;
 	case 1:
