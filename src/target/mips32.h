--- conflicted
+++ resolved
@@ -428,10 +428,6 @@
 int mips32_checksum_memory(struct target *target, target_addr_t address,
 		uint32_t count, uint32_t *checksum);
 int mips32_blank_check_memory(struct target *target,
-<<<<<<< HEAD
-		target_addr_t address, uint32_t count, uint32_t *blank, uint8_t erased_value);
-=======
 		struct target_memory_check_block *blocks, int num_blocks, uint8_t erased_value);
->>>>>>> db070eb8
 
 #endif /* OPENOCD_TARGET_MIPS32_H */