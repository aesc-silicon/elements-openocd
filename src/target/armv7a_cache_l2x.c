/***************************************************************************
 *   Copyright (C) 2015 by Oleksij Rempel                                  *
 *   linux@rempel-privat.de                                                *
 *                                                                         *
 *   This program is free software; you can redistribute it and/or modify  *
 *   it under the terms of the GNU General Public License as published by  *
 *   the Free Software Foundation; either version 2 of the License, or     *
 *   (at your option) any later version.                                   *
 *                                                                         *
 *   This program is distributed in the hope that it will be useful,       *
 *   but WITHOUT ANY WARRANTY; without even the implied warranty of        *
 *   MERCHANTABILITY or FITNESS FOR A PARTICULAR PURPOSE.  See the         *
 *   GNU General Public License for more details.                          *
 *                                                                         *
 *   You should have received a copy of the GNU General Public License     *
 *   along with this program.  If not, see <http://www.gnu.org/licenses/>. *
 ***************************************************************************/

#ifdef HAVE_CONFIG_H
#include "config.h"
#endif

#include "jtag/interface.h"
#include "arm.h"
#include "armv7a.h"
#include "armv7a_cache.h"
#include <helper/time_support.h>
#include "target.h"
#include "target_type.h"

static int arm7a_l2x_sanity_check(struct target *target)
{
	struct armv7a_common *armv7a = target_to_armv7a(target);
	struct armv7a_l2x_cache *l2x_cache = (struct armv7a_l2x_cache *)
		(armv7a->armv7a_mmu.armv7a_cache.outer_cache);

	if (target->state != TARGET_HALTED) {
		LOG_ERROR("%s: target not halted", __func__);
		return ERROR_TARGET_NOT_HALTED;
	}

	if (!l2x_cache || !l2x_cache->base) {
		LOG_DEBUG("l2x is not configured!");
		return ERROR_FAIL;
	}

	return ERROR_OK;
}
/*
 * clean and invalidate complete l2x cache
 */
int arm7a_l2x_flush_all_data(struct target *target)
{
	struct armv7a_common *armv7a = target_to_armv7a(target);
	struct armv7a_l2x_cache *l2x_cache = (struct armv7a_l2x_cache *)
		(armv7a->armv7a_mmu.armv7a_cache.outer_cache);
	uint32_t l2_way_val;
	int retval;

	retval = arm7a_l2x_sanity_check(target);
	if (retval)
		return retval;

	l2_way_val = (1 << l2x_cache->way) - 1;

	return target_write_phys_u32(target,
			l2x_cache->base + L2X0_CLEAN_INV_WAY,
			l2_way_val);
}

int armv7a_l2x_cache_flush_virt(struct target *target, target_addr_t virt,
					uint32_t size)
{
	struct armv7a_common *armv7a = target_to_armv7a(target);
	struct armv7a_l2x_cache *l2x_cache = (struct armv7a_l2x_cache *)
		(armv7a->armv7a_mmu.armv7a_cache.outer_cache);
	/* FIXME: different controllers have different linelen? */
	uint32_t i, linelen = 32;
	int retval;

	retval = arm7a_l2x_sanity_check(target);
	if (retval)
		return retval;

	for (i = 0; i < size; i += linelen) {
		target_addr_t pa, offs = virt + i;

		/* FIXME: use less verbose virt2phys? */
		retval = target->type->virt2phys(target, offs, &pa);
		if (retval != ERROR_OK)
			goto done;

		retval = target_write_phys_u32(target,
				l2x_cache->base + L2X0_CLEAN_INV_LINE_PA, pa);
		if (retval != ERROR_OK)
			goto done;
	}
	return retval;

done:
	LOG_ERROR("d-cache invalidate failed");

	return retval;
}

static int armv7a_l2x_cache_inval_virt(struct target *target, target_addr_t virt,
					uint32_t size)
{
	struct armv7a_common *armv7a = target_to_armv7a(target);
	struct armv7a_l2x_cache *l2x_cache = (struct armv7a_l2x_cache *)
		(armv7a->armv7a_mmu.armv7a_cache.outer_cache);
	/* FIXME: different controllers have different linelen */
	uint32_t i, linelen = 32;
	int retval;

	retval = arm7a_l2x_sanity_check(target);
	if (retval)
		return retval;

	for (i = 0; i < size; i += linelen) {
		target_addr_t pa, offs = virt + i;

		/* FIXME: use less verbose virt2phys? */
		retval = target->type->virt2phys(target, offs, &pa);
		if (retval != ERROR_OK)
			goto done;

		retval = target_write_phys_u32(target,
				l2x_cache->base + L2X0_INV_LINE_PA, pa);
		if (retval != ERROR_OK)
			goto done;
	}
	return retval;

done:
	LOG_ERROR("d-cache invalidate failed");

	return retval;
}

static int armv7a_l2x_cache_clean_virt(struct target *target, target_addr_t virt,
					unsigned int size)
{
	struct armv7a_common *armv7a = target_to_armv7a(target);
	struct armv7a_l2x_cache *l2x_cache = (struct armv7a_l2x_cache *)
		(armv7a->armv7a_mmu.armv7a_cache.outer_cache);
	/* FIXME: different controllers have different linelen */
	uint32_t i, linelen = 32;
	int retval;

	retval = arm7a_l2x_sanity_check(target);
	if (retval)
		return retval;

	for (i = 0; i < size; i += linelen) {
		target_addr_t pa, offs = virt + i;

		/* FIXME: use less verbose virt2phys? */
		retval = target->type->virt2phys(target, offs, &pa);
		if (retval != ERROR_OK)
			goto done;

		retval = target_write_phys_u32(target,
				l2x_cache->base + L2X0_CLEAN_LINE_PA, pa);
		if (retval != ERROR_OK)
			goto done;
	}
	return retval;

done:
	LOG_ERROR("d-cache invalidate failed");

	return retval;
}

static int arm7a_handle_l2x_cache_info_command(struct command_invocation *cmd,
	struct armv7a_cache_common *armv7a_cache)
{
	struct armv7a_l2x_cache *l2x_cache = (struct armv7a_l2x_cache *)
		(armv7a_cache->outer_cache);

	if (armv7a_cache->info == -1) {
		command_print(cmd, "cache not yet identified");
		return ERROR_OK;
	}

	command_print(cmd,
<<<<<<< HEAD
		      "L2 unified cache Base Address 0x%" PRIx32 ", %" PRId32 " ways",
=======
		      "L2 unified cache Base Address 0x%" PRIx32 ", %" PRIu32 " ways",
>>>>>>> b61a2808
		      l2x_cache->base, l2x_cache->way);

	return ERROR_OK;
}

static int armv7a_l2x_cache_init(struct target *target, uint32_t base, uint32_t way)
{
	struct armv7a_l2x_cache *l2x_cache;
	struct target_list *head = target->head;
	struct target *curr;

	struct armv7a_common *armv7a = target_to_armv7a(target);
	if (armv7a->armv7a_mmu.armv7a_cache.outer_cache) {
		LOG_ERROR("L2 cache was already initialised\n");
		return ERROR_FAIL;
	}

	l2x_cache = calloc(1, sizeof(struct armv7a_l2x_cache));
	l2x_cache->base = base;
	l2x_cache->way = way;
	armv7a->armv7a_mmu.armv7a_cache.outer_cache = l2x_cache;

	/*  initialize all targets in this cluster (smp target)
	 *  l2 cache must be configured after smp declaration */
	while (head != (struct target_list *)NULL) {
		curr = head->target;
		if (curr != target) {
			armv7a = target_to_armv7a(curr);
			if (armv7a->armv7a_mmu.armv7a_cache.outer_cache) {
				LOG_ERROR("smp target : cache l2 already initialized\n");
				return ERROR_FAIL;
			}
			armv7a->armv7a_mmu.armv7a_cache.outer_cache = l2x_cache;
		}
		head = head->next;
	}
	return ERROR_OK;
}

COMMAND_HANDLER(arm7a_l2x_cache_info_command)
{
	struct target *target = get_current_target(CMD_CTX);
	struct armv7a_common *armv7a = target_to_armv7a(target);
	int retval;

	retval = arm7a_l2x_sanity_check(target);
	if (retval)
		return retval;

	return arm7a_handle_l2x_cache_info_command(CMD,
			&armv7a->armv7a_mmu.armv7a_cache);
}

COMMAND_HANDLER(arm7a_l2x_cache_flush_all_command)
{
	struct target *target = get_current_target(CMD_CTX);

	return arm7a_l2x_flush_all_data(target);
}

COMMAND_HANDLER(arm7a_l2x_cache_flush_virt_cmd)
{
	struct target *target = get_current_target(CMD_CTX);
	target_addr_t virt;
	uint32_t size;

	if (CMD_ARGC == 0 || CMD_ARGC > 2)
		return ERROR_COMMAND_SYNTAX_ERROR;

	if (CMD_ARGC == 2)
		COMMAND_PARSE_NUMBER(u32, CMD_ARGV[1], size);
	else
		size = 1;

	COMMAND_PARSE_ADDRESS(CMD_ARGV[0], virt);

	return armv7a_l2x_cache_flush_virt(target, virt, size);
}

COMMAND_HANDLER(arm7a_l2x_cache_inval_virt_cmd)
{
	struct target *target = get_current_target(CMD_CTX);
	target_addr_t virt;
	uint32_t size;

	if (CMD_ARGC == 0 || CMD_ARGC > 2)
		return ERROR_COMMAND_SYNTAX_ERROR;

	if (CMD_ARGC == 2)
		COMMAND_PARSE_NUMBER(u32, CMD_ARGV[1], size);
	else
		size = 1;

	COMMAND_PARSE_ADDRESS(CMD_ARGV[0], virt);

	return armv7a_l2x_cache_inval_virt(target, virt, size);
}

COMMAND_HANDLER(arm7a_l2x_cache_clean_virt_cmd)
{
	struct target *target = get_current_target(CMD_CTX);
	target_addr_t virt;
	uint32_t size;

	if (CMD_ARGC == 0 || CMD_ARGC > 2)
		return ERROR_COMMAND_SYNTAX_ERROR;

	if (CMD_ARGC == 2)
		COMMAND_PARSE_NUMBER(u32, CMD_ARGV[1], size);
	else
		size = 1;

	COMMAND_PARSE_ADDRESS(CMD_ARGV[0], virt);

	return armv7a_l2x_cache_clean_virt(target, virt, size);
}

/* FIXME: should we configure way size? or controller type? */
COMMAND_HANDLER(armv7a_l2x_cache_conf_cmd)
{
	struct target *target = get_current_target(CMD_CTX);
	uint32_t base, way;

	if (CMD_ARGC != 2)
		return ERROR_COMMAND_SYNTAX_ERROR;

	/* command_print(CMD, "%s %s", CMD_ARGV[0], CMD_ARGV[1]); */
	COMMAND_PARSE_NUMBER(u32, CMD_ARGV[0], base);
	COMMAND_PARSE_NUMBER(u32, CMD_ARGV[1], way);

	/* AP address is in bits 31:24 of DP_SELECT */
	return armv7a_l2x_cache_init(target, base, way);
}

static const struct command_registration arm7a_l2x_cache_commands[] = {
	{
		.name = "conf",
		.handler = armv7a_l2x_cache_conf_cmd,
		.mode = COMMAND_ANY,
		.help = "configure l2x cache",
		.usage = "<base_addr> <number_of_way>",
	},
	{
		.name = "info",
		.handler = arm7a_l2x_cache_info_command,
		.mode = COMMAND_ANY,
		.help = "print cache related information",
		.usage = "",
	},
	{
		.name = "flush_all",
		.handler = arm7a_l2x_cache_flush_all_command,
		.mode = COMMAND_ANY,
		.help = "flush complete l2x cache",
		.usage = "",
	},
	{
		.name = "flush",
		.handler = arm7a_l2x_cache_flush_virt_cmd,
		.mode = COMMAND_ANY,
		.help = "flush (clean and invalidate) l2x cache by virtual address offset and range size",
		.usage = "<virt_addr> [size]",
	},
	{
		.name = "inval",
		.handler = arm7a_l2x_cache_inval_virt_cmd,
		.mode = COMMAND_ANY,
		.help = "invalidate l2x cache by virtual address offset and range size",
		.usage = "<virt_addr> [size]",
	},
	{
		.name = "clean",
		.handler = arm7a_l2x_cache_clean_virt_cmd,
		.mode = COMMAND_ANY,
		.help = "clean l2x cache by virtual address address offset and range size",
		.usage = "<virt_addr> [size]",
	},
	COMMAND_REGISTRATION_DONE
};

const struct command_registration arm7a_l2x_cache_command_handler[] = {
	{
		.name = "l2x",
		.mode = COMMAND_ANY,
		.help = "l2x cache command group",
		.usage = "",
		.chain = arm7a_l2x_cache_commands,
	},
	COMMAND_REGISTRATION_DONE
};<|MERGE_RESOLUTION|>--- conflicted
+++ resolved
@@ -185,11 +185,7 @@
 	}
 
 	command_print(cmd,
-<<<<<<< HEAD
-		      "L2 unified cache Base Address 0x%" PRIx32 ", %" PRId32 " ways",
-=======
 		      "L2 unified cache Base Address 0x%" PRIx32 ", %" PRIu32 " ways",
->>>>>>> b61a2808
 		      l2x_cache->base, l2x_cache->way);
 
 	return ERROR_OK;
