--- conflicted
+++ resolved
@@ -90,39 +90,6 @@
 }
 
 int mips_ejtag_drscan_64(struct mips_ejtag *ejtag_info, uint64_t *data)
-<<<<<<< HEAD
-{
-	struct jtag_tap *tap;
-	tap  = ejtag_info->tap;
-
-	if (tap == NULL)
-		return ERROR_FAIL;
-	struct scan_field field;
-	uint8_t t[8] = { 0 }, r[8];
-	int retval;
-
-	field.num_bits = 64;
-	field.out_value = t;
-	buf_set_u64(t, 0, field.num_bits, *data);
-	field.in_value = r;
-
-	jtag_add_dr_scan(tap, 1, &field, TAP_IDLE);
-	retval = jtag_execute_queue();
-	if (retval != ERROR_OK) {
-		LOG_ERROR("register read failed");
-		return retval;
-	}
-
-	*data = buf_get_u64(field.in_value, 0, 64);
-
-	keep_alive();
-
-	return ERROR_OK;
-}
-
-void mips_ejtag_drscan_32_queued(struct mips_ejtag *ejtag_info, uint32_t data_out, uint8_t *data_in)
-=======
->>>>>>> b61a2808
 {
 	struct jtag_tap *tap;
 	tap  = ejtag_info->tap;
@@ -563,11 +530,7 @@
 	struct jtag_tap *tap;
 
 	tap = ejtag_info->tap;
-<<<<<<< HEAD
-	assert(tap != NULL);
-=======
 	assert(tap);
->>>>>>> b61a2808
 
 	struct scan_field fields[2];
 	uint8_t spracc = 0;
