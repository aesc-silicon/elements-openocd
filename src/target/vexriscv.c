/***************************************************************************
 *   Copyright (C) 2015 by Esben Haabendal                                 *
 *   eha@deif.com                                                          *
 *                                                                         *
 *   This program is free software; you can redistribute it and/or modify  *
 *   it under the terms of the GNU General Public License as published by  *
 *   the Free Software Foundation; either version 2 of the License, or     *
 *   (at your option) any later version.                                   *
 *                                                                         *
 *   This program is distributed in the hope that it will be useful,       *
 *   but WITHOUT ANY WARRANTY; without even the implied warranty of        *
 *   MERCHANTABILITY or FITNESS FOR A PARTICULAR PURPOSE.  See the         *
 *   GNU General Public License for more details.                          *
 ***************************************************************************/
#include "vexriscv.h"

#include <stdio.h>
#include <sys/socket.h>
#include <netinet/in.h>
#include <string.h>
#include <arpa/inet.h>
#include <fcntl.h>
#include <netinet/tcp.h>
#include <yaml.h>
<<<<<<< HEAD
=======
#include <errno.h>
>>>>>>> eeefcbf5
#include "algorithm.h"

#define vexriscv_FLAGS_RESET 1<<0
#define vexriscv_FLAGS_HALT 1<<1
#define vexriscv_FLAGS_PIP_BUSY 1<<2
#define vexriscv_FLAGS_HALTED_BY_BREAK 1<<3
#define vexriscv_FLAGS_STEP 1<<4

#define vexriscv_FLAGS_RESET_SET 1<<16
#define vexriscv_FLAGS_HALT_SET 1<<17

#define vexriscv_FLAGS_RESET_CLEAR 1<<24
#define vexriscv_FLAGS_HALT_CLEAR 1<<25

#define FALSE 0
#define TRUE 1

struct BusInfo{
	uint32_t flushInstructionsSize;
	uint32_t *flushInstructions;
};

enum network_protocol{
	NP_IVERILOG,
	NP_ETHERBONE,
};

struct vexriscv_common {
	struct jtag_tap *tap;
	struct reg_cache *core_cache;
	struct vexriscv_reg_mapping *regs;
	uint32_t nb_regs;
	uint32_t largest_csr;
	struct vexriscv_core_reg *arch_info;
	uint32_t dbgBase;
	int clientSocket;
	int useTCP;
	uint32_t readWaitCycles;
	char* cpuConfigFile;
	enum network_protocol networkProtocol;
	struct BusInfo* iBus, *dBus;
};

static inline struct vexriscv_common *
target_to_vexriscv(struct target *target)
{
	return (struct vexriscv_common *)target->arch_info;
}

struct vexriscv_core_reg {
	const char *name;
	uint32_t list_num;   /* Index in register cache */
	uint32_t csr_num;    /* Number in architecture's SPR space */
	uint32_t is_csr;     /* False for x0, x1, etc. */
	uint32_t inHaltOnly;
	struct target *target;
	struct vexriscv_common *vexriscv_common;
};


static struct vexriscv_core_reg *vexriscv_core_reg_list_arch_info;

struct vexriscv_reg_mapping {
	struct reg x0;
	struct reg x1;
	struct reg x2;
	struct reg x3;
	struct reg x4;
	struct reg x5;
	struct reg x6;
	struct reg x7;
	struct reg x8;
	struct reg x9;
	struct reg x10;
	struct reg x11;
	struct reg x12;
	struct reg x13;
	struct reg x14;
	struct reg x15;
	struct reg x16;
	struct reg x17;
	struct reg x18;
	struct reg x19;
	struct reg x20;
	struct reg x21;
	struct reg x22;
	struct reg x23;
	struct reg x24;
	struct reg x25;
	struct reg x26;
	struct reg x27;
	struct reg x28;
	struct reg x29;
	struct reg x30;
	struct reg x31;
	struct reg pc;
};

#include "vexriscv-csrs.h"


static int vexriscv_create_reg_list(struct target *target)
{
	struct vexriscv_common *vexriscv = target_to_vexriscv(target);
	vexriscv->largest_csr = 0;

	unsigned int i;

	// GDB CSR numbers are offset by 65.  That is, Risc-V CSR0 is
	// GDB register number 65.
	for (i = 0; i < ARRAY_SIZE(vexriscv_init_reg_list); i++)
		if (vexriscv_init_reg_list[i].is_csr && (vexriscv_init_reg_list[i].csr_num > vexriscv->largest_csr))
			vexriscv->largest_csr = vexriscv_init_reg_list[i].csr_num;
	vexriscv->largest_csr += 65;

	vexriscv_core_reg_list_arch_info = malloc(vexriscv->largest_csr *
				       sizeof(struct vexriscv_core_reg));
	memset(vexriscv_core_reg_list_arch_info, 0, vexriscv->largest_csr *
				       sizeof(struct vexriscv_core_reg));

	for (i = 0; i < (int)ARRAY_SIZE(vexriscv_init_reg_list); i++) {
		int gdb_reg_num = i;

		// Offset the CSR register numbers by 65 in the array.
		if (vexriscv_init_reg_list[i].is_csr)
			gdb_reg_num = 65 + vexriscv_init_reg_list[i].csr_num;

		vexriscv_core_reg_list_arch_info[gdb_reg_num].name = vexriscv_init_reg_list[i].name;

		// csr_num is the value that's used for instruction encoding.
		vexriscv_core_reg_list_arch_info[gdb_reg_num].csr_num = vexriscv_init_reg_list[i].csr_num;

		vexriscv_core_reg_list_arch_info[gdb_reg_num].is_csr = vexriscv_init_reg_list[i].is_csr;
		vexriscv_core_reg_list_arch_info[gdb_reg_num].inHaltOnly = vexriscv_init_reg_list[i].inHaltOnly;
		vexriscv_core_reg_list_arch_info[gdb_reg_num].list_num = i;
		vexriscv_core_reg_list_arch_info[gdb_reg_num].target = NULL;
		vexriscv_core_reg_list_arch_info[gdb_reg_num].vexriscv_common = NULL;
	}

	vexriscv->nb_regs = vexriscv->largest_csr;


	return ERROR_OK;
}


static int vexriscv_target_create(struct target *target, Jim_Interp *interp)
{
	LOG_DEBUG("vexriscv_target_create\n");
	if (target->tap == NULL)
		return ERROR_FAIL;

	struct vexriscv_common *vexriscv = calloc(1, sizeof(struct vexriscv_common));
	target->arch_info = vexriscv;
	vexriscv->dbgBase = target->dbgbase;
	vexriscv->tap = target->tap;
	vexriscv->clientSocket = 0;
	vexriscv->readWaitCycles = 10;
	vexriscv->networkProtocol = NP_IVERILOG;
	vexriscv_create_reg_list(target);


	return ERROR_OK;
}

static int vexriscv_execute_jtag_queue(struct target *target) {
	struct vexriscv_common *vexriscv = target_to_vexriscv(target);
	if (vexriscv->useTCP)
		return 0;
	return jtag_execute_queue();
}

int vexriscv_write_regfile(struct target* target, bool execute,uint32_t regId,uint32_t value){
	assert(regId <= 32);
	if(value & 0xFFFFF800){ //Require LUI
		uint32_t high = value & 0xFFFFF000, low = value & 0x00000FFF;
		if(low & 0x800){
			high += 0x1000;
		}
		if(low){ //require ADDI
			vexriscv_pushInstruction(target, false , 0x37 | (regId << 7) | high); //LUI regId, high
			return vexriscv_pushInstruction(target, execute , 0x13 | (regId << 7) | (regId << 15) | (low << 20));//ADDI regId, regId, low
		} else {
			return vexriscv_pushInstruction(target, execute , 0x37 | (regId << 7) | high); //LUI regId, high
		}
	}else {
		return vexriscv_pushInstruction(target,execute , 0x13 | (regId << 7) | (6 << 12) | (value << 20)); //ORI regId, x0, value
	}
}




static int vexriscv_get_core_reg(struct reg *reg)
{
	struct vexriscv_core_reg *vexriscv_reg = reg->arch_info;
	struct target *target = vexriscv_reg->target;

	if (vexriscv_reg->inHaltOnly && target->state != TARGET_HALTED)
		return ERROR_TARGET_NOT_HALTED;

	if (!reg->valid) {
		if(reg->number < 32){
			return ERROR_FAIL;
		}else if(reg->number == 32){
			vexriscv_pushInstruction(target, false, 0x17); //AUIPC x0,0
			vexriscv_readInstructionResult(target, true, (uint32_t*)reg->value);
		}else if (vexriscv_reg->is_csr) {
			// Perform a CSRRW which does a Read/Write.  If rs1 is $x0, then the write
			// is ignored and side-effect free.  Set rd to $x1 to make the read 
			// not side-effect free.
			vexriscv_pushInstruction(target, false, 0
				| ((vexriscv_reg->csr_num & 0x1fff) << 20)
				| (0 << 15)	// rs1: x0
				| (2 << 12)	// CSRRW
				| (1 << 7)	// rd: x1
				| (0x73 << 0)	// SYSTEM
			);
			vexriscv_readInstructionResult(target, false, (uint32_t *)(reg->value));
		}
		else {
			*((uint32_t*)reg->value) = 0xDEADBEEF;
		}

		reg->valid = true;
		reg->dirty = false;
	}

	return ERROR_OK;
}


static int vexriscv_set_core_reg(struct reg *reg, uint8_t *buf)
{
	struct vexriscv_core_reg *vexriscv_reg = reg->arch_info;
	struct target *target = vexriscv_reg->target;
	struct vexriscv_common *vexriscv = target_to_vexriscv(target);
	uint32_t value = buf_get_u32(buf, 0, 32);

	if (vexriscv_reg->inHaltOnly && target->state != TARGET_HALTED)
		return ERROR_TARGET_NOT_HALTED;

	if (vexriscv_reg->list_num >= vexriscv->nb_regs) {
		LOG_ERROR("ERROR, try to write unexisting CPU register");
		return ERROR_FAIL;
	}

	buf_set_u32(reg->value, 0, 32, value);

	if (vexriscv_reg->is_csr) {
		// Perform a CSRRW which does a Read/Write.  If rd is $x0, then the read
		// is ignored and side-effect free.  Set rs1 to $x1 to make the write 
		// not side-effect free.
		// 
		// cccc cccc cccc ssss s fff ddddd ooooooo
		// c: CSR number
		// s: rs1 (source register)
		// f: Function
		// d: rd (destination register)
		// o: opcode - 0x73

		vexriscv_write_regfile(target, false, 1, *(uint32_t *)reg->value);
		vexriscv_pushInstruction(target, false, 0
			| ((vexriscv_reg->csr_num & 0x1fff) << 20)
			| (1 << 15)	// rs1: x1
			| (1 << 12)	// CSRRW
			| (0 << 7)	// rd: x0
			| (0x73 << 0)	// SYSTEM
		);
		reg->dirty = 0;
		reg->valid = 1;
	}
	else {
		reg->dirty = 1;
		reg->valid = 1;
	}
	return ERROR_OK;
}

static const struct reg_arch_type vexriscv_reg_type = {
	.get = vexriscv_get_core_reg,
	.set = vexriscv_set_core_reg,
};

static struct reg_cache *vexriscv_build_reg_cache(struct target *target)
{
	struct vexriscv_common *vexriscv = target_to_vexriscv(target);
	struct reg_cache **cache_p = register_get_last_cache_p(&target->reg_cache);
	struct reg_cache *cache = malloc(sizeof(struct reg_cache));
	struct reg *reg_list = calloc(vexriscv->nb_regs, sizeof(struct reg));
	struct vexriscv_core_reg *arch_info =
		malloc((vexriscv->nb_regs) * sizeof(struct vexriscv_core_reg));

	LOG_DEBUG("-");

	/* Build the process context cache */
	cache->name = "VexRiscv registers";
	cache->next = NULL;
	cache->reg_list = reg_list;
	cache->num_regs = vexriscv->nb_regs;
	(*cache_p) = cache;
	vexriscv->core_cache = cache;
	vexriscv->arch_info = arch_info;
	assert(sizeof(struct reg)*vexriscv->nb_regs >= sizeof(struct vexriscv_reg_mapping));
	vexriscv->regs = (struct vexriscv_reg_mapping*)reg_list;

	for (uint32_t i = 0; i < vexriscv->nb_regs; i++) {
		arch_info[i] = vexriscv_core_reg_list_arch_info[i];
		arch_info[i].target = target;
		arch_info[i].vexriscv_common = vexriscv;
		reg_list[i].name = vexriscv_core_reg_list_arch_info[i].name;
		reg_list[i].feature = NULL;
		reg_list[i].group = NULL;
		reg_list[i].size = 32;
		reg_list[i].value = calloc(1, 4);
		reg_list[i].dirty = 0;
		reg_list[i].valid = 0;
		reg_list[i].type = &vexriscv_reg_type;
		reg_list[i].arch_info = &arch_info[i];
		reg_list[i].number = i;

		if ((i <= 32) || (vexriscv_core_reg_list_arch_info[i].is_csr))
			reg_list[i].exist = true;
		else
			reg_list[i].exist = false;
	}

	return cache;
}

static void vexriscv_set_instr(struct jtag_tap *tap, uint32_t new_instr)
{
	struct scan_field field;

	field.num_bits = tap->ir_length;
	uint8_t *t = calloc(DIV_ROUND_UP(field.num_bits, 8), 1);
	field.out_value = t;
	buf_set_u32(t, 0, field.num_bits, new_instr);
	field.in_value = NULL;
	jtag_add_ir_scan(tap, &field, TAP_IDLE);
	free(t);
}

static void vexriscv_yaml_ignore_block(yaml_parser_t *parser){
	yaml_token_t  token;
	int32_t level = 0;
	while(1){
		yaml_parser_scan(parser, &token);
		switch(token.type){
		case YAML_BLOCK_SEQUENCE_START_TOKEN: level++; break;
		case YAML_BLOCK_ENTRY_TOKEN:          level++; break;
		case YAML_BLOCK_END_TOKEN:            level--; break;
		default: break;
		}

		if(level == -1)
			break;
	}
}


static void vexriscv_parse_busInfo(yaml_parser_t *parser, struct BusInfo *busInfo){
	yaml_token_t  token;
	busInfo->flushInstructions = NULL;
	while(1){
		yaml_parser_scan(parser, &token);
		switch(token.type){
			case YAML_SCALAR_TOKEN:
				if(strcmp((char*)token.data.scalar.value,"flushInstructions") == 0){
					busInfo->flushInstructions = malloc(4*4096);
					busInfo->flushInstructionsSize = 0;
					while(1){
						yaml_parser_scan(parser, &token);
						switch(token.type){
							case YAML_SCALAR_TOKEN:
								busInfo->flushInstructions[busInfo->flushInstructionsSize] = atoi((char*)token.data.scalar.value);
								busInfo->flushInstructionsSize++;
								assert(busInfo->flushInstructionsSize <= 4096);
								break;
							default: break;
						}
						if(token.type == YAML_FLOW_SEQUENCE_END_TOKEN)
							break;
					}
				}
			break;
			default: break;
		}
		if(busInfo->flushInstructions != NULL)
			break;
	}
}

static int vexriscv_parse_cpu_file(struct command_context *cmd_ctx, struct target *target){
	struct vexriscv_common *vexriscv = target_to_vexriscv(target);
	yaml_parser_t parser;
	yaml_token_t  token;
	int done = 0;
	yaml_parser_initialize(&parser);

	FILE *input = fopen(vexriscv->cpuConfigFile, "rb");
	if(!input){
		LOG_ERROR("cpuConfigFile %s not found", vexriscv->cpuConfigFile);
		goto error;
	}

	yaml_parser_set_input_file(&parser, input);
	/* Read the event sequence. */
	while (!done) {

		/* Get the next event. */
		if (!yaml_parser_scan(&parser, &token))
			goto error;

		switch(token.type){
			case YAML_SCALAR_TOKEN:
				if(strcmp((char*)token.data.scalar.value,"iBus") == 0){
					vexriscv->iBus = malloc(sizeof(struct BusInfo));
					vexriscv_parse_busInfo(&parser, vexriscv->iBus);
				}
				if(strcmp((char*)token.data.scalar.value,"dBus") == 0){
					vexriscv->dBus = malloc(sizeof(struct BusInfo));
					vexriscv_parse_busInfo(&parser, vexriscv->dBus);
				}
				break;
			case YAML_BLOCK_ENTRY_TOKEN: vexriscv_yaml_ignore_block(&parser); break;
			default: break;
		}


		/* The application is responsible for destroying the event object. */

	    if(token.type != YAML_STREAM_END_TOKEN)
	      yaml_token_delete(&token);
	    else
	    	done = 1;

	}

	/* Destroy the Parser object. */
	yaml_parser_delete(&parser);
	return ERROR_OK;

	/* On error. */
	error:

	/* Destroy the Parser object. */
	yaml_parser_delete(&parser);

	return ERROR_FAIL;
}

static int vexriscv_init_target(struct command_context *cmd_ctx, struct target *target)
{
	struct vexriscv_common *vexriscv = target_to_vexriscv(target);
	LOG_DEBUG("vexriscv_init_target\n");
	LOG_DEBUG("%s", __func__);

	vexriscv->iBus = NULL;
	vexriscv->dBus = NULL;
	if(vexriscv_parse_cpu_file(cmd_ctx, target))
		return ERROR_FAIL;

	vexriscv_build_reg_cache(target);

	vexriscv->useTCP = 0;
	struct command *command = cmd_ctx->commands;
	while(command != NULL){
		if(strcmp(command->name,"dummy") == 0){
			vexriscv->useTCP = 1;
		}
		command = command->next;
	}
	if(vexriscv->useTCP){
		struct sockaddr_in serverAddr;
		//---- Create the socket. The three arguments are: ----//
		// 1) Internet domain 2) Stream socket 3) Default protocol (TCP in this case) //
		vexriscv->clientSocket = socket(PF_INET, SOCK_STREAM, 0);
		int flag = 1;
		setsockopt(  vexriscv->clientSocket,            /* socket affected */
					 IPPROTO_TCP,     /* set option at TCP level */
					 TCP_NODELAY,     /* name of option */
					 (char *) &flag,  /* the cast is historical
											 cruft */
					 sizeof(int));    /* length of option value */

		//---- Configure settings of the server address struct ----//
		// Address family = Internet //
		serverAddr.sin_family = AF_INET;
		if (vexriscv->networkProtocol == NP_IVERILOG)
			serverAddr.sin_port = htons(7893);
		else if (vexriscv->networkProtocol == NP_ETHERBONE)
			serverAddr.sin_port = htons(1234);
		else
			LOG_ERROR("Unrecognized network protocol defined");
		// Set IP address to localhost //
		serverAddr.sin_addr.s_addr = inet_addr("127.0.0.1");
		// Set all bits of the padding field to 0 //
		memset(serverAddr.sin_zero, '\0', sizeof serverAddr.sin_zero);

		//---- Connect the socket to the server using the address struct ----//
		socklen_t addr_size = sizeof serverAddr;
		if(connect(vexriscv->clientSocket, (struct sockaddr *) &serverAddr, addr_size) != 0){
			LOG_DEBUG("Can't connect to debug server");
			return ERROR_FAIL;
		} else {
			LOG_DEBUG("TCP connection to target etablished");
		}
	}

	return ERROR_OK;
}

static int vexriscv_arch_state(struct target *target)
{
	LOG_DEBUG("vexriscv_arch_state\n");
	LOG_DEBUG("%s", __func__);
	return ERROR_OK;
}


static int vexriscv_is_running(struct target * target,uint32_t *running){
	uint32_t flags;
	int error;
	if((error = vexriscv_readStatusRegister(target, true, &flags)) != ERROR_OK){
		LOG_ERROR("Error while calling vexriscv_is_cpu_running");
		return error;
	}
	*running = (flags & vexriscv_FLAGS_PIP_BUSY) || !(flags & vexriscv_FLAGS_HALT);

	return ERROR_OK;
}

static int vexriscv_flush_bus(struct target *target,struct BusInfo * busInfo){
	int error;
	if(!busInfo) return ERROR_OK;
	for(uint32_t idx = 0;idx < busInfo->flushInstructionsSize;idx++){
		vexriscv_pushInstruction(target, false, busInfo->flushInstructions[idx]);
	}
	if((error = vexriscv_execute_jtag_queue(target)) != ERROR_OK)
		return error;
	while(1){
		uint32_t running;
		if((error = vexriscv_is_running(target,&running)) != ERROR_OK)
			return error;
		if(!running)
			break;
	}
	return ERROR_OK;
}

static int vexriscv_flush_caches(struct target *target)
{
	struct vexriscv_common *vexriscv = target_to_vexriscv(target);
	int error;
	if((error = vexriscv_flush_bus(target,vexriscv->iBus)) != ERROR_OK)
		return error;
	if((error = vexriscv_flush_bus(target,vexriscv->dBus)) != ERROR_OK)
		return error;
	return ERROR_OK;
}

static int vexriscv_save_context(struct target *target)
{
	int error;
	LOG_DEBUG("-");
	struct vexriscv_common *vexriscv = target_to_vexriscv(target);


	uint32_t flags;
	if((error = vexriscv_readStatusRegister(target, true, &flags)) != ERROR_OK)
		return error;

	//get PC in case of breakpoint before losing the value
	if(flags & vexriscv_FLAGS_HALTED_BY_BREAK){
		struct reg* reg = &vexriscv->regs->pc;
		vexriscv_readInstructionResult(target, false, (uint32_t*)reg->value);
		reg->valid = 1;
		reg->dirty = 1;
	}

	for(uint32_t regId = 0;regId < 32;regId++){
		struct reg* reg = &vexriscv->core_cache->reg_list[regId];
		vexriscv_pushInstruction(target, false, 0x13 | (reg->number << 15)); //ADDI x0, x?, 0
		vexriscv_readInstructionResult(target, false, (uint32_t*)reg->value);
		reg->valid = 1;
		reg->dirty = reg->number == 1 ? 1 : 0; //For safety, invalidate x1 for debugger purposes
	}

	// Mark all CSRs as "invalid"
	for (uint32_t regId = 65; regId < vexriscv->nb_regs; regId++) {
		struct reg* reg = &vexriscv->core_cache->reg_list[regId];
		reg->valid = 0;
	}

	//Flush commands
	if(vexriscv_execute_jtag_queue(target))
		return ERROR_FAIL;

//	if((error = vexriscv_flush_caches(target)) != ERROR_OK) //Flush instruction cache
//		return error;

	return ERROR_OK;
}

static void vexriscv_cpu_write_pc(struct target *target, bool execute, uint32_t value){
	vexriscv_write_regfile(target, false, 1,value);
	vexriscv_pushInstruction(target, false, 0x67 | (1 << 15)); //JALR x1
	if(execute) jtag_execute_queue();
}

static int vexriscv_restore_context(struct target *target)
{
	struct vexriscv_common *vexriscv = target_to_vexriscv(target);
	LOG_DEBUG("-");

	//PC
	if(vexriscv->regs->pc.valid){
		vexriscv_cpu_write_pc(target, false, *((uint32_t*)vexriscv->regs->pc.value));
		vexriscv->regs->pc.valid = false;
		vexriscv->regs->pc.dirty = false;
	}

	for(uint32_t i = 0;i < 32;i++){
		struct reg *reg = vexriscv->core_cache->reg_list + i;
		if(reg->valid && reg->dirty){
			vexriscv_write_regfile(target, false, i,*((uint32_t*)reg->value));
			reg->valid = false;
			reg->dirty = false;
		}
	}

	return vexriscv_execute_jtag_queue(target);
}


static int vexriscv_debug_entry(struct target *target)
{
	int error;
	LOG_DEBUG("-");


	if ((error =  vexriscv_writeStatusRegister(target, true, vexriscv_FLAGS_HALT_SET)) != ERROR_OK) {
		LOG_ERROR("Impossible to stall the CPU");
		return error;
	}

	if ((error = vexriscv_save_context(target)) != ERROR_OK) {
		LOG_ERROR("Error while calling vexriscv_save_context");
		return error;
	}

	//YY Flush caches
	return ERROR_OK;
}

static int vexriscv_halt(struct target *target)
{
	int error;
	LOG_DEBUG("target->state: %s",target_state_name(target));

	if (target->state == TARGET_UNKNOWN)
		LOG_WARNING("Target was in unknown state when halt was requested");

	if (target->state == TARGET_RESET) {
		if ((jtag_get_reset_config() & RESET_SRST_PULLS_TRST) &&
		    jtag_get_srst()) {
			LOG_ERROR("Can't request a halt while in reset if nSRST pulls nTRST");
			return ERROR_TARGET_FAILURE;
		} else {
			target->debug_reason = DBG_REASON_DBGRQ;
			return ERROR_OK;
		}
	}

	if ((error =  vexriscv_writeStatusRegister(target, true, vexriscv_FLAGS_HALT_SET)) != ERROR_OK) {
		LOG_ERROR("Impossible to stall the CPU");
		return error;
	}

	target->debug_reason = DBG_REASON_DBGRQ;

	return ERROR_OK;
}


static int vexriscv_poll(struct target *target)
{
	int retval;

	uint32_t running;
	retval = vexriscv_is_running(target,&running);
	if (retval != ERROR_OK) {
		return retval;
	}

	/* check for processor halted */
	if (!running) {
		/* It's actually stalled, so update our software's state */
		if ((target->state == TARGET_RUNNING) ||
		    (target->state == TARGET_RESET)) {

			target->state = TARGET_HALTED;

			retval = vexriscv_debug_entry(target);
			if (retval != ERROR_OK) {
				LOG_ERROR("Error while calling vexriscv_debug_entry");
				return retval;
			}

			target_call_event_callbacks(target,TARGET_EVENT_HALTED);
		} else if (target->state == TARGET_DEBUG_RUNNING) {
			target->state = TARGET_HALTED;

			retval = vexriscv_debug_entry(target);
			if (retval != ERROR_OK) {
				LOG_ERROR("Error while calling vexriscv_debug_entry");
				return retval;
			}

			target_call_event_callbacks(target,TARGET_EVENT_DEBUG_HALTED);
		}
	} else { /* ... target is running */

		/* If target was supposed to be stalled, stall it again */
		/*if  (target->state == TARGET_HALTED) {

			target->state = TARGET_RUNNING;

			retval = vexriscv_halt(target);
			if (retval != ERROR_OK) {
				LOG_ERROR("Error while calling vexriscv_halt");
				return retval;
			}

			retval = vexriscv_debug_entry(target);
			if (retval != ERROR_OK) {
				LOG_ERROR("Error while calling vexriscv_debug_entry");
				return retval;
			}

			target_call_event_callbacks(target,
						    TARGET_EVENT_DEBUG_HALTED);
		}

		target->state = TARGET_RUNNING;
*/
	}

	return ERROR_OK;
}

static int vexriscv_assert_reset(struct target *target)
{
	struct vexriscv_common *vexriscv = target_to_vexriscv(target);
	int error;
	LOG_DEBUG("vexriscv_assert_reset\n");
	target->state = TARGET_RESET;

	if ((error =  vexriscv_writeStatusRegister(target, true, vexriscv_FLAGS_HALT_SET)) != ERROR_OK) {
		return error;
	}

	if ((error =  vexriscv_writeStatusRegister(target, true, vexriscv_FLAGS_HALT_SET | vexriscv_FLAGS_RESET_SET)) != ERROR_OK) {
		return error;
	}

	// Resetting the CPU causes the program counter to jump to the reset vector.
	// Our copy is no longer valid.
	vexriscv->regs->pc.valid = false;

	LOG_DEBUG("%s", __func__);
	return ERROR_OK;
}

static int vexriscv_deassert_reset(struct target *target)
{
	int error;
	LOG_DEBUG("vexriscv_deassert_reset\n");

	if ((error = vexriscv_writeStatusRegister(target, true, vexriscv_FLAGS_RESET_CLEAR)) != ERROR_OK) {
		return error;
	}
	uint32_t isRunning;
	if(vexriscv_is_running(target,&isRunning)) return ERROR_FAIL;
	target->state = isRunning ? TARGET_RUNNING : TARGET_HALTED;

	LOG_DEBUG("%s", __func__);
	return ERROR_OK;
}

static int vexriscv_network_read(struct vexriscv_common *vexriscv, void *buffer, size_t count)
{
	if (vexriscv->networkProtocol == NP_IVERILOG)
		return recv(vexriscv->clientSocket, &buffer, 4, 0);
	else if (vexriscv->networkProtocol == NP_ETHERBONE) {
		uint8_t wb_buffer[20];
		uint32_t intermediate;
		int ret = read(vexriscv->clientSocket, wb_buffer, sizeof(wb_buffer));
		if (ret != sizeof(wb_buffer))
			return 0;
		memcpy(&intermediate, &wb_buffer[16], sizeof(intermediate));
		intermediate = be32toh(intermediate);
		memcpy(buffer, &intermediate, sizeof(intermediate));
		return 4;
	}
	else {
		return 0;
	}
}

static int vexriscv_network_write(struct vexriscv_common *vexriscv, int is_read, uint32_t size, uint32_t address, uint32_t data)
{
	if (vexriscv->networkProtocol == NP_IVERILOG)
	{
		uint8_t buffer[10];
		buffer[0] = is_read ? 0 : 1;
		buffer[1] = size;
		*((uint32_t *)(buffer + 2)) = address;
		*((uint32_t *)(buffer + 6)) = data;
		return send(vexriscv->clientSocket, buffer, 10, 0);
	}
	else if (vexriscv->networkProtocol == NP_ETHERBONE)
	{
		// size==2 is 32-bits
		// size==1 is 16-bits
		// size==0 is 8-bits
		if (size != 2) {
			LOG_ERROR("size is not 2 (32-bits): %d", size);
			exit(0);
		}
		uint8_t wb_buffer[20] = {};
		wb_buffer[0] = 0x4e;	// Magic byte 0
		wb_buffer[1] = 0x6f;	// Magic byte 1
		wb_buffer[2] = 0x10;	// Version 1, all other flags 0
		wb_buffer[3] = 0x44;	// Address is 32-bits, port is 32-bits
		wb_buffer[4] = 0;		// Padding
		wb_buffer[5] = 0;		// Padding
		wb_buffer[6] = 0;		// Padding
		wb_buffer[7] = 0;		// Padding

		// Record
		wb_buffer[8] = 0;		// No Wishbone flags are set (cyc, wca, wff, etc.)
		wb_buffer[9] = 0x0f;	// Byte enable

		if (is_read) {
			wb_buffer[11] = 1;	// Read count
			data = htobe32(address);
			memcpy(&wb_buffer[16], &data, sizeof(data));
		}
		else {
			wb_buffer[10] = 1;	// Write count
			address = htobe32(address);
			memcpy(&wb_buffer[12], &address, sizeof(address));

			data = htobe32(data);
			memcpy(&wb_buffer[16], &data, sizeof(data));
		}
		return write(vexriscv->clientSocket, wb_buffer, sizeof(wb_buffer));
	}
	else {
		LOG_ERROR("Unrecognized network protocol");
		exit(0);
	}
}

static void vexriscv_memory_cmd(struct target *target, uint32_t address,uint32_t data,int32_t size, int read)
{
	struct vexriscv_common *vexriscv = target_to_vexriscv(target);
	struct jtag_tap *tap = target->tap;
	struct scan_field field;
	uint8_t cmd[10];

	if(!vexriscv->useTCP) vexriscv_set_instr(tap, 0x2);

	uint8_t inst = 0x00;
	switch(size){
	case 1:
		size = 0;
		data &= 0xFF;
		data = data | (data<<8)  | (data<<16)  | (data<<24);
		break;
	case 2:
		size = 1;
		data &= 0xFFFF;
		data = data | (data<<16);
		break;
	case 4:
		size = 2;
		break;
	default:
		assert(0);
		break;
	}
    uint8_t write = read ? 0 : 1;
    uint32_t waitCycles = 0;
	field.num_bits = 8+32+32+1+2 + waitCycles;
	field.out_value = cmd;
	bit_copy(cmd,0,&inst,0,8);
	bit_copy(cmd,8 + waitCycles,(uint8_t*)&address,0,32);
	bit_copy(cmd,40 + waitCycles,(uint8_t*)&data,0,32);
	bit_copy(cmd,72 + waitCycles,&write,0,1);
	bit_copy(cmd,73 + waitCycles,(uint8_t*)&size,0,2);
	field.in_value = NULL;
	field.check_value = NULL;
	field.check_mask = NULL;
	if(!vexriscv->useTCP)
		jtag_add_dr_scan(tap, 1, &field, TAP_IDLE);
	else
	{
		if (vexriscv_network_write(vexriscv, read, size, address, data) <= 0) {
			LOG_ERROR("Network connection closed while writing");
			exit(0);
		}
	}
}

static void vexriscv_read_rsp(struct target *target,uint8_t *value, uint32_t size)
{
	struct vexriscv_common *vexriscv = target_to_vexriscv(target);
	struct jtag_tap *tap = target->tap;
	struct scan_field feilds[3];
	feilds[0].num_bits = 2; //TODO !!!
	feilds[0].out_value = NULL;
	feilds[0].in_value = NULL;
	feilds[0].check_value = NULL;
	feilds[0].check_mask = NULL;

	feilds[1].num_bits = 8*size;
	feilds[1].out_value = NULL;
	feilds[1].in_value = (uint8_t*)value;
	feilds[1].check_value = NULL;
	feilds[1].check_mask = NULL;

	feilds[2].num_bits = 32-8*size;
	feilds[2].out_value = NULL;
	feilds[2].in_value = NULL;
	feilds[2].check_value = NULL;
	feilds[2].check_mask = NULL;

	if(!vexriscv->useTCP) {
		jtag_add_clocks(vexriscv->readWaitCycles);
		vexriscv_set_instr(tap, 0x03);
		jtag_add_dr_scan(tap, size == 4 ? 2 : 3, feilds, TAP_IDLE);
	} else {
		uint32_t buffer;
		int bytes_read = vexriscv_network_read(vexriscv, &buffer, sizeof(buffer));
		if (bytes_read == 4) {
			//value[0] = 1;
			//bit_copy(value,2,(uint8_t *) &buffer,0,32);
			bit_copy(value,0,(uint8_t *) &buffer,0,8*size);
		} else if (bytes_read == 0) {
			LOG_ERROR("remote bridge closed network connection");
			value[0] = 0;
			exit(0);
		} else if (bytes_read == -1) {
			LOG_ERROR("network connection error: %s\n", strerror(errno));
			value[0] = 0;
			exit(0);
		} else {
			LOG_ERROR("unexpected number of bytes read: %d\n", bytes_read);
			value[0] = 0;
		}
	}
}

static int vexriscv_read_memory(struct target *target, target_addr_t address,
			       uint32_t size, uint32_t count, uint8_t *buffer)
{
	/*LOG_DEBUG("Reading memory at physical address 0x%" PRIx32
		  "; size %" PRId32 "; count %" PRId32, address, size, count);*/

	assert(target->state == TARGET_HALTED);
	if (count == 0 || buffer == NULL)
		return ERROR_COMMAND_SYNTAX_ERROR;

	for(uint32_t idx = 0;idx < count;idx++){
		vexriscv_write_regfile(target, false, 1, address);

		switch(size){
		case 4:
			((uint32_t*)buffer)[0] = 0;
			vexriscv_pushInstruction(target, false, (1 << 15) | (0x2 << 12) | (1 << 7) | 0x3); //LW x1, 0(x1)
			vexriscv_readInstructionResult(target, false, (uint32_t*)buffer);
			break;
		case 2:
			((uint16_t*)buffer)[0] = 0;
			vexriscv_pushInstruction(target, false, (1 << 15) | (0x5 << 12) | (1 << 7) | 0x3); //LHU x1, 0(x1)
			vexriscv_readInstructionResult16(target, false, (uint16_t*)buffer);
			break;
		case 1:
			((uint8_t*)buffer)[0] = 0;
			vexriscv_pushInstruction(target, false, (1 << 15) | (0x4 << 12) | (1 << 7) | 0x3); //LBU x1, 0(x1)
			vexriscv_readInstructionResult8(target, false, (uint8_t*)buffer);
			break;
		}
		buffer += size;
		address += size;
	}

	return vexriscv_execute_jtag_queue(target);
}


struct vexriscv_mem_access{
	uint32_t address;
	uint32_t data;
};

int vexriscv_mem_access_comp (const void * elem1, const void * elem2)
{
	uint32_t f = ((struct vexriscv_mem_access*)elem1)->data;
	uint32_t s = ((struct vexriscv_mem_access*)elem2)->data;
    return (f > s) - (f < s);
}

static int vexriscv_write_memory(struct target *target, target_addr_t address,
				uint32_t size, uint32_t count,
				const uint8_t *buffer)
{
	struct vexriscv_common *vexriscv = target_to_vexriscv(target);
	//LOG_DEBUG("Writing memory at physical address 0x%" PRIx32
	//	  "; size %" PRId32 "; count %" PRId32, (uint32_t)address, size, count);

	if (target->state != TARGET_HALTED)
		vexriscv_halt(target);

	if(size == 4 && count > 4){
		//use 4 address registers over a range of 16K in order to reduce JTAG usage
		int maxAddressReg = 4;
		uint32_t numAddressReg = MIN(maxAddressReg, (count * size - 1) / 4096 + 1);
		if(count * size > 4096*numAddressReg){
			if(vexriscv_write_memory(target,address,size,numAddressReg*4096/size,buffer)) return ERROR_FAIL;
			if(vexriscv_write_memory(target,address+4096*numAddressReg,size,count-4096/size*numAddressReg,buffer+4096*numAddressReg))  return ERROR_FAIL;
			return ERROR_OK;
		}

		if (count == 0 || buffer == NULL)
			return ERROR_COMMAND_SYNTAX_ERROR;


		struct vexriscv_mem_access accesses[count];
		for(uint32_t accessId = 0;accessId < count;accessId++){
			accesses[accessId].address = address + accessId*size;
			accesses[accessId].data = ((uint32_t*)buffer)[accessId];
		}
		//Sort access by data value
		qsort (accesses, sizeof(accesses)/sizeof(*accesses), sizeof(*accesses), vexriscv_mem_access_comp);


		vexriscv->regs->x1.dirty = 1;
		vexriscv->regs->x2.dirty = 1;
		for(uint32_t i = 0;i < numAddressReg;i++){
			vexriscv->core_cache->reg_list[i+3].dirty = 1;
			vexriscv_write_regfile(target, false, i + 3, address + 2048 + 4096*i);
		}

		uint32_t x1Value = (accesses[0].data + 2048) & 0xFFFFF000;
		uint32_t x2Value = accesses[0].data;
		vexriscv_write_regfile(target, false, 1, x1Value);
		vexriscv_pushInstruction(target, false , 0x13 | (2 << 7) | (1 << 15) | ((x2Value - x1Value) << 20));//ADDI x2, x1, -2048

		uint32_t saved = 0;
		for(uint32_t accessId = 0;accessId < count;accessId++){
			struct vexriscv_mem_access access = accesses[accessId];
			uint32_t addressReg = ((access.address - address) >> 12) + 3;
			int32_t storeOffset =  ((access.address - address) & 0xFFF) - 2048;

			if(x1Value + 2047 < access.data){
				x1Value = (access.data + 2048) & 0xFFFFF000;
				vexriscv_write_regfile(target, false, 1, x1Value);
			} else
				saved++;

			if(x2Value != access.data){
				vexriscv_pushInstruction(target, false , 0x13 | (2 << 7) | (1 << 15) | ((access.data - x1Value) << 20));//ADDI x2, x1, delta
				x2Value = access.data;
			}else
				saved++;

			vexriscv_pushInstruction(target, false, ((storeOffset & 0xFE0) << 20) | (2 << 20) | (addressReg << 15) | (0x2 << 12) | ((storeOffset & 0x1F) << 7) | 0x23); //SW x2,storeOffset(xAddressReg)
		}
		LOG_DEBUG("SAVED : %x\n",saved);

		//Easy way
		/*for(uint32_t accessId = 0;accessId < count;accessId++){
			uint32_t accessAddress = address + accessId*size;
			uint32_t addressReg = ((accessAddress - address) >> 12) + 3;
			int32_t storeOffset =  ((accessAddress - address) & 0xFFF) - 2048;
			vexriscv_write_regfile(target, false, 1,*((uint32_t*)buffer));
			vexriscv_pushInstruction(target, false, ((storeOffset & 0xFE0) << 20) | (1 << 20) | (addressReg << 15) | (0x2 << 12) | ((storeOffset & 0x1F) << 7) | 0x23); //SW x1,storeOffset(xAddressReg)
			buffer += size;
		}*/
	} else {
		//Generic but slow way
		vexriscv->regs->x1.dirty = 1;
		vexriscv->regs->x2.dirty = 1;
		while (count--) {
			switch(size){
			case 4:
				vexriscv_write_regfile(target, false, 1,*((uint32_t*)buffer));
				vexriscv_write_regfile(target, false, 2,address);
				vexriscv_pushInstruction(target, false, (1 << 20) | (2 << 15) | (0x2 << 12) | 0x23); //SW x1,0(x2)
				break;
			case 2:
				vexriscv_write_regfile(target, false, 1,*((uint16_t*)buffer));
				vexriscv_write_regfile(target, false, 2,address);
				vexriscv_pushInstruction(target, false, (1 << 20) | (2 << 15) | (0x1 << 12) | 0x23); //SH x1,0(x2)
				break;
			case 1:
				vexriscv_write_regfile(target, false, 1,*((uint8_t*)buffer));
				vexriscv_write_regfile(target, false, 2,address);
				vexriscv_pushInstruction(target, false, (1 << 20) | (2 << 15) | (0x0 << 12) | 0x23); //SB x1,0(x2)
				break;
			}

			address += size;
			buffer += size;
		}
	}
	if(vexriscv_execute_jtag_queue(target))
		return ERROR_FAIL;
	return ERROR_OK;
}


static int vexriscv_pushInstruction(struct target *target, bool execute, uint32_t instruction){
	struct vexriscv_common *vexriscv = target_to_vexriscv(target);
	vexriscv_memory_cmd(target, vexriscv->dbgBase + 4,instruction,4, 0);
	return execute ? vexriscv_execute_jtag_queue(target) : 0;
}


static int vexriscv_writeStatusRegister(struct target *target, bool execute, uint32_t value){
	struct vexriscv_common *vexriscv = target_to_vexriscv(target);
	vexriscv_memory_cmd(target, vexriscv->dbgBase, value, 4, 0);
	return execute ? vexriscv_execute_jtag_queue(target) : 0;
}

static int vexriscv_readStatusRegister(struct target *target, bool execute, uint32_t *value){
	struct vexriscv_common *vexriscv = target_to_vexriscv(target);
	vexriscv_memory_cmd(target, vexriscv->dbgBase,0, 4, 1);
	vexriscv_read_rsp(target,(uint8_t*)value, 4);
	return execute ? vexriscv_execute_jtag_queue(target) : 0;
}

static int vexriscv_readInstructionResult(struct target *target, bool execute, uint32_t *value){
	struct vexriscv_common *vexriscv = target_to_vexriscv(target);
	vexriscv_memory_cmd(target, vexriscv->dbgBase + 4,0, 4, 1);
	vexriscv_read_rsp(target,(uint8_t*)value, 4);
	return execute ? vexriscv_execute_jtag_queue(target) : 0;
}

static int vexriscv_readInstructionResult16(struct target *target, bool execute, uint16_t *value){
	struct vexriscv_common *vexriscv = target_to_vexriscv(target);
	vexriscv_memory_cmd(target, vexriscv->dbgBase + 4,0, 4, 1);
	vexriscv_read_rsp(target,(uint8_t*)value, 2);
	return execute ? vexriscv_execute_jtag_queue(target) : 0;
}

static int vexriscv_readInstructionResult8(struct target *target, bool execute, uint8_t *value){
	struct vexriscv_common *vexriscv = target_to_vexriscv(target);
	vexriscv_memory_cmd(target, vexriscv->dbgBase + 4,0, 4, 1);
	vexriscv_read_rsp(target,(uint8_t*)value, 1);
	return execute ? vexriscv_execute_jtag_queue(target) : 0;
}
/*

static int vexriscv_write32(struct target *target, uint32_t address,uint32_t data){
	return vexriscv_write_memory(target,address,4,1,(uint8_t*)&data);
}


static int vexriscv_read32(struct target *target, uint32_t address,uint32_t *data){
	return vexriscv_read_memory(target,address,4,1,(uint8_t*)data);
}
*/
static int vexriscv_read16(struct target *target, uint32_t address,uint16_t *data){
	return vexriscv_read_memory(target,address,2,1,(uint8_t*)data);
}
static int vexriscv_write16(struct target *target, uint32_t address,uint16_t data){
	return vexriscv_write_memory(target,address,2,1,(uint8_t*)&data);
}

static int vexriscv_get_gdb_reg_list(struct target *target, struct reg **reg_list[],
			  int *reg_list_size, enum target_register_class reg_class)
{
	struct vexriscv_common *vexriscv = target_to_vexriscv(target);
	LOG_DEBUG("vexriscv_get_gdb_reg_list %d\n",reg_class);
	if (reg_class == REG_CLASS_GENERAL) {
		*reg_list_size = sizeof(struct vexriscv_reg_mapping) / sizeof(struct reg);
		*reg_list = malloc((*reg_list_size) * sizeof(struct reg *));

		for (int i = 0; i < *reg_list_size; i++)
			(*reg_list)[i] = &vexriscv->core_cache->reg_list[i];
	} else if (reg_class == REG_CLASS_ALL) {
		*reg_list_size = vexriscv->nb_regs;
		*reg_list = malloc((*reg_list_size) * sizeof(struct reg *));
		for (int i = 0; i < *reg_list_size; i++)
			(*reg_list)[i] = &vexriscv->core_cache->reg_list[i];
	} else {
		LOG_ERROR("Unsupported reg_class: %d", reg_class);
	}

	return ERROR_OK;

}

static int vexriscv_add_breakpoint(struct target *target,
			       struct breakpoint *breakpoint)
{
	uint32_t data;

	LOG_DEBUG("Adding breakpoint: addr 0x%08" PRIx32 ", len %d, type %d, set: %d, id: %" PRId32,
		  (uint32_t)breakpoint->address, breakpoint->length, breakpoint->type,
		  breakpoint->set, breakpoint->unique_id);

	/* Only support SW breakpoints for now. */
	if (breakpoint->type == BKPT_HARD)
		LOG_ERROR("HW breakpoints not supported for now. Doing SW breakpoint.");

	/* Read and save the instruction */
	int retval = vexriscv_read16(target,
					 breakpoint->address,
					 (uint16_t*)(&data));
	if (retval != ERROR_OK) {
		LOG_ERROR("Error while reading the instruction at 0x%08" PRIx32, (uint32_t)breakpoint->address);
		return retval;
	}
	retval = vexriscv_read16(target,
					 breakpoint->address+2,
					 ((uint16_t*)(&data))+1);
	if (retval != ERROR_OK) {
		LOG_ERROR("Error while reading the instruction at 0x%08" PRIx32, (uint32_t)breakpoint->address);
		return retval;
	}

	if (breakpoint->orig_instr != NULL)
		free(breakpoint->orig_instr);

	breakpoint->orig_instr = malloc(4);
	memcpy(breakpoint->orig_instr, &data, 4);

	/* Sub in the vexriscv trap instruction */
	if((data & 3) == 3){
		retval = vexriscv_write16(target,
						  breakpoint->address,
						  (uint16_t)vexriscv_BREAK_INST);

		if (retval != ERROR_OK) {
			LOG_ERROR("Error while writing vexriscv_TRAP_INSTR at 0x%08" PRIx32,
					(uint32_t)breakpoint->address);
			return retval;
		}
		retval = vexriscv_write16(target,
						  breakpoint->address+2,
						  (uint16_t)(vexriscv_BREAK_INST >> 16));

		if (retval != ERROR_OK) {
			LOG_ERROR("Error while writing vexriscv_TRAP_INSTR at 0x%08" PRIx32,
					(uint32_t)breakpoint->address+2);
			return retval;
		}
	}else{
		retval = vexriscv_write16(target,
						  breakpoint->address,
						  vexriscv_BREAKC_INST);

		if (retval != ERROR_OK) {
			LOG_ERROR("Error while writing vexriscv_TRAP_INSTR at 0x%08" PRIx32,
					(uint32_t)breakpoint->address);
			return retval;
		}
	}

	/* TODO invalidate instruction cache */

	return ERROR_OK;
}

static int vexriscv_remove_breakpoint(struct target *target,
				  struct breakpoint *breakpoint)
{
	LOG_DEBUG("Removing breakpoint: addr 0x%08" PRIx32 ", len %d, type %d, set: %d, id: %" PRId32,
			(uint32_t)breakpoint->address, breakpoint->length, breakpoint->type,
		  breakpoint->set, breakpoint->unique_id);

	/* Only support SW breakpoints for now. */
	if (breakpoint->type == BKPT_HARD)
		LOG_ERROR("HW breakpoints not supported for now. Doing SW breakpoint.");

	/* Replace the removed instruction */
	uint32_t data = *((uint32_t*)breakpoint->orig_instr);
	if((data & 3) == 3){
		int retval = vexriscv_write16(target,
						  breakpoint->address,
						  (uint16_t)data);

		if (retval != ERROR_OK) {
			LOG_ERROR("Error while writing back the instruction at 0x%08" PRIx32,
					(uint32_t)breakpoint->address);
			return retval;
		}
		retval = vexriscv_write16(target,
						  breakpoint->address+2,
						  (uint16_t)(data >> 16));

		if (retval != ERROR_OK) {
			LOG_ERROR("Error while writing back the instruction at 0x%08" PRIx32,
					(uint32_t)breakpoint->address+2);
			return retval;
		}
	}else{
		int retval = vexriscv_write16(target,
						  breakpoint->address,
						  (uint16_t)data);

		if (retval != ERROR_OK) {
			LOG_ERROR("Error while writing back the instruction at 0x%08" PRIx32,
					(uint32_t)breakpoint->address);
			return retval;
		}
	}


	return ERROR_OK;
}

//TODO look like instruction step when branch is strange
static int vexriscv_resume_or_step(struct target *target, int current,
			       uint32_t address, int handle_breakpoints,
			       int debug_execution, int step)
{

	struct vexriscv_common *vexriscv = target_to_vexriscv(target);
	struct breakpoint *breakpoint = NULL;
	int retval;

	LOG_DEBUG("Addr: 0x%" PRIx32 ", stepping: %s, handle breakpoints %s\n",
		  address, step ? "yes" : "no", handle_breakpoints ? "yes" : "no");

	if (target->state != TARGET_HALTED) {
		LOG_ERROR("Target not halted");
		return ERROR_TARGET_NOT_HALTED;
	}

	if (!debug_execution)
		target_free_all_working_areas(target);

	/* current ? continue on current pc : continue at <address> */
	if (!current){
		*((uint32_t*)vexriscv->regs->pc.value) = address;
		vexriscv->regs->pc.valid = true;
		vexriscv->regs->pc.dirty = true;
	}



	/* The front-end may request us not to handle breakpoints */
	if (handle_breakpoints) {
		/* Single step past breakpoint at current address */
		breakpoint = breakpoint_find(target, *((uint32_t*)vexriscv->regs->pc.value));
		if (breakpoint) {
			LOG_DEBUG("Unset breakpoint at 0x%08" PRIx32, (uint32_t) breakpoint->address);
			retval = vexriscv_remove_breakpoint(target, breakpoint);
			if (retval != ERROR_OK)
				return retval;
		}
	}


	vexriscv_flush_caches(target);

	if ((retval = vexriscv_restore_context(target))){
		LOG_ERROR("Error while calling vexriscv_restore_context");
		return retval;
	}

	/* Unstall */
	if ((retval = vexriscv_writeStatusRegister(target, true, vexriscv_FLAGS_HALT_CLEAR | (step ? vexriscv_FLAGS_STEP : 0))) != ERROR_OK) {
		LOG_ERROR("Error while unstalling the CPU");
		return retval;
	}


	if (step)
		target->debug_reason = DBG_REASON_SINGLESTEP;
	else
		target->debug_reason = DBG_REASON_NOTHALTED;

	/* Registers are now invalid */
	register_cache_invalidate(vexriscv->core_cache);

	if (!debug_execution) {
		target->state = TARGET_RUNNING;
		target_call_event_callbacks(target, TARGET_EVENT_RESUMED);
		LOG_DEBUG("Target resumed at 0x%08" PRIx32, *((uint32_t*)vexriscv->regs->pc.value));
	} else {
		target->state = TARGET_DEBUG_RUNNING;
		target_call_event_callbacks(target, TARGET_EVENT_DEBUG_RESUMED);
		LOG_DEBUG("Target debug resumed at 0x%08" PRIx32, *((uint32_t*)vexriscv->regs->pc.value));
	}

	return ERROR_OK;
}

static int vexriscv_resume(struct target *target, int current,
		target_addr_t address, int handle_breakpoints, int debug_execution)
{
	return vexriscv_resume_or_step(target, current, address,
				   handle_breakpoints,
				   debug_execution,
				   NO_SINGLE_STEP);
}

static int vexriscv_step(struct target *target, int current,
		target_addr_t address, int handle_breakpoints)
{
	return vexriscv_resume_or_step(target, current, address,
				   handle_breakpoints,
				   0,
				   SINGLE_STEP);

}

static int vexriscv_examine(struct target *target)
{
	LOG_DEBUG("vexriscv_examine");
	/*struct vexriscv_common *vexriscv = target_to_vexriscv(target);
	struct reg *reg_list = calloc(vexriscv->nb_regs, sizeof(struct reg));

	for (int i = 0; i < vexriscv->nb_regs; i++) {
		reg_list[i].dirty = 0;
		reg_list[i].valid = 0;
	}*/


	if (!target_was_examined(target)) {

		target_set_examined(target);
		//Soft reset
		vexriscv_assert_reset(target);
		vexriscv_deassert_reset(target);


		uint32_t running;
		int retval = vexriscv_is_running(target,&running);

		if (retval != ERROR_OK) {
			LOG_ERROR("Couldn't read the CPU state");
			return retval;
		} else {
			if (running)
				target->state = TARGET_RUNNING;
			else {
				LOG_DEBUG("Target is halted");

				/* This is the first time we examine the target,
				 * it is stalled and we don't know why. Let's
				 * assume this is because of a debug reason.
				 */
				if (target->state == TARGET_UNKNOWN)
					target->debug_reason = DBG_REASON_DBGRQ;

				target->state = TARGET_HALTED;
			}
		}
	}

	return ERROR_OK;
}

static int vexriscv_soft_reset_halt(struct target *target)
{
	int error;
	LOG_DEBUG("-");


	if ((error =  vexriscv_writeStatusRegister(target, true, vexriscv_FLAGS_HALT_SET)) != ERROR_OK) {
		LOG_ERROR("Error while soft_reset_halt the CPU");
		return error;
	}
	if ((error =  vexriscv_writeStatusRegister(target, true, vexriscv_FLAGS_RESET_SET)) != ERROR_OK) {
		LOG_ERROR("Error while soft_reset_halt the CPU");
		return error;
	}
	if ((error =  vexriscv_writeStatusRegister(target, true, vexriscv_FLAGS_RESET_CLEAR)) != ERROR_OK) {
		LOG_ERROR("Error while soft_reset_halt the CPU");
		return error;
	}

	target->state = TARGET_HALTED;
	return ERROR_OK;
}


static int vexriscv_add_watchpoint(struct target *target,
			       struct watchpoint *watchpoint)
{
	LOG_ERROR("%s: implement me", __func__);
	return ERROR_OK;
}

static int vexriscv_remove_watchpoint(struct target *target,
				  struct watchpoint *watchpoint)
{
	LOG_ERROR("%s: implement me", __func__);
	return ERROR_OK;
}

/* run to exit point. return error if exit point was not reached. */
static int vexriscv_run_and_wait(struct target *target, target_addr_t entry_point, int timeout_ms)
{
	int retval;
	//struct vexriscv_common *vexriscv = target_to_vexriscv(target);
	vexriscv_cpu_write_pc(target, false, entry_point);

	/* Unstall */
	if ((retval = vexriscv_writeStatusRegister(target, true, vexriscv_FLAGS_HALT_CLEAR)) != ERROR_OK) {
		LOG_ERROR("Error while unstalling the CPU");
		return retval;
	}



	retval = target_wait_state(target, TARGET_HALTED, timeout_ms);
	/* If the target fails to halt due to the breakpoint, force a halt */
	if (retval != ERROR_OK || target->state != TARGET_HALTED) {
		retval = target_halt(target);
		if (retval != ERROR_OK)
			return retval;
		retval = target_wait_state(target, TARGET_HALTED, 500);
		if (retval != ERROR_OK)
			return retval;
		return ERROR_TARGET_TIMEOUT;
	}

	/*pc = buf_get_u32(vexriscv->regs.value, 0, 32);
	if (exit_point && (pc != exit_point)) {
		LOG_DEBUG("failed algorithm halted at 0x%" PRIx32 " ", pc);
		return ERROR_TARGET_TIMEOUT;
	}*/

	return ERROR_OK;
}



int vexriscv_run_algorithm(struct target *target, int num_mem_params,
			struct mem_param *mem_params, int num_reg_params,
			struct reg_param *reg_params, target_addr_t entry_point,
			target_addr_t exit_point, int timeout_ms, void *arch_info){
	struct vexriscv_common *vexriscv = target_to_vexriscv(target);
	int retval;
	LOG_DEBUG("Running algorithm");

	if (target->state != TARGET_HALTED) {
		LOG_WARNING("target not halted");
		return ERROR_TARGET_NOT_HALTED;
	}

	for (unsigned int i = 0; i < 33; i++) {
		vexriscv_get_core_reg(&vexriscv->core_cache->reg_list[i]);
		vexriscv->core_cache->reg_list[i].dirty = 1;
	}

	for (int i = 0; i < num_mem_params; i++) {
		if (mem_params[i].direction != PARAM_IN) {
			retval = target_write_buffer(target, mem_params[i].address, mem_params[i].size, mem_params[i].value);
			if (retval != ERROR_OK)
				return retval;
		}
	}

	for (int i = 0; i < num_reg_params; i++) {
		struct reg *reg = register_get_by_name(vexriscv->core_cache, reg_params[i].reg_name, 0);

		if (!reg) {
			LOG_ERROR("BUG: register '%s' not found", reg_params[i].reg_name);
			return ERROR_COMMAND_SYNTAX_ERROR;
		}

		if (reg->size != reg_params[i].size) {
			LOG_ERROR("BUG: register '%s' size doesn't match reg_params[i].size",
					reg_params[i].reg_name);
			return ERROR_COMMAND_SYNTAX_ERROR;
		}


		vexriscv_write_regfile(target, false, reg->number, *(uint32_t*) reg_params[i].value);
	}


	retval = vexriscv_run_and_wait(target, entry_point, timeout_ms);

	if (retval != ERROR_OK)
		return retval;

	for (int i = 0; i < num_mem_params; i++) {
		if (mem_params[i].direction != PARAM_OUT) {
			retval = target_read_buffer(target, mem_params[i].address, mem_params[i].size,
					mem_params[i].value);
			if (retval != ERROR_OK)
				return retval;
		}
	}

	return ERROR_OK;
}

COMMAND_HANDLER(vexriscv_handle_readWaitCycles_command)
{
	if(CMD_ARGC != 1)
		return ERROR_COMMAND_ARGUMENT_INVALID;
	struct target* target = get_current_target(CMD_CTX);
	struct vexriscv_common *vexriscv = target_to_vexriscv(target);
	COMMAND_PARSE_NUMBER(u32, CMD_ARGV[0], vexriscv->readWaitCycles);
	return ERROR_OK;
}

COMMAND_HANDLER(vexriscv_handle_cpuConfigFile_command)
{
	if(CMD_ARGC != 1)
		return ERROR_COMMAND_ARGUMENT_INVALID;
	struct target* target = get_current_target(CMD_CTX);
	struct vexriscv_common *vexriscv = target_to_vexriscv(target);
	vexriscv->cpuConfigFile = strdup(CMD_ARGV[0]);
	return ERROR_OK;
}

COMMAND_HANDLER(vexriscv_handle_networkProtocol_command)
{
	if (CMD_ARGC != 1)
		return ERROR_COMMAND_ARGUMENT_INVALID;
	struct target *target = get_current_target(CMD_CTX);
	struct vexriscv_common *vexriscv = target_to_vexriscv(target);
	if (!strcasecmp(CMD_ARGV[0], "iverilog")) {
		vexriscv->networkProtocol = NP_IVERILOG;
	} else if (!strcasecmp(CMD_ARGV[0], "etherbone")) {
		vexriscv->networkProtocol = NP_ETHERBONE;
	} else {
		return ERROR_COMMAND_ARGUMENT_INVALID;
	}
	return ERROR_OK;
}

static const struct command_registration vexriscv_exec_command_handlers[] = {
		{
			.name = "readWaitCycles",
			.handler = vexriscv_handle_readWaitCycles_command,
			.mode = COMMAND_CONFIG,
			.help = "Number of JTAG cycle to wait before getting jtag read responses",
			.usage = "value",
		},{
			.name = "cpuConfigFile",
			.handler = vexriscv_handle_cpuConfigFile_command,
			.mode = COMMAND_CONFIG,
			.help = "Path to the autogenerated configuration file",
			.usage = "filePath",
		},{
			.name = "networkProtocol",
			.handler = vexriscv_handle_networkProtocol_command,
			.mode = COMMAND_CONFIG,
			.help = "Network protocol to use (iverilog, etherbone)",
			.usage = "iverilog,etherbone",
		},
	COMMAND_REGISTRATION_DONE
};

const struct command_registration vexriscv_command_handlers[] = {
	{
		.name = "vexriscv",
		.mode = COMMAND_ANY,
		.help = "vexriscv command group",
		.usage = "",
		.chain = vexriscv_exec_command_handlers,
	},
	COMMAND_REGISTRATION_DONE
};

struct target_type vexriscv_target = {
	.name = "vexriscv",

	.target_create = vexriscv_target_create,
	.init_target = vexriscv_init_target,
	.examine = vexriscv_examine,

	.poll = vexriscv_poll,
	.arch_state = vexriscv_arch_state,
	.get_gdb_reg_list = vexriscv_get_gdb_reg_list,

	.halt = vexriscv_halt,
	.resume = vexriscv_resume,
	.step = vexriscv_step,

	.add_breakpoint = vexriscv_add_breakpoint,
	.remove_breakpoint = vexriscv_remove_breakpoint,
	.add_watchpoint = vexriscv_add_watchpoint,
	.remove_watchpoint = vexriscv_remove_watchpoint,

	.commands = vexriscv_command_handlers,

	.assert_reset = vexriscv_assert_reset,
	.deassert_reset = vexriscv_deassert_reset,
	.soft_reset_halt = vexriscv_soft_reset_halt,

	.read_memory = vexriscv_read_memory,
	.write_memory = vexriscv_write_memory,
	.run_algorithm = vexriscv_run_algorithm
};<|MERGE_RESOLUTION|>--- conflicted
+++ resolved
@@ -22,10 +22,7 @@
 #include <fcntl.h>
 #include <netinet/tcp.h>
 #include <yaml.h>
-<<<<<<< HEAD
-=======
 #include <errno.h>
->>>>>>> eeefcbf5
 #include "algorithm.h"
 
 #define vexriscv_FLAGS_RESET 1<<0
