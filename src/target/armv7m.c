/***************************************************************************
 *   Copyright (C) 2005 by Dominic Rath                                    *
 *   Dominic.Rath@gmx.de                                                   *
 *                                                                         *
 *   Copyright (C) 2006 by Magnus Lundin                                   *
 *   lundin@mlu.mine.nu                                                    *
 *                                                                         *
 *   Copyright (C) 2008 by Spencer Oliver                                  *
 *   spen@spen-soft.co.uk                                                  *
 *                                                                         *
 *   Copyright (C) 2007,2008 Øyvind Harboe                                 *
 *   oyvind.harboe@zylin.com                                               *
 *                                                                         *
 *   Copyright (C) 2018 by Liviu Ionescu                                   *
 *   <ilg@livius.net>                                                      *
 *                                                                         *
 *   Copyright (C) 2019 by Tomas Vanek                                     *
 *   vanekt@fbl.cz                                                         *
 *                                                                         *
 *   This program is free software; you can redistribute it and/or modify  *
 *   it under the terms of the GNU General Public License as published by  *
 *   the Free Software Foundation; either version 2 of the License, or     *
 *   (at your option) any later version.                                   *
 *                                                                         *
 *   This program is distributed in the hope that it will be useful,       *
 *   but WITHOUT ANY WARRANTY; without even the implied warranty of        *
 *   MERCHANTABILITY or FITNESS FOR A PARTICULAR PURPOSE.  See the         *
 *   GNU General Public License for more details.                          *
 *                                                                         *
 *   You should have received a copy of the GNU General Public License     *
 *   along with this program.  If not, see <http://www.gnu.org/licenses/>. *
 *                                                                         *
 *   ARMv7-M Architecture, Application Level Reference Manual              *
 *              ARM DDI 0405C (September 2008)                             *
 *                                                                         *
 ***************************************************************************/

#ifdef HAVE_CONFIG_H
#include "config.h"
#endif

#include "breakpoints.h"
#include "armv7m.h"
#include "algorithm.h"
#include "register.h"
#include "semihosting_common.h"

#if 0
#define _DEBUG_INSTRUCTION_EXECUTION_
#endif

static const char * const armv7m_exception_strings[] = {
	"", "Reset", "NMI", "HardFault",
	"MemManage", "BusFault", "UsageFault", "SecureFault",
	"RESERVED", "RESERVED", "RESERVED", "SVCall",
	"DebugMonitor", "RESERVED", "PendSV", "SysTick"
};

/* PSP is used in some thread modes */
const int armv7m_psp_reg_map[ARMV7M_NUM_CORE_REGS] = {
	ARMV7M_R0, ARMV7M_R1, ARMV7M_R2, ARMV7M_R3,
	ARMV7M_R4, ARMV7M_R5, ARMV7M_R6, ARMV7M_R7,
	ARMV7M_R8, ARMV7M_R9, ARMV7M_R10, ARMV7M_R11,
	ARMV7M_R12, ARMV7M_PSP, ARMV7M_R14, ARMV7M_PC,
	ARMV7M_xPSR,
};

/* MSP is used in handler and some thread modes */
const int armv7m_msp_reg_map[ARMV7M_NUM_CORE_REGS] = {
	ARMV7M_R0, ARMV7M_R1, ARMV7M_R2, ARMV7M_R3,
	ARMV7M_R4, ARMV7M_R5, ARMV7M_R6, ARMV7M_R7,
	ARMV7M_R8, ARMV7M_R9, ARMV7M_R10, ARMV7M_R11,
	ARMV7M_R12, ARMV7M_MSP, ARMV7M_R14, ARMV7M_PC,
	ARMV7M_xPSR,
};

/*
 * These registers are not memory-mapped.  The ARMv7-M profile includes
 * memory mapped registers too, such as for the NVIC (interrupt controller)
 * and SysTick (timer) modules; those can mostly be treated as peripherals.
 *
 * The ARMv6-M profile is almost identical in this respect, except that it
 * doesn't include basepri or faultmask registers.
 */
static const struct {
	unsigned id;
	const char *name;
	unsigned bits;
	enum reg_type type;
	const char *group;
	const char *feature;
} armv7m_regs[] = {
	{ ARMV7M_R0, "r0", 32, REG_TYPE_INT, "general", "org.gnu.gdb.arm.m-profile" },
	{ ARMV7M_R1, "r1", 32, REG_TYPE_INT, "general", "org.gnu.gdb.arm.m-profile" },
	{ ARMV7M_R2, "r2", 32, REG_TYPE_INT, "general", "org.gnu.gdb.arm.m-profile" },
	{ ARMV7M_R3, "r3", 32, REG_TYPE_INT, "general", "org.gnu.gdb.arm.m-profile" },
	{ ARMV7M_R4, "r4", 32, REG_TYPE_INT, "general", "org.gnu.gdb.arm.m-profile" },
	{ ARMV7M_R5, "r5", 32, REG_TYPE_INT, "general", "org.gnu.gdb.arm.m-profile" },
	{ ARMV7M_R6, "r6", 32, REG_TYPE_INT, "general", "org.gnu.gdb.arm.m-profile" },
	{ ARMV7M_R7, "r7", 32, REG_TYPE_INT, "general", "org.gnu.gdb.arm.m-profile" },
	{ ARMV7M_R8, "r8", 32, REG_TYPE_INT, "general", "org.gnu.gdb.arm.m-profile" },
	{ ARMV7M_R9, "r9", 32, REG_TYPE_INT, "general", "org.gnu.gdb.arm.m-profile" },
	{ ARMV7M_R10, "r10", 32, REG_TYPE_INT, "general", "org.gnu.gdb.arm.m-profile" },
	{ ARMV7M_R11, "r11", 32, REG_TYPE_INT, "general", "org.gnu.gdb.arm.m-profile" },
	{ ARMV7M_R12, "r12", 32, REG_TYPE_INT, "general", "org.gnu.gdb.arm.m-profile" },
	{ ARMV7M_R13, "sp", 32, REG_TYPE_DATA_PTR, "general", "org.gnu.gdb.arm.m-profile" },
	{ ARMV7M_R14, "lr", 32, REG_TYPE_INT, "general", "org.gnu.gdb.arm.m-profile" },
	{ ARMV7M_PC, "pc", 32, REG_TYPE_CODE_PTR, "general", "org.gnu.gdb.arm.m-profile" },
	{ ARMV7M_xPSR, "xPSR", 32, REG_TYPE_INT, "general", "org.gnu.gdb.arm.m-profile" },

	{ ARMV7M_MSP, "msp", 32, REG_TYPE_DATA_PTR, "system", "org.gnu.gdb.arm.m-system" },
	{ ARMV7M_PSP, "psp", 32, REG_TYPE_DATA_PTR, "system", "org.gnu.gdb.arm.m-system" },

	/* A working register for packing/unpacking special regs, hidden from gdb */
	{ ARMV7M_PMSK_BPRI_FLTMSK_CTRL, "pmsk_bpri_fltmsk_ctrl", 32, REG_TYPE_INT, NULL, NULL },

	/* WARNING: If you use armv7m_write_core_reg() on one of 4 following
	 * special registers, the new data go to ARMV7M_PMSK_BPRI_FLTMSK_CTRL
	 * cache only and are not flushed to CPU HW register.
	 * To trigger write to CPU HW register, add
	 *		armv7m_write_core_reg(,,ARMV7M_PMSK_BPRI_FLTMSK_CTRL,);
	 */
	{ ARMV7M_PRIMASK, "primask", 1, REG_TYPE_INT8, "system", "org.gnu.gdb.arm.m-system" },
	{ ARMV7M_BASEPRI, "basepri", 8, REG_TYPE_INT8, "system", "org.gnu.gdb.arm.m-system" },
	{ ARMV7M_FAULTMASK, "faultmask", 1, REG_TYPE_INT8, "system", "org.gnu.gdb.arm.m-system" },
	{ ARMV7M_CONTROL, "control", 3, REG_TYPE_INT8, "system", "org.gnu.gdb.arm.m-system" },

	/* ARMv8-M specific registers */
	{ ARMV8M_MSP_NS, "msp_ns", 32, REG_TYPE_DATA_PTR, "stack", "v8-m.sp" },
	{ ARMV8M_PSP_NS, "psp_ns", 32, REG_TYPE_DATA_PTR, "stack", "v8-m.sp" },
	{ ARMV8M_MSP_S, "msp_s", 32, REG_TYPE_DATA_PTR, "stack", "v8-m.sp" },
	{ ARMV8M_PSP_S, "psp_s", 32, REG_TYPE_DATA_PTR, "stack", "v8-m.sp" },
	{ ARMV8M_MSPLIM_S, "msplim_s", 32, REG_TYPE_DATA_PTR, "stack", "v8-m.sp" },
	{ ARMV8M_PSPLIM_S, "psplim_s", 32, REG_TYPE_DATA_PTR, "stack", "v8-m.sp" },
	{ ARMV8M_MSPLIM_NS, "msplim_ns", 32, REG_TYPE_DATA_PTR, "stack", "v8-m.sp" },
	{ ARMV8M_PSPLIM_NS, "psplim_ns", 32, REG_TYPE_DATA_PTR, "stack", "v8-m.sp" },

	{ ARMV8M_PMSK_BPRI_FLTMSK_CTRL_S, "pmsk_bpri_fltmsk_ctrl_s", 32, REG_TYPE_INT, NULL, NULL },
	{ ARMV8M_PRIMASK_S, "primask_s", 1, REG_TYPE_INT8, "system", "org.gnu.gdb.arm.m-system" },
	{ ARMV8M_BASEPRI_S, "basepri_s", 8, REG_TYPE_INT8, "system", "org.gnu.gdb.arm.m-system" },
	{ ARMV8M_FAULTMASK_S, "faultmask_s", 1, REG_TYPE_INT8, "system", "org.gnu.gdb.arm.m-system" },
	{ ARMV8M_CONTROL_S, "control_s", 3, REG_TYPE_INT8, "system", "org.gnu.gdb.arm.m-system" },

	{ ARMV8M_PMSK_BPRI_FLTMSK_CTRL_NS, "pmsk_bpri_fltmsk_ctrl_ns", 32, REG_TYPE_INT, NULL, NULL },
	{ ARMV8M_PRIMASK_NS, "primask_ns", 1, REG_TYPE_INT8, "system", "org.gnu.gdb.arm.m-system" },
	{ ARMV8M_BASEPRI_NS, "basepri_ns", 8, REG_TYPE_INT8, "system", "org.gnu.gdb.arm.m-system" },
	{ ARMV8M_FAULTMASK_NS, "faultmask_ns", 1, REG_TYPE_INT8, "system", "org.gnu.gdb.arm.m-system" },
	{ ARMV8M_CONTROL_NS, "control_ns", 3, REG_TYPE_INT8, "system", "org.gnu.gdb.arm.m-system" },

	/* FPU registers */
	{ ARMV7M_D0, "d0", 64, REG_TYPE_IEEE_DOUBLE, "float", "org.gnu.gdb.arm.vfp" },
	{ ARMV7M_D1, "d1", 64, REG_TYPE_IEEE_DOUBLE, "float", "org.gnu.gdb.arm.vfp" },
	{ ARMV7M_D2, "d2", 64, REG_TYPE_IEEE_DOUBLE, "float", "org.gnu.gdb.arm.vfp" },
	{ ARMV7M_D3, "d3", 64, REG_TYPE_IEEE_DOUBLE, "float", "org.gnu.gdb.arm.vfp" },
	{ ARMV7M_D4, "d4", 64, REG_TYPE_IEEE_DOUBLE, "float", "org.gnu.gdb.arm.vfp" },
	{ ARMV7M_D5, "d5", 64, REG_TYPE_IEEE_DOUBLE, "float", "org.gnu.gdb.arm.vfp" },
	{ ARMV7M_D6, "d6", 64, REG_TYPE_IEEE_DOUBLE, "float", "org.gnu.gdb.arm.vfp" },
	{ ARMV7M_D7, "d7", 64, REG_TYPE_IEEE_DOUBLE, "float", "org.gnu.gdb.arm.vfp" },
	{ ARMV7M_D8, "d8", 64, REG_TYPE_IEEE_DOUBLE, "float", "org.gnu.gdb.arm.vfp" },
	{ ARMV7M_D9, "d9", 64, REG_TYPE_IEEE_DOUBLE, "float", "org.gnu.gdb.arm.vfp" },
	{ ARMV7M_D10, "d10", 64, REG_TYPE_IEEE_DOUBLE, "float", "org.gnu.gdb.arm.vfp" },
	{ ARMV7M_D11, "d11", 64, REG_TYPE_IEEE_DOUBLE, "float", "org.gnu.gdb.arm.vfp" },
	{ ARMV7M_D12, "d12", 64, REG_TYPE_IEEE_DOUBLE, "float", "org.gnu.gdb.arm.vfp" },
	{ ARMV7M_D13, "d13", 64, REG_TYPE_IEEE_DOUBLE, "float", "org.gnu.gdb.arm.vfp" },
	{ ARMV7M_D14, "d14", 64, REG_TYPE_IEEE_DOUBLE, "float", "org.gnu.gdb.arm.vfp" },
	{ ARMV7M_D15, "d15", 64, REG_TYPE_IEEE_DOUBLE, "float", "org.gnu.gdb.arm.vfp" },

	{ ARMV7M_FPSCR, "fpscr", 32, REG_TYPE_INT, "float", "org.gnu.gdb.arm.vfp" },
};

#define ARMV7M_NUM_REGS ARRAY_SIZE(armv7m_regs)

/**
 * Restores target context using the cache of core registers set up
 * by armv7m_build_reg_cache(), calling optional core-specific hooks.
 */
int armv7m_restore_context(struct target *target)
{
	int i;
	struct armv7m_common *armv7m = target_to_armv7m(target);
	struct reg_cache *cache = armv7m->arm.core_cache;

	LOG_DEBUG(" ");

	if (armv7m->pre_restore_context)
		armv7m->pre_restore_context(target);

	/* The descending order of register writes is crucial for correct
	 * packing of ARMV7M_PMSK_BPRI_FLTMSK_CTRL!
	 * See also comments in the register table above */
	for (i = cache->num_regs - 1; i >= 0; i--) {
		struct reg *r = &cache->reg_list[i];

		if (r->exist && r->dirty)
			armv7m->arm.write_core_reg(target, r, i, ARM_MODE_ANY, r->value);
	}

	return ERROR_OK;
}

/* Core state functions */

/**
 * Maps ISR number (from xPSR) to name.
 * Note that while names and meanings for the first sixteen are standardized
 * (with zero not a true exception), external interrupts are only numbered.
 * They are assigned by vendors, which generally assign different numbers to
 * peripherals (such as UART0 or a USB peripheral controller).
 */
const char *armv7m_exception_string(int number)
{
	static char enamebuf[32];

	if ((number < 0) | (number > 511))
		return "Invalid exception";
	if (number < 16)
		return armv7m_exception_strings[number];
	sprintf(enamebuf, "External Interrupt(%i)", number - 16);
	return enamebuf;
}

static int armv7m_get_core_reg(struct reg *reg)
{
	int retval;
	struct arm_reg *armv7m_reg = reg->arch_info;
	struct target *target = armv7m_reg->target;
	struct arm *arm = target_to_arm(target);

	if (target->state != TARGET_HALTED)
		return ERROR_TARGET_NOT_HALTED;

	retval = arm->read_core_reg(target, reg, reg->number, arm->core_mode);

	return retval;
}

static int armv7m_set_core_reg(struct reg *reg, uint8_t *buf)
{
	struct arm_reg *armv7m_reg = reg->arch_info;
	struct target *target = armv7m_reg->target;

	if (target->state != TARGET_HALTED)
		return ERROR_TARGET_NOT_HALTED;

	buf_cpy(buf, reg->value, reg->size);
	reg->dirty = true;
	reg->valid = true;

	return ERROR_OK;
}

static uint32_t armv7m_map_id_to_regsel(unsigned int arm_reg_id)
{
	switch (arm_reg_id) {
	case ARMV7M_R0 ... ARMV7M_R14:
	case ARMV7M_PC:
	case ARMV7M_xPSR:
	case ARMV7M_MSP:
	case ARMV7M_PSP:
		/* NOTE:  we "know" here that the register identifiers
		 * match the Cortex-M DCRSR.REGSEL selectors values
		 * for R0..R14, PC, xPSR, MSP, and PSP.
		 */
		return arm_reg_id;

	case ARMV7M_PMSK_BPRI_FLTMSK_CTRL:
		return ARMV7M_REGSEL_PMSK_BPRI_FLTMSK_CTRL;

	case ARMV8M_MSP_NS...ARMV8M_PSPLIM_NS:
		return arm_reg_id - ARMV8M_MSP_NS + ARMV8M_REGSEL_MSP_NS;

	case ARMV8M_PMSK_BPRI_FLTMSK_CTRL_S:
		return ARMV8M_REGSEL_PMSK_BPRI_FLTMSK_CTRL_S;

	case ARMV8M_PMSK_BPRI_FLTMSK_CTRL_NS:
		return ARMV8M_REGSEL_PMSK_BPRI_FLTMSK_CTRL_NS;

	case ARMV7M_FPSCR:
		return ARMV7M_REGSEL_FPSCR;

	case ARMV7M_D0 ... ARMV7M_D15:
		return ARMV7M_REGSEL_S0 + 2 * (arm_reg_id - ARMV7M_D0);

	default:
		LOG_ERROR("Bad register ID %u", arm_reg_id);
		return arm_reg_id;
	}
}

static bool armv7m_map_reg_packing(unsigned int arm_reg_id,
					unsigned int *reg32_id, uint32_t *offset)
{

	switch (arm_reg_id) {

	case ARMV7M_PRIMASK...ARMV7M_CONTROL:
		*reg32_id = ARMV7M_PMSK_BPRI_FLTMSK_CTRL;
		*offset = arm_reg_id - ARMV7M_PRIMASK;
		return true;
	case ARMV8M_PRIMASK_S...ARMV8M_CONTROL_S:
		*reg32_id = ARMV8M_PMSK_BPRI_FLTMSK_CTRL_S;
		*offset = arm_reg_id - ARMV8M_PRIMASK_S;
		return true;
	case ARMV8M_PRIMASK_NS...ARMV8M_CONTROL_NS:
		*reg32_id = ARMV8M_PMSK_BPRI_FLTMSK_CTRL_NS;
		*offset = arm_reg_id - ARMV8M_PRIMASK_NS;
		return true;

	default:
		return false;
	}

}

static int armv7m_read_core_reg(struct target *target, struct reg *r,
	int num, enum arm_mode mode)
{
	uint32_t reg_value;
	int retval;
	struct armv7m_common *armv7m = target_to_armv7m(target);

	assert(num < (int)armv7m->arm.core_cache->num_regs);
	assert(num == (int)r->number);

	/* If a code calls read_reg, it expects the cache is no more dirty.
	 * Clear the dirty flag regardless of the later read succeeds or not
	 * to prevent unwanted cache flush after a read error */
	r->dirty = false;

	if (r->size <= 8) {
		/* any 8-bit or shorter register is packed */
		uint32_t offset;
		unsigned int reg32_id;

		bool is_packed = armv7m_map_reg_packing(num, &reg32_id, &offset);
		if (!is_packed) {
			/* We should not get here as all 8-bit or shorter registers
			 * are packed */
			assert(false);
			/* assert() does nothing if NDEBUG is defined */
			return ERROR_FAIL;
		}
		struct reg *r32 = &armv7m->arm.core_cache->reg_list[reg32_id];

		/* Read 32-bit container register if not cached */
		if (!r32->valid) {
			retval = armv7m_read_core_reg(target, r32, reg32_id, mode);
			if (retval != ERROR_OK)
				return retval;
		}

		/* Copy required bits of 32-bit container register */
		buf_cpy(r32->value + offset, r->value, r->size);

	} else {
		assert(r->size == 32 || r->size == 64);

		struct arm_reg *armv7m_core_reg = r->arch_info;
		uint32_t regsel = armv7m_map_id_to_regsel(armv7m_core_reg->num);

		retval = armv7m->load_core_reg_u32(target, regsel, &reg_value);
		if (retval != ERROR_OK)
			return retval;
		buf_set_u32(r->value, 0, 32, reg_value);

		if (r->size == 64) {
			retval = armv7m->load_core_reg_u32(target, regsel + 1, &reg_value);
			if (retval != ERROR_OK) {
				r->valid = false;
				return retval;
			}
			buf_set_u32(r->value + 4, 0, 32, reg_value);

			uint64_t q = buf_get_u64(r->value, 0, 64);
			LOG_DEBUG("read %s value 0x%016" PRIx64, r->name, q);
		} else {
			LOG_DEBUG("read %s value 0x%08" PRIx32, r->name, reg_value);
		}
	}

<<<<<<< HEAD
	armv7m->arm.core_cache->reg_list[num].valid = true;
	armv7m->arm.core_cache->reg_list[num].dirty = false;
=======
	r->valid = true;
>>>>>>> b61a2808

	return ERROR_OK;
}

static int armv7m_write_core_reg(struct target *target, struct reg *r,
	int num, enum arm_mode mode, uint8_t *value)
{
	int retval;
	uint32_t t;
	struct armv7m_common *armv7m = target_to_armv7m(target);

	assert(num < (int)armv7m->arm.core_cache->num_regs);
	assert(num == (int)r->number);

	if (value != r->value) {
		/* If we are not flushing the cache, store the new value to the cache */
		buf_cpy(value, r->value, r->size);
	}

	if (r->size <= 8) {
		/* any 8-bit or shorter register is packed */
		uint32_t offset;
		unsigned int reg32_id;

		bool is_packed = armv7m_map_reg_packing(num, &reg32_id, &offset);
		if (!is_packed) {
			/* We should not get here as all 8-bit or shorter registers
			 * are packed */
			assert(false);
			/* assert() does nothing if NDEBUG is defined */
			return ERROR_FAIL;
		}
		struct reg *r32 = &armv7m->arm.core_cache->reg_list[reg32_id];

		if (!r32->valid) {
			/* Before merging with other parts ensure the 32-bit register is valid */
			retval = armv7m_read_core_reg(target, r32, reg32_id, mode);
			if (retval != ERROR_OK)
				return retval;
		}

		/* Write a part to the 32-bit container register */
		buf_cpy(value, r32->value + offset, r->size);
		r32->dirty = true;

	} else {
		assert(r->size == 32 || r->size == 64);

		struct arm_reg *armv7m_core_reg = r->arch_info;
		uint32_t regsel = armv7m_map_id_to_regsel(armv7m_core_reg->num);

		t = buf_get_u32(value, 0, 32);
		retval = armv7m->store_core_reg_u32(target, regsel, t);
		if (retval != ERROR_OK)
			goto out_error;

		if (r->size == 64) {
			t = buf_get_u32(value + 4, 0, 32);
			retval = armv7m->store_core_reg_u32(target, regsel + 1, t);
			if (retval != ERROR_OK)
				goto out_error;

			uint64_t q = buf_get_u64(value, 0, 64);
			LOG_DEBUG("write %s value 0x%016" PRIx64, r->name, q);
		} else {
			LOG_DEBUG("write %s value 0x%08" PRIx32, r->name, t);
		}
	}

<<<<<<< HEAD
	armv7m->arm.core_cache->reg_list[num].valid = true;
	armv7m->arm.core_cache->reg_list[num].dirty = false;
=======
	r->valid = true;
	r->dirty = false;
>>>>>>> b61a2808

	return ERROR_OK;

out_error:
	r->dirty = true;
	LOG_ERROR("Error setting register %s", r->name);
	return retval;
}

/**
 * Returns generic ARM userspace registers to GDB.
 */
int armv7m_get_gdb_reg_list(struct target *target, struct reg **reg_list[],
		int *reg_list_size, enum target_register_class reg_class)
{
	struct armv7m_common *armv7m = target_to_armv7m(target);
	int i, size;

	if (reg_class == REG_CLASS_ALL)
		size = armv7m->arm.core_cache->num_regs;
	else
		size = ARMV7M_NUM_CORE_REGS;

	*reg_list = malloc(sizeof(struct reg *) * size);
<<<<<<< HEAD
	if (*reg_list == NULL)
=======
	if (!*reg_list)
>>>>>>> b61a2808
		return ERROR_FAIL;

	for (i = 0; i < size; i++)
		(*reg_list)[i] = &armv7m->arm.core_cache->reg_list[i];

	*reg_list_size = size;

	return ERROR_OK;
}

/** Runs a Thumb algorithm in the target. */
int armv7m_run_algorithm(struct target *target,
	int num_mem_params, struct mem_param *mem_params,
	int num_reg_params, struct reg_param *reg_params,
	target_addr_t entry_point, target_addr_t exit_point,
	int timeout_ms, void *arch_info)
{
	int retval;

	retval = armv7m_start_algorithm(target,
			num_mem_params, mem_params,
			num_reg_params, reg_params,
			entry_point, exit_point,
			arch_info);

	if (retval == ERROR_OK)
		retval = armv7m_wait_algorithm(target,
				num_mem_params, mem_params,
				num_reg_params, reg_params,
				exit_point, timeout_ms,
				arch_info);

	return retval;
}

/** Starts a Thumb algorithm in the target. */
int armv7m_start_algorithm(struct target *target,
	int num_mem_params, struct mem_param *mem_params,
	int num_reg_params, struct reg_param *reg_params,
	target_addr_t entry_point, target_addr_t exit_point,
	void *arch_info)
{
	struct armv7m_common *armv7m = target_to_armv7m(target);
	struct armv7m_algorithm *armv7m_algorithm_info = arch_info;
	enum arm_mode core_mode = armv7m->arm.core_mode;
	int retval = ERROR_OK;

	/* NOTE: armv7m_run_algorithm requires that each algorithm uses a software breakpoint
	 * at the exit point */

	if (armv7m_algorithm_info->common_magic != ARMV7M_COMMON_MAGIC) {
		LOG_ERROR("current target isn't an ARMV7M target");
		return ERROR_TARGET_INVALID;
	}

	if (target->state != TARGET_HALTED) {
		LOG_WARNING("target not halted");
		return ERROR_TARGET_NOT_HALTED;
	}

	/* Store all non-debug execution registers to armv7m_algorithm_info context */
	for (unsigned i = 0; i < armv7m->arm.core_cache->num_regs; i++) {

		armv7m_algorithm_info->context[i] = buf_get_u32(
				armv7m->arm.core_cache->reg_list[i].value,
				0,
				32);
	}

	for (int i = 0; i < num_mem_params; i++) {
		if (mem_params[i].direction == PARAM_IN)
			continue;
		retval = target_write_buffer(target, mem_params[i].address,
				mem_params[i].size,
				mem_params[i].value);
		if (retval != ERROR_OK)
			return retval;
	}

	for (int i = 0; i < num_reg_params; i++) {
		if (reg_params[i].direction == PARAM_IN)
			continue;

		struct reg *reg =
			register_get_by_name(armv7m->arm.core_cache, reg_params[i].reg_name, false);
/*		uint32_t regvalue; */

		if (!reg) {
			LOG_ERROR("BUG: register '%s' not found", reg_params[i].reg_name);
			return ERROR_COMMAND_SYNTAX_ERROR;
		}

		if (reg->size != reg_params[i].size) {
			LOG_ERROR("BUG: register '%s' size doesn't match reg_params[i].size",
				reg_params[i].reg_name);
			return ERROR_COMMAND_SYNTAX_ERROR;
		}

/*		regvalue = buf_get_u32(reg_params[i].value, 0, 32); */
		armv7m_set_core_reg(reg, reg_params[i].value);
	}

	{
		/*
		 * Ensure xPSR.T is set to avoid trying to run things in arm
		 * (non-thumb) mode, which armv7m does not support.
		 *
		 * We do this by setting the entirety of xPSR, which should
		 * remove all the unknowns about xPSR state.
		 *
		 * Because xPSR.T is populated on reset from the vector table,
		 * it might be 0 if the vector table has "bad" data in it.
		 */
		struct reg *reg = &armv7m->arm.core_cache->reg_list[ARMV7M_xPSR];
		buf_set_u32(reg->value, 0, 32, 0x01000000);
		reg->valid = true;
		reg->dirty = true;
	}

	if (armv7m_algorithm_info->core_mode != ARM_MODE_ANY &&
			armv7m_algorithm_info->core_mode != core_mode) {

		/* we cannot set ARM_MODE_HANDLER, so use ARM_MODE_THREAD instead */
		if (armv7m_algorithm_info->core_mode == ARM_MODE_HANDLER) {
			armv7m_algorithm_info->core_mode = ARM_MODE_THREAD;
			LOG_INFO("ARM_MODE_HANDLER not currently supported, using ARM_MODE_THREAD instead");
		}

		LOG_DEBUG("setting core_mode: 0x%2.2x", armv7m_algorithm_info->core_mode);
		buf_set_u32(armv7m->arm.core_cache->reg_list[ARMV7M_CONTROL].value,
			0, 1, armv7m_algorithm_info->core_mode);
		armv7m->arm.core_cache->reg_list[ARMV7M_CONTROL].dirty = true;
		armv7m->arm.core_cache->reg_list[ARMV7M_CONTROL].valid = true;
	}

	/* save previous core mode */
	armv7m_algorithm_info->core_mode = core_mode;

	retval = target_resume(target, 0, entry_point, 1, 1);

	return retval;
}

/** Waits for an algorithm in the target. */
int armv7m_wait_algorithm(struct target *target,
	int num_mem_params, struct mem_param *mem_params,
	int num_reg_params, struct reg_param *reg_params,
	target_addr_t exit_point, int timeout_ms,
	void *arch_info)
{
	struct armv7m_common *armv7m = target_to_armv7m(target);
	struct armv7m_algorithm *armv7m_algorithm_info = arch_info;
	int retval = ERROR_OK;

	/* NOTE: armv7m_run_algorithm requires that each algorithm uses a software breakpoint
	 * at the exit point */

	if (armv7m_algorithm_info->common_magic != ARMV7M_COMMON_MAGIC) {
		LOG_ERROR("current target isn't an ARMV7M target");
		return ERROR_TARGET_INVALID;
	}

	retval = target_wait_state(target, TARGET_HALTED, timeout_ms);
	/* If the target fails to halt due to the breakpoint, force a halt */
	if (retval != ERROR_OK || target->state != TARGET_HALTED) {
		retval = target_halt(target);
		if (retval != ERROR_OK)
			return retval;
		retval = target_wait_state(target, TARGET_HALTED, 500);
		if (retval != ERROR_OK)
			return retval;
		return ERROR_TARGET_TIMEOUT;
	}

	if (exit_point) {
		/* PC value has been cached in cortex_m_debug_entry() */
		uint32_t pc = buf_get_u32(armv7m->arm.pc->value, 0, 32);
		if (pc != exit_point) {
			LOG_DEBUG("failed algorithm halted at 0x%" PRIx32 ", expected 0x%" TARGET_PRIxADDR,
					  pc, exit_point);
			return ERROR_TARGET_ALGO_EXIT;
		}
	}

	/* Read memory values to mem_params[] */
	for (int i = 0; i < num_mem_params; i++) {
		if (mem_params[i].direction != PARAM_OUT) {
			retval = target_read_buffer(target, mem_params[i].address,
					mem_params[i].size,
					mem_params[i].value);
			if (retval != ERROR_OK)
				return retval;
		}
	}

	/* Copy core register values to reg_params[] */
	for (int i = 0; i < num_reg_params; i++) {
		if (reg_params[i].direction != PARAM_OUT) {
			struct reg *reg = register_get_by_name(armv7m->arm.core_cache,
					reg_params[i].reg_name,
					false);

			if (!reg) {
				LOG_ERROR("BUG: register '%s' not found", reg_params[i].reg_name);
				return ERROR_COMMAND_SYNTAX_ERROR;
			}

			if (reg->size != reg_params[i].size) {
				LOG_ERROR(
					"BUG: register '%s' size doesn't match reg_params[i].size",
					reg_params[i].reg_name);
				return ERROR_COMMAND_SYNTAX_ERROR;
			}

			buf_set_u32(reg_params[i].value, 0, 32, buf_get_u32(reg->value, 0, 32));
		}
	}

	for (int i = armv7m->arm.core_cache->num_regs - 1; i >= 0; i--) {
		uint32_t regvalue;
		regvalue = buf_get_u32(armv7m->arm.core_cache->reg_list[i].value, 0, 32);
		if (regvalue != armv7m_algorithm_info->context[i]) {
			LOG_DEBUG("restoring register %s with value 0x%8.8" PRIx32,
					armv7m->arm.core_cache->reg_list[i].name,
				armv7m_algorithm_info->context[i]);
			buf_set_u32(armv7m->arm.core_cache->reg_list[i].value,
				0, 32, armv7m_algorithm_info->context[i]);
			armv7m->arm.core_cache->reg_list[i].valid = true;
			armv7m->arm.core_cache->reg_list[i].dirty = true;
		}
	}

	/* restore previous core mode */
	if (armv7m_algorithm_info->core_mode != armv7m->arm.core_mode) {
		LOG_DEBUG("restoring core_mode: 0x%2.2x", armv7m_algorithm_info->core_mode);
		buf_set_u32(armv7m->arm.core_cache->reg_list[ARMV7M_CONTROL].value,
			0, 1, armv7m_algorithm_info->core_mode);
		armv7m->arm.core_cache->reg_list[ARMV7M_CONTROL].dirty = true;
		armv7m->arm.core_cache->reg_list[ARMV7M_CONTROL].valid = true;
	}

	armv7m->arm.core_mode = armv7m_algorithm_info->core_mode;

	return retval;
}

/** Logs summary of ARMv7-M state for a halted target. */
int armv7m_arch_state(struct target *target)
{
	struct armv7m_common *armv7m = target_to_armv7m(target);
	struct arm *arm = &armv7m->arm;
	uint32_t ctrl, sp;

	/* avoid filling log waiting for fileio reply */
	if (target->semihosting && target->semihosting->hit_fileio)
		return ERROR_OK;

	ctrl = buf_get_u32(arm->core_cache->reg_list[ARMV7M_CONTROL].value, 0, 32);
	sp = buf_get_u32(arm->core_cache->reg_list[ARMV7M_R13].value, 0, 32);

	LOG_USER("target halted due to %s, current mode: %s %s\n"
		"xPSR: %#8.8" PRIx32 " pc: %#8.8" PRIx32 " %csp: %#8.8" PRIx32 "%s%s",
		debug_reason_name(target),
		arm_mode_name(arm->core_mode),
		armv7m_exception_string(armv7m->exception_number),
		buf_get_u32(arm->cpsr->value, 0, 32),
		buf_get_u32(arm->pc->value, 0, 32),
		(ctrl & 0x02) ? 'p' : 'm',
		sp,
		(target->semihosting && target->semihosting->is_active) ? ", semihosting" : "",
		(target->semihosting && target->semihosting->is_fileio) ? " fileio" : "");

	return ERROR_OK;
}

static const struct reg_arch_type armv7m_reg_type = {
	.get = armv7m_get_core_reg,
	.set = armv7m_set_core_reg,
};

/** Builds cache of architecturally defined registers.  */
struct reg_cache *armv7m_build_reg_cache(struct target *target)
{
	struct armv7m_common *armv7m = target_to_armv7m(target);
	struct arm *arm = &armv7m->arm;
	int num_regs = ARMV7M_NUM_REGS;
	struct reg_cache **cache_p = register_get_last_cache_p(&target->reg_cache);
	struct reg_cache *cache = malloc(sizeof(struct reg_cache));
	struct reg *reg_list = calloc(num_regs, sizeof(struct reg));
	struct arm_reg *arch_info = calloc(num_regs, sizeof(struct arm_reg));
	struct reg_feature *feature;
	int i;

	/* Build the process context cache */
	cache->name = "arm v7m registers";
	cache->next = NULL;
	cache->reg_list = reg_list;
	cache->num_regs = num_regs;
	(*cache_p) = cache;

	for (i = 0; i < num_regs; i++) {
		arch_info[i].num = armv7m_regs[i].id;
		arch_info[i].target = target;
		arch_info[i].arm = arm;

		reg_list[i].name = armv7m_regs[i].name;
		reg_list[i].size = armv7m_regs[i].bits;
<<<<<<< HEAD
		size_t storage_size = DIV_ROUND_UP(armv7m_regs[i].bits, 8);
		if (storage_size < 4)
			storage_size = 4;
		reg_list[i].value = calloc(1, storage_size);
		reg_list[i].dirty = false;
		reg_list[i].valid = false;
=======
		reg_list[i].value = arch_info[i].value;
		reg_list[i].dirty = false;
		reg_list[i].valid = false;
		reg_list[i].hidden = (i == ARMV7M_PMSK_BPRI_FLTMSK_CTRL ||
				i == ARMV8M_PMSK_BPRI_FLTMSK_CTRL_NS || i == ARMV8M_PMSK_BPRI_FLTMSK_CTRL_S);
>>>>>>> b61a2808
		reg_list[i].type = &armv7m_reg_type;
		reg_list[i].arch_info = &arch_info[i];

		reg_list[i].group = armv7m_regs[i].group;
		reg_list[i].number = i;
		reg_list[i].exist = true;
		reg_list[i].caller_save = true;	/* gdb defaults to true */

		if (reg_list[i].hidden)
			continue;

		feature = calloc(1, sizeof(struct reg_feature));
		if (feature) {
			feature->name = armv7m_regs[i].feature;
			reg_list[i].feature = feature;
		} else
			LOG_ERROR("unable to allocate feature list");

		reg_list[i].reg_data_type = calloc(1, sizeof(struct reg_data_type));
		if (reg_list[i].reg_data_type)
			reg_list[i].reg_data_type->type = armv7m_regs[i].type;
		else
			LOG_ERROR("unable to allocate reg type list");
	}

	arm->cpsr = reg_list + ARMV7M_xPSR;
	arm->pc = reg_list + ARMV7M_PC;
	arm->core_cache = cache;

	return cache;
}

void armv7m_free_reg_cache(struct target *target)
{
	struct armv7m_common *armv7m = target_to_armv7m(target);
	struct arm *arm = &armv7m->arm;
	struct reg_cache *cache;
	struct reg *reg;
	unsigned int i;

	cache = arm->core_cache;

	if (!cache)
		return;

	for (i = 0; i < cache->num_regs; i++) {
		reg = &cache->reg_list[i];

		free(reg->feature);
		free(reg->reg_data_type);
	}

	free(cache->reg_list[0].arch_info);
	free(cache->reg_list);
	free(cache);

	arm->core_cache = NULL;
}

static int armv7m_setup_semihosting(struct target *target, int enable)
{
	/* nothing todo for armv7m */
	return ERROR_OK;
}

/** Sets up target as a generic ARMv7-M core */
int armv7m_init_arch_info(struct target *target, struct armv7m_common *armv7m)
{
	struct arm *arm = &armv7m->arm;

	armv7m->common_magic = ARMV7M_COMMON_MAGIC;
	armv7m->fp_feature = FP_NONE;
	armv7m->trace_config.trace_bus_id = 1;
	/* Enable stimulus port #0 by default */
	armv7m->trace_config.itm_ter[0] = 1;

	arm->core_type = ARM_CORE_TYPE_M_PROFILE;
	arm->arch_info = armv7m;
	arm->setup_semihosting = armv7m_setup_semihosting;

	arm->read_core_reg = armv7m_read_core_reg;
	arm->write_core_reg = armv7m_write_core_reg;

	return arm_init_arch_info(target, arm);
}

/** Generates a CRC32 checksum of a memory region. */
int armv7m_checksum_memory(struct target *target,
	target_addr_t address, uint32_t count, uint32_t *checksum)
{
	struct working_area *crc_algorithm;
	struct armv7m_algorithm armv7m_info;
	struct reg_param reg_params[2];
	int retval;

	static const uint8_t cortex_m_crc_code[] = {
#include "../../contrib/loaders/checksum/armv7m_crc.inc"
	};

	retval = target_alloc_working_area(target, sizeof(cortex_m_crc_code), &crc_algorithm);
	if (retval != ERROR_OK)
		return retval;

	retval = target_write_buffer(target, crc_algorithm->address,
			sizeof(cortex_m_crc_code), (uint8_t *)cortex_m_crc_code);
	if (retval != ERROR_OK)
		goto cleanup;

	armv7m_info.common_magic = ARMV7M_COMMON_MAGIC;
	armv7m_info.core_mode = ARM_MODE_THREAD;

	init_reg_param(&reg_params[0], "r0", 32, PARAM_IN_OUT);
	init_reg_param(&reg_params[1], "r1", 32, PARAM_OUT);

	buf_set_u32(reg_params[0].value, 0, 32, address);
	buf_set_u32(reg_params[1].value, 0, 32, count);

	int timeout = 20000 * (1 + (count / (1024 * 1024)));

	retval = target_run_algorithm(target, 0, NULL, 2, reg_params, crc_algorithm->address,
			crc_algorithm->address + (sizeof(cortex_m_crc_code) - 6),
			timeout, &armv7m_info);

	if (retval == ERROR_OK)
		*checksum = buf_get_u32(reg_params[0].value, 0, 32);
	else
		LOG_ERROR("error executing cortex_m crc algorithm");

	destroy_reg_param(&reg_params[0]);
	destroy_reg_param(&reg_params[1]);

cleanup:
	target_free_working_area(target, crc_algorithm);

	return retval;
}

/** Checks an array of memory regions whether they are erased. */
int armv7m_blank_check_memory(struct target *target,
	struct target_memory_check_block *blocks, int num_blocks, uint8_t erased_value)
{
	struct working_area *erase_check_algorithm;
	struct working_area *erase_check_params;
	struct reg_param reg_params[2];
	struct armv7m_algorithm armv7m_info;
	int retval;

	static bool timed_out;

	static const uint8_t erase_check_code[] = {
#include "../../contrib/loaders/erase_check/armv7m_erase_check.inc"
	};

	const uint32_t code_size = sizeof(erase_check_code);

	/* make sure we have a working area */
	if (target_alloc_working_area(target, code_size,
		&erase_check_algorithm) != ERROR_OK)
		return ERROR_TARGET_RESOURCE_NOT_AVAILABLE;

	retval = target_write_buffer(target, erase_check_algorithm->address,
			code_size, erase_check_code);
	if (retval != ERROR_OK)
		goto cleanup1;

	/* prepare blocks array for algo */
	struct algo_block {
		union {
			uint32_t size;
			uint32_t result;
		};
		uint32_t address;
	};

	uint32_t avail = target_get_working_area_avail(target);
	int blocks_to_check = avail / sizeof(struct algo_block) - 1;
	if (num_blocks < blocks_to_check)
		blocks_to_check = num_blocks;

	struct algo_block *params = malloc((blocks_to_check+1)*sizeof(struct algo_block));
	if (!params) {
		retval = ERROR_FAIL;
		goto cleanup1;
	}

	int i;
	uint32_t total_size = 0;
	for (i = 0; i < blocks_to_check; i++) {
		total_size += blocks[i].size;
		target_buffer_set_u32(target, (uint8_t *)&(params[i].size),
						blocks[i].size / sizeof(uint32_t));
		target_buffer_set_u32(target, (uint8_t *)&(params[i].address),
						blocks[i].address);
	}
	target_buffer_set_u32(target, (uint8_t *)&(params[blocks_to_check].size), 0);

	uint32_t param_size = (blocks_to_check + 1) * sizeof(struct algo_block);
	if (target_alloc_working_area(target, param_size,
			&erase_check_params) != ERROR_OK) {
		retval = ERROR_TARGET_RESOURCE_NOT_AVAILABLE;
		goto cleanup2;
	}

	retval = target_write_buffer(target, erase_check_params->address,
				param_size, (uint8_t *)params);
	if (retval != ERROR_OK)
		goto cleanup3;

	uint32_t erased_word = erased_value | (erased_value << 8)
			       | (erased_value << 16) | (erased_value << 24);

	LOG_DEBUG("Starting erase check of %d blocks, parameters@"
		 TARGET_ADDR_FMT, blocks_to_check, erase_check_params->address);

	armv7m_info.common_magic = ARMV7M_COMMON_MAGIC;
	armv7m_info.core_mode = ARM_MODE_THREAD;

	init_reg_param(&reg_params[0], "r0", 32, PARAM_OUT);
	buf_set_u32(reg_params[0].value, 0, 32, erase_check_params->address);

	init_reg_param(&reg_params[1], "r1", 32, PARAM_OUT);
	buf_set_u32(reg_params[1].value, 0, 32, erased_word);

	/* assume CPU clk at least 1 MHz */
	int timeout = (timed_out ? 30000 : 2000) + total_size * 3 / 1000;

	retval = target_run_algorithm(target,
				0, NULL,
				ARRAY_SIZE(reg_params), reg_params,
				erase_check_algorithm->address,
				erase_check_algorithm->address + (code_size - 2),
				timeout,
				&armv7m_info);

	timed_out = retval == ERROR_TARGET_TIMEOUT;
	if (retval != ERROR_OK && !timed_out)
		goto cleanup4;

	retval = target_read_buffer(target, erase_check_params->address,
				param_size, (uint8_t *)params);
	if (retval != ERROR_OK)
		goto cleanup4;

	for (i = 0; i < blocks_to_check; i++) {
		uint32_t result = target_buffer_get_u32(target,
					(uint8_t *)&(params[i].result));
		if (result != 0 && result != 1)
			break;

		blocks[i].result = result;
	}
	if (i && timed_out)
		LOG_INFO("Slow CPU clock: %d blocks checked, %d remain. Continuing...", i, num_blocks-i);

	retval = i;		/* return number of blocks really checked */

cleanup4:
	destroy_reg_param(&reg_params[0]);
	destroy_reg_param(&reg_params[1]);

cleanup3:
	target_free_working_area(target, erase_check_params);
cleanup2:
	free(params);
cleanup1:
	target_free_working_area(target, erase_check_algorithm);

	return retval;
}

int armv7m_maybe_skip_bkpt_inst(struct target *target, bool *inst_found)
{
	struct armv7m_common *armv7m = target_to_armv7m(target);
	struct reg *r = armv7m->arm.pc;
	bool result = false;


	/* if we halted last time due to a bkpt instruction
	 * then we have to manually step over it, otherwise
	 * the core will break again */

	if (target->debug_reason == DBG_REASON_BREAKPOINT) {
		uint16_t op;
		uint32_t pc = buf_get_u32(r->value, 0, 32);

		pc &= ~1;
		if (target_read_u16(target, pc, &op) == ERROR_OK) {
			if ((op & 0xFF00) == 0xBE00) {
				pc = buf_get_u32(r->value, 0, 32) + 2;
				buf_set_u32(r->value, 0, 32, pc);
				r->dirty = true;
				r->valid = true;
				result = true;
				LOG_DEBUG("Skipping over BKPT instruction");
			}
		}
	}

	if (inst_found)
		*inst_found = result;

	return ERROR_OK;
}

const struct command_registration armv7m_command_handlers[] = {
	{
		.chain = arm_command_handlers,
	},
	COMMAND_REGISTRATION_DONE
};<|MERGE_RESOLUTION|>--- conflicted
+++ resolved
@@ -378,12 +378,7 @@
 		}
 	}
 
-<<<<<<< HEAD
-	armv7m->arm.core_cache->reg_list[num].valid = true;
-	armv7m->arm.core_cache->reg_list[num].dirty = false;
-=======
 	r->valid = true;
->>>>>>> b61a2808
 
 	return ERROR_OK;
 }
@@ -453,13 +448,8 @@
 		}
 	}
 
-<<<<<<< HEAD
-	armv7m->arm.core_cache->reg_list[num].valid = true;
-	armv7m->arm.core_cache->reg_list[num].dirty = false;
-=======
 	r->valid = true;
 	r->dirty = false;
->>>>>>> b61a2808
 
 	return ERROR_OK;
 
@@ -484,11 +474,7 @@
 		size = ARMV7M_NUM_CORE_REGS;
 
 	*reg_list = malloc(sizeof(struct reg *) * size);
-<<<<<<< HEAD
-	if (*reg_list == NULL)
-=======
 	if (!*reg_list)
->>>>>>> b61a2808
 		return ERROR_FAIL;
 
 	for (i = 0; i < size; i++)
@@ -796,20 +782,11 @@
 
 		reg_list[i].name = armv7m_regs[i].name;
 		reg_list[i].size = armv7m_regs[i].bits;
-<<<<<<< HEAD
-		size_t storage_size = DIV_ROUND_UP(armv7m_regs[i].bits, 8);
-		if (storage_size < 4)
-			storage_size = 4;
-		reg_list[i].value = calloc(1, storage_size);
-		reg_list[i].dirty = false;
-		reg_list[i].valid = false;
-=======
 		reg_list[i].value = arch_info[i].value;
 		reg_list[i].dirty = false;
 		reg_list[i].valid = false;
 		reg_list[i].hidden = (i == ARMV7M_PMSK_BPRI_FLTMSK_CTRL ||
 				i == ARMV8M_PMSK_BPRI_FLTMSK_CTRL_NS || i == ARMV8M_PMSK_BPRI_FLTMSK_CTRL_S);
->>>>>>> b61a2808
 		reg_list[i].type = &armv7m_reg_type;
 		reg_list[i].arch_info = &arch_info[i];
 
