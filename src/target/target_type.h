--- conflicted
+++ resolved
@@ -295,14 +295,11 @@
 	 * typically be 32 for 32-bit targets, and 64 for 64-bit targets. If not
 	 * implemented, it's assumed to be 32. */
 	unsigned (*address_bits)(struct target *target);
-<<<<<<< HEAD
-=======
 
 	/* Return the number of system bus data bits this target supports. This
 	 * will typically be 32 for 32-bit targets, and 64 for 64-bit targets. If
 	 * not implemented, it's assumed to be 32. */
 	unsigned int (*data_bits)(struct target *target);
->>>>>>> b61a2808
 };
 
 #endif /* OPENOCD_TARGET_TARGET_TYPE_H */