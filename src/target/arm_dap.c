/***************************************************************************
 *   Copyright (C) 2016 by Matthias Welwarsky                              *
 *                                                                         *
 *   This program is free software; you can redistribute it and/or modify  *
 *   it under the terms of the GNU General Public License as published by  *
 *   the Free Software Foundation; either version 2 of the License, or     *
 *   (at your option) any later version.                                   *
 *                                                                         *
 *   This program is distributed in the hope that it will be useful,       *
 *   but WITHOUT ANY WARRANTY; without even the implied warranty of        *
 *   MERCHANTABILITY or FITNESS FOR A PARTICULAR PURPOSE.  See the         *
 *   GNU General Public License for more details.                          *
 *                                                                         *
 *   You should have received a copy of the GNU General Public License     *
 *   along with this program; if not, write to the                         *
 *   Free Software Foundation, Inc.,                                       *
 *                                                                         *
 ***************************************************************************/

#ifdef HAVE_CONFIG_H
#include "config.h"
#endif

#include <stdlib.h>
#include <stdint.h>
#include "target/arm_adi_v5.h"
#include "target/arm.h"
#include "helper/list.h"
#include "helper/command.h"
#include "transport/transport.h"
#include "jtag/interface.h"

static LIST_HEAD(all_dap);

extern const struct dap_ops swd_dap_ops;
extern const struct dap_ops jtag_dp_ops;
extern struct adapter_driver *adapter_driver;

/* DAP command support */
struct arm_dap_object {
	struct list_head lh;
	struct adiv5_dap dap;
	char *name;
	const struct swd_driver *swd;
};

static void dap_instance_init(struct adiv5_dap *dap)
{
	int i;
	/* Set up with safe defaults */
	for (i = 0; i <= DP_APSEL_MAX; i++) {
		dap->ap[i].dap = dap;
		dap->ap[i].ap_num = i;
		/* memaccess_tck max is 255 */
		dap->ap[i].memaccess_tck = 255;
		/* Number of bits for tar autoincrement, impl. dep. at least 10 */
		dap->ap[i].tar_autoincr_block = (1<<10);
		/* default CSW value */
		dap->ap[i].csw_default = CSW_AHB_DEFAULT;
<<<<<<< HEAD
=======
		dap->ap[i].cfg_reg = MEM_AP_REG_CFG_INVALID; /* mem_ap configuration reg (large physical addr, etc.) */
>>>>>>> b61a2808
	}
	INIT_LIST_HEAD(&dap->cmd_journal);
	INIT_LIST_HEAD(&dap->cmd_pool);
}

const char *adiv5_dap_name(struct adiv5_dap *self)
{
	struct arm_dap_object *obj = container_of(self, struct arm_dap_object, dap);
	return obj->name;
}

const struct swd_driver *adiv5_dap_swd_driver(struct adiv5_dap *self)
{
	struct arm_dap_object *obj = container_of(self, struct arm_dap_object, dap);
	return obj->swd;
}

struct adiv5_dap *adiv5_get_dap(struct arm_dap_object *obj)
{
	return &obj->dap;
}
struct adiv5_dap *dap_instance_by_jim_obj(Jim_Interp *interp, Jim_Obj *o)
{
	struct arm_dap_object *obj = NULL;
	const char *name;
	bool found = false;

	name = Jim_GetString(o, NULL);

	list_for_each_entry(obj, &all_dap, lh) {
		if (!strcmp(name, obj->name)) {
			found = true;
			break;
		}
	}

	if (found)
		return &obj->dap;
	return NULL;
}

static int dap_init_all(void)
{
	struct arm_dap_object *obj;
	int retval;

	LOG_DEBUG("Initializing all DAPs ...");

	list_for_each_entry(obj, &all_dap, lh) {
		struct adiv5_dap *dap = &obj->dap;

		/* with hla, dap is just a dummy */
		if (transport_is_hla())
			continue;

		/* skip taps that are disabled */
		if (!dap->tap->enabled)
			continue;

		if (transport_is_swd()) {
			dap->ops = &swd_dap_ops;
			obj->swd = adapter_driver->swd_ops;
		} else if (transport_is_dapdirect_swd()) {
			dap->ops = adapter_driver->dap_swd_ops;
		} else if (transport_is_dapdirect_jtag()) {
			dap->ops = adapter_driver->dap_jtag_ops;
		} else
			dap->ops = &jtag_dp_ops;

		retval = dap->ops->connect(dap);
		if (retval != ERROR_OK)
			return retval;
	}

	return ERROR_OK;
}

int dap_cleanup_all(void)
{
	struct arm_dap_object *obj, *tmp;
	struct adiv5_dap *dap;

	list_for_each_entry_safe(obj, tmp, &all_dap, lh) {
		dap = &obj->dap;
		if (dap->ops && dap->ops->quit)
			dap->ops->quit(dap);

		free(obj->name);
		free(obj);
	}

	return ERROR_OK;
}

enum dap_cfg_param {
	CFG_CHAIN_POSITION,
	CFG_IGNORE_SYSPWRUPACK,
};

static const struct jim_nvp nvp_config_opts[] = {
	{ .name = "-chain-position",   .value = CFG_CHAIN_POSITION },
	{ .name = "-ignore-syspwrupack", .value = CFG_IGNORE_SYSPWRUPACK },
	{ .name = NULL, .value = -1 }
};

static int dap_configure(struct jim_getopt_info *goi, struct arm_dap_object *dap)
{
	struct jtag_tap *tap = NULL;
	struct jim_nvp *n;
	int e;

	/* parse config or cget options ... */
	while (goi->argc > 0) {
		Jim_SetEmptyResult(goi->interp);

		e = jim_getopt_nvp(goi, nvp_config_opts, &n);
		if (e != JIM_OK) {
			jim_getopt_nvp_unknown(goi, nvp_config_opts, 0);
			return e;
		}
		switch (n->value) {
		case CFG_CHAIN_POSITION: {
			Jim_Obj *o_t;
			e = jim_getopt_obj(goi, &o_t);
			if (e != JIM_OK)
				return e;
			tap = jtag_tap_by_jim_obj(goi->interp, o_t);
			if (!tap) {
				Jim_SetResultString(goi->interp, "-chain-position is invalid", -1);
				return JIM_ERR;
			}
			/* loop for more */
			break;
		}
		case CFG_IGNORE_SYSPWRUPACK:
			dap->dap.ignore_syspwrupack = true;
			break;
		default:
			break;
		}
	}

	if (!tap) {
		Jim_SetResultString(goi->interp, "-chain-position required when creating DAP", -1);
		return JIM_ERR;
	}

	dap_instance_init(&dap->dap);
	dap->dap.tap = tap;

	return JIM_OK;
}

static int dap_create(struct jim_getopt_info *goi)
{
	struct command_context *cmd_ctx;
	static struct arm_dap_object *dap;
	Jim_Obj *new_cmd;
	Jim_Cmd *cmd;
	const char *cp;
	int e;

	cmd_ctx = current_command_context(goi->interp);
	assert(cmd_ctx);

	if (goi->argc < 3) {
		Jim_WrongNumArgs(goi->interp, 1, goi->argv, "?name? ..options...");
		return JIM_ERR;
	}
	/* COMMAND */
	jim_getopt_obj(goi, &new_cmd);
	/* does this command exist? */
	cmd = Jim_GetCommand(goi->interp, new_cmd, JIM_ERRMSG);
	if (cmd) {
		cp = Jim_GetString(new_cmd, NULL);
		Jim_SetResultFormatted(goi->interp, "Command: %s Exists", cp);
		return JIM_ERR;
	}

	/* Create it */
	dap = calloc(1, sizeof(struct arm_dap_object));
	if (!dap)
		return JIM_ERR;

	e = dap_configure(goi, dap);
	if (e != JIM_OK) {
		free(dap);
		return e;
	}

	cp = Jim_GetString(new_cmd, NULL);
	dap->name = strdup(cp);

	struct command_registration dap_commands[] = {
		{
			.name = cp,
			.mode = COMMAND_ANY,
			.help = "dap instance command group",
			.usage = "",
			.chain = dap_instance_commands,
		},
		COMMAND_REGISTRATION_DONE
	};

	/* don't expose the instance commands when using hla */
	if (transport_is_hla())
		dap_commands[0].chain = NULL;

	e = register_commands_with_data(cmd_ctx, NULL, dap_commands, dap);
	if (e != ERROR_OK)
		return JIM_ERR;

	list_add_tail(&dap->lh, &all_dap);

	return JIM_OK;
}

static int jim_dap_create(Jim_Interp *interp, int argc, Jim_Obj *const *argv)
{
	struct jim_getopt_info goi;
	jim_getopt_setup(&goi, interp, argc - 1, argv + 1);
	if (goi.argc < 2) {
		Jim_WrongNumArgs(goi.interp, goi.argc, goi.argv,
			"<name> [<dap_options> ...]");
		return JIM_ERR;
	}
	return dap_create(&goi);
}

static int jim_dap_names(Jim_Interp *interp, int argc, Jim_Obj *const *argv)
{
	struct arm_dap_object *obj;

	if (argc != 1) {
		Jim_WrongNumArgs(interp, 1, argv, "Too many parameters");
		return JIM_ERR;
	}
	Jim_SetResult(interp, Jim_NewListObj(interp, NULL, 0));
	list_for_each_entry(obj, &all_dap, lh) {
		Jim_ListAppendElement(interp, Jim_GetResult(interp),
			Jim_NewStringObj(interp, obj->name, -1));
	}
	return JIM_OK;
}

COMMAND_HANDLER(handle_dap_init)
{
	return dap_init_all();
}

COMMAND_HANDLER(handle_dap_info_command)
{
	struct target *target = get_current_target(CMD_CTX);
	struct arm *arm = target_to_arm(target);
	struct adiv5_dap *dap = arm->dap;
	uint32_t apsel;

<<<<<<< HEAD
	if (dap == NULL) {
=======
	if (!dap) {
>>>>>>> b61a2808
		LOG_ERROR("DAP instance not available. Probably a HLA target...");
		return ERROR_TARGET_RESOURCE_NOT_AVAILABLE;
	}

	switch (CMD_ARGC) {
		case 0:
			apsel = dap->apsel;
			break;
		case 1:
			COMMAND_PARSE_NUMBER(u32, CMD_ARGV[0], apsel);
			if (apsel > DP_APSEL_MAX)
				return ERROR_COMMAND_SYNTAX_ERROR;
			break;
		default:
			return ERROR_COMMAND_SYNTAX_ERROR;
	}

	return dap_info_command(CMD, &dap->ap[apsel]);
}

static const struct command_registration dap_subcommand_handlers[] = {
	{
		.name = "create",
		.mode = COMMAND_ANY,
		.jim_handler = jim_dap_create,
		.usage = "name '-chain-position' name",
		.help = "Creates a new DAP instance",
	},
	{
		.name = "names",
		.mode = COMMAND_ANY,
		.jim_handler = jim_dap_names,
		.usage = "",
		.help = "Lists all registered DAP instances by name",
	},
	{
		.name = "init",
		.mode = COMMAND_ANY,
		.handler = handle_dap_init,
		.usage = "",
		.help = "Initialize all registered DAP instances"
	},
	{
		.name = "info",
		.handler = handle_dap_info_command,
		.mode = COMMAND_EXEC,
		.help = "display ROM table for MEM-AP of current target "
		"(default currently selected AP)",
		.usage = "[ap_num]",
	},
	COMMAND_REGISTRATION_DONE
};

static const struct command_registration dap_commands[] = {
	{
		.name = "dap",
		.mode = COMMAND_CONFIG,
		.help = "DAP commands",
		.chain = dap_subcommand_handlers,
		.usage = "",
	},
	COMMAND_REGISTRATION_DONE
};

int dap_register_commands(struct command_context *cmd_ctx)
{
	return register_commands(cmd_ctx, NULL, dap_commands);
}<|MERGE_RESOLUTION|>--- conflicted
+++ resolved
@@ -57,10 +57,7 @@
 		dap->ap[i].tar_autoincr_block = (1<<10);
 		/* default CSW value */
 		dap->ap[i].csw_default = CSW_AHB_DEFAULT;
-<<<<<<< HEAD
-=======
 		dap->ap[i].cfg_reg = MEM_AP_REG_CFG_INVALID; /* mem_ap configuration reg (large physical addr, etc.) */
->>>>>>> b61a2808
 	}
 	INIT_LIST_HEAD(&dap->cmd_journal);
 	INIT_LIST_HEAD(&dap->cmd_pool);
@@ -318,11 +315,7 @@
 	struct adiv5_dap *dap = arm->dap;
 	uint32_t apsel;
 
-<<<<<<< HEAD
-	if (dap == NULL) {
-=======
 	if (!dap) {
->>>>>>> b61a2808
 		LOG_ERROR("DAP instance not available. Probably a HLA target...");
 		return ERROR_TARGET_RESOURCE_NOT_AVAILABLE;
 	}
