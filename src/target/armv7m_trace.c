--- conflicted
+++ resolved
@@ -30,54 +30,9 @@
 {
 	struct armv7m_common *armv7m = target_to_armv7m(target);
 	struct armv7m_trace_config *trace_config = &armv7m->trace_config;
-<<<<<<< HEAD
-	uint16_t prescaler;
-	int retval;
-
-	target_unregister_timer_callback(armv7m_poll_trace, target);
-
-	retval = adapter_config_trace(trace_config->config_type == TRACE_CONFIG_TYPE_INTERNAL,
-		trace_config->pin_protocol, trace_config->port_size,
-		&trace_config->trace_freq, trace_config->traceclkin_freq, &prescaler);
-
-	if (retval != ERROR_OK)
-		return retval;
-
-	if (trace_config->config_type == TRACE_CONFIG_TYPE_EXTERNAL) {
-		prescaler = trace_config->traceclkin_freq / trace_config->trace_freq;
-
-		if (trace_config->traceclkin_freq % trace_config->trace_freq) {
-			prescaler++;
-
-			int trace_freq = trace_config->traceclkin_freq / prescaler;
-			LOG_INFO("Can not obtain %u trace port frequency from %u "
-				"TRACECLKIN frequency, using %u instead",
-				trace_config->trace_freq, trace_config->traceclkin_freq,
-				trace_freq);
-
-			trace_config->trace_freq = trace_freq;
-		}
-	}
-
-	if (!trace_config->trace_freq) {
-		LOG_ERROR("Trace port frequency is 0, can't enable TPIU");
-		return ERROR_FAIL;
-	}
-
-	retval = target_write_u32(target, TPIU_CSPSR, 1 << trace_config->port_size);
-	if (retval != ERROR_OK)
-		return retval;
-
-	retval = target_write_u32(target, TPIU_ACPR, prescaler - 1);
-	if (retval != ERROR_OK)
-		return retval;
-
-	retval = target_write_u32(target, TPIU_SPPR, trace_config->pin_protocol);
-=======
 	int retval;
 
 	retval = target_write_u32(target, ITM_LAR, ITM_LAR_KEY);
->>>>>>> b61a2808
 	if (retval != ERROR_OK)
 		return retval;
 
@@ -97,26 +52,6 @@
 	if (retval != ERROR_OK)
 		return retval;
 
-<<<<<<< HEAD
-	if (trace_config->config_type == TRACE_CONFIG_TYPE_INTERNAL)
-		target_register_timer_callback(armv7m_poll_trace, 1,
-		TARGET_TIMER_TYPE_PERIODIC, target);
-
-	target_call_event_callbacks(target, TARGET_EVENT_TRACE_CONFIG);
-
-	return ERROR_OK;
-}
-
-int armv7m_trace_itm_config(struct target *target)
-{
-	struct armv7m_common *armv7m = target_to_armv7m(target);
-	struct armv7m_trace_config *trace_config = &armv7m->trace_config;
-	int retval;
-
-	retval = target_write_u32(target, ITM_LAR, ITM_LAR_KEY);
-	if (retval != ERROR_OK)
-		return retval;
-=======
 	int64_t then = timeval_ms() + 1000;
 	do {
 		retval = target_read_u32(target, ITM_TCR, &itm_tcr);
@@ -127,7 +62,6 @@
 			return ERROR_FAIL;
 		}
 	} while (itm_tcr & ITM_TCR_BUSY_BIT);
->>>>>>> b61a2808
 
 	/* Enable ITM, TXENA, set TraceBusID and other parameters */
 	retval = target_write_u32(target, ITM_TCR, (1 << 0) | (1 << 3) |
