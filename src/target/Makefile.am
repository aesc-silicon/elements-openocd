%C%_libtarget_la_LIBADD = %D%/openrisc/libopenrisc.la \
	%D%/riscv/libriscv.la

%C%_libtarget_la_CPPFLAGS = $(AM_CPPFLAGS)

STARTUP_TCL_SRCS += %D%/startup.tcl

noinst_LTLIBRARIES += %D%/libtarget.la
%C%_libtarget_la_SOURCES = \
	$(TARGET_CORE_SRC) \
	$(ARM_DEBUG_SRC) \
	$(ARMV4_5_SRC) \
	$(ARMV6_SRC) \
	$(ARMV7_SRC) \
	$(ARM_MISC_SRC) \
	$(AVR32_SRC) \
	$(MIPS32_SRC) \
	$(NDS32_SRC) \
	$(STM8_SRC) \
	$(INTEL_IA32_SRC) \
	$(ESIRISC_SRC) \
        $(ARC_SRC) \
<<<<<<< HEAD
	$(VEXRISCV_SRC) \
=======
>>>>>>> b61a2808
	%D%/avrt.c \
	%D%/dsp563xx.c \
	%D%/dsp563xx_once.c \
	%D%/dsp5680xx.c \
	%D%/hla_target.c \
	$(ARMV8_SRC) \
	$(MIPS64_SRC)
<<<<<<< HEAD
=======

if HAVE_CAPSTONE
%C%_libtarget_la_CPPFLAGS += $(CAPSTONE_CFLAGS)
%C%_libtarget_la_LIBADD += $(CAPSTONE_LIBS)
endif
>>>>>>> b61a2808

TARGET_CORE_SRC = \
	%D%/algorithm.c \
	%D%/register.c \
	%D%/image.c \
	%D%/breakpoints.c \
	%D%/target.c \
	%D%/target_request.c \
	%D%/testee.c \
	%D%/semihosting_common.c \
	%D%/smp.c \
	%D%/rtt.c

VEXRISCV_SRC = \
	%D%/vexriscv.c
	
ARMV4_5_SRC = \
	%D%/armv4_5.c \
	%D%/armv4_5_mmu.c \
	%D%/armv4_5_cache.c \
	$(ARM7_9_SRC)

ARM7_9_SRC = \
	%D%/arm7_9_common.c \
	%D%/arm7tdmi.c \
	%D%/arm720t.c \
	%D%/arm9tdmi.c \
	%D%/arm920t.c \
	%D%/arm966e.c \
	%D%/arm946e.c \
	%D%/arm926ejs.c \
	%D%/feroceon.c

ARM_MISC_SRC = \
	%D%/fa526.c \
	%D%/xscale.c

ARMV6_SRC = \
	%D%/arm11.c \
	%D%/arm11_dbgtap.c

ARMV7_SRC = \
	%D%/armv7m.c \
	%D%/armv7m_trace.c \
	%D%/cortex_m.c \
	%D%/armv7a.c \
	%D%/armv7a_mmu.c \
	%D%/cortex_a.c \
	%D%/ls1_sap.c \
	%D%/mem_ap.c

ARMV8_SRC = \
	%D%/armv8_dpm.c \
	%D%/armv8_opcodes.c \
	%D%/aarch64.c \
	%D%/a64_disassembler.c \
	%D%/armv8.c \
	%D%/armv8_cache.c

ARM_DEBUG_SRC = \
	%D%/arm_dpm.c \
	%D%/arm_jtag.c \
	%D%/arm_disassembler.c \
	%D%/arm_simulator.c \
	%D%/arm_semihosting.c \
	%D%/arm_adi_v5.c \
	%D%/arm_dap.c \
	%D%/armv7a_cache.c \
	%D%/armv7a_cache_l2x.c \
	%D%/adi_v5_dapdirect.c \
	%D%/adi_v5_jtag.c \
	%D%/adi_v5_swd.c \
	%D%/embeddedice.c \
	%D%/trace.c \
	%D%/etb.c \
	%D%/etm.c \
	%D%/etm_dummy.c \
	%D%/arm_tpiu_swo.c \
	%D%/arm_cti.c

AVR32_SRC = \
	%D%/avr32_ap7k.c \
	%D%/avr32_jtag.c \
	%D%/avr32_mem.c \
	%D%/avr32_regs.c

MIPS32_SRC = \
	%D%/mips32.c \
	%D%/mips_m4k.c \
	%D%/mips32_pracc.c \
	%D%/mips32_dmaacc.c \
	%D%/mips_ejtag.c

MIPS64_SRC = \
	%D%/mips64.c \
	%D%/mips32_pracc.c \
	%D%/mips64_pracc.c \
	%D%/mips_mips64.c \
	%D%/trace.c \
	%D%/mips_ejtag.c

NDS32_SRC = \
	%D%/nds32.c \
	%D%/nds32_reg.c \
	%D%/nds32_cmd.c \
	%D%/nds32_disassembler.c \
	%D%/nds32_tlb.c \
	%D%/nds32_v2.c \
	%D%/nds32_v3_common.c \
	%D%/nds32_v3.c \
	%D%/nds32_v3m.c \
	%D%/nds32_aice.c

STM8_SRC = \
	%D%/stm8.c

INTEL_IA32_SRC = \
	%D%/quark_x10xx.c \
	%D%/quark_d20xx.c \
	%D%/lakemont.c \
	%D%/x86_32_common.c

ESIRISC_SRC = \
	%D%/esirisc.c \
	%D%/esirisc_jtag.c \
	%D%/esirisc_trace.c

ARC_SRC = \
        %D%/arc.c \
        %D%/arc_cmd.c \
        %D%/arc_jtag.c \
        %D%/arc_mem.c

%C%_libtarget_la_SOURCES += \
	%D%/algorithm.h \
	%D%/arm.h \
	%D%/arm_dpm.h \
	%D%/arm_jtag.h \
	%D%/arm_adi_v5.h \
	%D%/armv7a_cache.h \
	%D%/armv7a_cache_l2x.h \
	%D%/armv7a_mmu.h \
	%D%/arm_disassembler.h \
	%D%/a64_disassembler.h \
	%D%/arm_opcodes.h \
	%D%/arm_simulator.h \
	%D%/arm_semihosting.h \
	%D%/arm7_9_common.h \
	%D%/arm7tdmi.h \
	%D%/arm720t.h \
	%D%/arm9tdmi.h \
	%D%/arm920t.h \
	%D%/arm926ejs.h \
	%D%/arm966e.h \
	%D%/arm946e.h \
	%D%/arm11.h \
	%D%/arm11_dbgtap.h \
	%D%/armv4_5.h \
	%D%/armv4_5_mmu.h \
	%D%/armv4_5_cache.h \
	%D%/armv7a.h \
	%D%/armv7m.h \
	%D%/armv7m_trace.h \
	%D%/armv8.h \
	%D%/armv8_dpm.h \
	%D%/armv8_opcodes.h \
	%D%/armv8_cache.h \
	%D%/avrt.h \
	%D%/dsp563xx.h \
	%D%/dsp563xx_once.h \
	%D%/dsp5680xx.h \
	%D%/breakpoints.h \
	%D%/cortex_m.h \
	%D%/cortex_a.h \
	%D%/aarch64.h \
	%D%/embeddedice.h \
	%D%/etb.h \
	%D%/etm.h \
	%D%/etm_dummy.h \
	%D%/arm_tpiu_swo.h \
	%D%/image.h \
	%D%/mips32.h \
	%D%/mips64.h \
	%D%/mips_m4k.h \
	%D%/mips_mips64.h \
	%D%/mips_ejtag.h \
	%D%/mips32_pracc.h \
	%D%/mips32_dmaacc.h \
	%D%/mips64_pracc.h \
<<<<<<< HEAD
	%D%/oocd_trace.h \
=======
>>>>>>> b61a2808
	%D%/register.h \
	%D%/target.h \
	%D%/target_type.h \
	%D%/trace.h \
	%D%/target_request.h \
	%D%/trace.h \
	%D%/xscale.h \
	%D%/smp.h \
	%D%/avr32_ap7k.h \
	%D%/avr32_jtag.h \
	%D%/avr32_mem.h \
	%D%/avr32_regs.h \
	%D%/nds32.h \
	%D%/nds32_cmd.h \
	%D%/nds32_disassembler.h \
	%D%/nds32_edm.h \
	%D%/nds32_insn.h \
	%D%/nds32_reg.h \
	%D%/nds32_tlb.h \
	%D%/nds32_v2.h \
	%D%/nds32_v3_common.h \
	%D%/nds32_v3.h \
	%D%/nds32_v3m.h \
	%D%/nds32_aice.h \
	%D%/semihosting_common.h \
	%D%/stm8.h \
	%D%/lakemont.h \
	%D%/x86_32_common.h \
	%D%/arm_cti.h \
	%D%/esirisc.h \
	%D%/esirisc_jtag.h \
	%D%/esirisc_regs.h \
	%D%/esirisc_trace.h \
	%D%/arc.h \
	%D%/arc_cmd.h \
	%D%/arc_jtag.h \
<<<<<<< HEAD
	%D%/arc_mem.h
=======
	%D%/arc_mem.h \
	%D%/rtt.h
>>>>>>> b61a2808

include %D%/openrisc/Makefile.am
include %D%/riscv/Makefile.am<|MERGE_RESOLUTION|>--- conflicted
+++ resolved
@@ -20,10 +20,7 @@
 	$(INTEL_IA32_SRC) \
 	$(ESIRISC_SRC) \
         $(ARC_SRC) \
-<<<<<<< HEAD
 	$(VEXRISCV_SRC) \
-=======
->>>>>>> b61a2808
 	%D%/avrt.c \
 	%D%/dsp563xx.c \
 	%D%/dsp563xx_once.c \
@@ -31,14 +28,11 @@
 	%D%/hla_target.c \
 	$(ARMV8_SRC) \
 	$(MIPS64_SRC)
-<<<<<<< HEAD
-=======
 
 if HAVE_CAPSTONE
 %C%_libtarget_la_CPPFLAGS += $(CAPSTONE_CFLAGS)
 %C%_libtarget_la_LIBADD += $(CAPSTONE_LIBS)
 endif
->>>>>>> b61a2808
 
 TARGET_CORE_SRC = \
 	%D%/algorithm.c \
@@ -54,7 +48,7 @@
 
 VEXRISCV_SRC = \
 	%D%/vexriscv.c
-	
+
 ARMV4_5_SRC = \
 	%D%/armv4_5.c \
 	%D%/armv4_5_mmu.c \
@@ -228,10 +222,6 @@
 	%D%/mips32_pracc.h \
 	%D%/mips32_dmaacc.h \
 	%D%/mips64_pracc.h \
-<<<<<<< HEAD
-	%D%/oocd_trace.h \
-=======
->>>>>>> b61a2808
 	%D%/register.h \
 	%D%/target.h \
 	%D%/target_type.h \
@@ -268,12 +258,8 @@
 	%D%/arc.h \
 	%D%/arc_cmd.h \
 	%D%/arc_jtag.h \
-<<<<<<< HEAD
-	%D%/arc_mem.h
-=======
 	%D%/arc_mem.h \
 	%D%/rtt.h
->>>>>>> b61a2808
 
 include %D%/openrisc/Makefile.am
 include %D%/riscv/Makefile.am