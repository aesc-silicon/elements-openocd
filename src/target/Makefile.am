--- conflicted
+++ resolved
@@ -4,13 +4,9 @@
 OOCD_TRACE_FILES =
 endif
 
-<<<<<<< HEAD
-%C%_libtarget_la_LIBADD = %D%/openrisc/libopenrisc.la
-=======
 %C%_libtarget_la_LIBADD = %D%/openrisc/libopenrisc.la \
 	%D%/riscv/libriscv.la
 
->>>>>>> db070eb8
 
 STARTUP_TCL_SRCS += %D%/startup.tcl
 
@@ -27,11 +23,8 @@
 	$(NDS32_SRC) \
 	$(STM8_SRC) \
 	$(INTEL_IA32_SRC) \
-<<<<<<< HEAD
+	$(ESIRISC_SRC) \
 	$(VEXRISCV_SRC) \
-=======
-	$(ESIRISC_SRC) \
->>>>>>> db070eb8
 	%D%/avrt.c \
 	%D%/dsp563xx.c \
 	%D%/dsp563xx_once.c \
@@ -50,16 +43,12 @@
 	%D%/target.c \
 	%D%/target_request.c \
 	%D%/testee.c \
-<<<<<<< HEAD
+	%D%/semihosting_common.c \
 	%D%/smp.c
 
 VEXRISCV_SRC = \
 	%D%/vexriscv.c
-=======
-	%D%/semihosting_common.c \
-	%D%/smp.c
->>>>>>> db070eb8
-
+	
 ARMV4_5_SRC = \
 	%D%/armv4_5.c \
 	%D%/armv4_5_mmu.c \
@@ -90,15 +79,10 @@
 	%D%/armv7m_trace.c \
 	%D%/cortex_m.c \
 	%D%/armv7a.c \
-<<<<<<< HEAD
-	%D%/cortex_a.c \
-	%D%/ls1_sap.c
-=======
 	%D%/armv7a_mmu.c \
 	%D%/cortex_a.c \
 	%D%/ls1_sap.c \
 	%D%/mem_ap.c
->>>>>>> db070eb8
 
 ARMV8_SRC = \
 	%D%/armv8_dpm.c \
@@ -114,10 +98,7 @@
 	%D%/arm_simulator.c \
 	%D%/arm_semihosting.c \
 	%D%/arm_adi_v5.c \
-<<<<<<< HEAD
-=======
 	%D%/arm_dap.c \
->>>>>>> db070eb8
 	%D%/armv7a_cache.c \
 	%D%/armv7a_cache_l2x.c \
 	%D%/adi_v5_jtag.c \
@@ -154,12 +135,9 @@
 	%D%/nds32_v3.c \
 	%D%/nds32_v3m.c \
 	%D%/nds32_aice.c
-<<<<<<< HEAD
-=======
 
 STM8_SRC = \
 	%D%/stm8.c
->>>>>>> db070eb8
 
 INTEL_IA32_SRC = \
 	%D%/quark_x10xx.c \
@@ -167,14 +145,11 @@
 	%D%/lakemont.c \
 	%D%/x86_32_common.c
 
-<<<<<<< HEAD
-=======
 ESIRISC_SRC = \
 	%D%/esirisc.c \
 	%D%/esirisc_jtag.c \
 	%D%/esirisc_trace.c
 
->>>>>>> db070eb8
 %C%_libtarget_la_SOURCES += \
 	%D%/algorithm.h \
 	%D%/arm.h \
@@ -183,10 +158,7 @@
 	%D%/arm_adi_v5.h \
 	%D%/armv7a_cache.h \
 	%D%/armv7a_cache_l2x.h \
-<<<<<<< HEAD
-=======
 	%D%/armv7a_mmu.h \
->>>>>>> db070eb8
 	%D%/arm_disassembler.h \
 	%D%/arm_opcodes.h \
 	%D%/arm_simulator.h \
@@ -254,13 +226,6 @@
 	%D%/nds32_v3.h \
 	%D%/nds32_v3m.h \
 	%D%/nds32_aice.h \
-<<<<<<< HEAD
-	%D%/lakemont.h \
-	%D%/x86_32_common.h \
-	%D%/arm_cti.h
-
-include %D%/openrisc/Makefile.am
-=======
 	%D%/semihosting_common.h \
 	%D%/stm8.h \
 	%D%/lakemont.h \
@@ -272,5 +237,4 @@
 	%D%/esirisc_trace.h
 
 include %D%/openrisc/Makefile.am
-include %D%/riscv/Makefile.am
->>>>>>> db070eb8
+include %D%/riscv/Makefile.am