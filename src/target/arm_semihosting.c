--- conflicted
+++ resolved
@@ -8,12 +8,9 @@
  *   Copyright (C) 2016 by Square, Inc.                                    *
  *   Steven Stallion <stallion@squareup.com>                               *
  *                                                                         *
-<<<<<<< HEAD
-=======
  *   Copyright (C) 2018 by Liviu Ionescu                                   *
  *   <ilg@livius.net>                                                      *
  *                                                                         *
->>>>>>> db070eb8
  *   This program is free software; you can redistribute it and/or modify  *
  *   it under the terms of the GNU General Public License as published by  *
  *   the Free Software Foundation; either version 2 of the License, or     *
@@ -49,10 +46,7 @@
 #include "arm7_9_common.h"
 #include "armv7m.h"
 #include "armv7a.h"
-<<<<<<< HEAD
-=======
 #include "armv8.h"
->>>>>>> db070eb8
 #include "cortex_m.h"
 #include "register.h"
 #include "arm_opcodes.h"
@@ -62,507 +56,6 @@
 #include <helper/log.h>
 #include <sys/stat.h>
 
-<<<<<<< HEAD
-static const int open_modeflags[12] = {
-	O_RDONLY,
-	O_RDONLY | O_BINARY,
-	O_RDWR,
-	O_RDWR | O_BINARY,
-	O_WRONLY | O_CREAT | O_TRUNC,
-	O_WRONLY | O_CREAT | O_TRUNC | O_BINARY,
-	O_RDWR | O_CREAT | O_TRUNC,
-	O_RDWR | O_CREAT | O_TRUNC | O_BINARY,
-	O_WRONLY | O_CREAT | O_APPEND,
-	O_WRONLY | O_CREAT | O_APPEND | O_BINARY,
-	O_RDWR | O_CREAT | O_APPEND,
-	O_RDWR | O_CREAT | O_APPEND | O_BINARY
-};
-
-static int post_result(struct target *target)
-{
-	struct arm *arm = target_to_arm(target);
-
-	/* REVISIT this looks wrong ... ARM11 and Cortex-A8
-	 * should work this way at least sometimes.
-	 */
-	if (is_arm7_9(target_to_arm7_9(target)) ||
-	    is_armv7a(target_to_armv7a(target))) {
-		uint32_t spsr;
-
-		/* return value in R0 */
-		buf_set_u32(arm->core_cache->reg_list[0].value, 0, 32, arm->semihosting_result);
-		arm->core_cache->reg_list[0].dirty = 1;
-
-		/* LR --> PC */
-		buf_set_u32(arm->core_cache->reg_list[15].value, 0, 32,
-			buf_get_u32(arm_reg_current(arm, 14)->value, 0, 32));
-		arm->core_cache->reg_list[15].dirty = 1;
-
-		/* saved PSR --> current PSR */
-		spsr = buf_get_u32(arm->spsr->value, 0, 32);
-
-		/* REVISIT should this be arm_set_cpsr(arm, spsr)
-		 * instead of a partially unrolled version?
-		 */
-
-		buf_set_u32(arm->cpsr->value, 0, 32, spsr);
-		arm->cpsr->dirty = 1;
-		arm->core_mode = spsr & 0x1f;
-		if (spsr & 0x20)
-			arm->core_state = ARM_STATE_THUMB;
-
-	} else {
-		/* resume execution, this will be pc+2 to skip over the
-		 * bkpt instruction */
-
-		/* return result in R0 */
-		buf_set_u32(arm->core_cache->reg_list[0].value, 0, 32, arm->semihosting_result);
-		arm->core_cache->reg_list[0].dirty = 1;
-	}
-
-	return ERROR_OK;
-}
-
-static int do_semihosting(struct target *target)
-{
-	struct arm *arm = target_to_arm(target);
-	struct gdb_fileio_info *fileio_info = target->fileio_info;
-	uint32_t r0 = buf_get_u32(arm->core_cache->reg_list[0].value, 0, 32);
-	uint32_t r1 = buf_get_u32(arm->core_cache->reg_list[1].value, 0, 32);
-	uint8_t params[16];
-	int retval;
-
-	/*
-	 * TODO: lots of security issues are not considered yet, such as:
-	 * - no validation on target provided file descriptors
-	 * - no safety checks on opened/deleted/renamed file paths
-	 * Beware the target app you use this support with.
-	 *
-	 * TODO: unsupported semihosting fileio operations could be
-	 * implemented if we had a small working area at our disposal.
-	 */
-	switch ((arm->semihosting_op = r0)) {
-	case 0x01:	/* SYS_OPEN */
-		retval = target_read_memory(target, r1, 4, 3, params);
-		if (retval != ERROR_OK)
-			return retval;
-		else {
-			uint32_t a = target_buffer_get_u32(target, params+0);
-			uint32_t m = target_buffer_get_u32(target, params+4);
-			uint32_t l = target_buffer_get_u32(target, params+8);
-			uint8_t fn[256];
-			retval = target_read_memory(target, a, 1, l, fn);
-			if (retval != ERROR_OK)
-				return retval;
-			fn[l] = 0;
-			if (arm->is_semihosting_fileio) {
-				if (strcmp((char *)fn, ":tt") == 0)
-					arm->semihosting_result = 0;
-				else {
-					arm->semihosting_hit_fileio = true;
-					fileio_info->identifier = "open";
-					fileio_info->param_1 = a;
-					fileio_info->param_2 = l;
-					fileio_info->param_3 = open_modeflags[m];
-					fileio_info->param_4 = 0644;
-				}
-			} else {
-				if (l <= 255 && m <= 11) {
-					if (strcmp((char *)fn, ":tt") == 0) {
-						if (m < 4)
-							arm->semihosting_result = dup(STDIN_FILENO);
-						else
-							arm->semihosting_result = dup(STDOUT_FILENO);
-					} else {
-						/* cygwin requires the permission setting
-						 * otherwise it will fail to reopen a previously
-						 * written file */
-						arm->semihosting_result = open((char *)fn, open_modeflags[m], 0644);
-					}
-					arm->semihosting_errno =  errno;
-				} else {
-					arm->semihosting_result = -1;
-					arm->semihosting_errno = EINVAL;
-				}
-			}
-		}
-		break;
-
-	case 0x02:	/* SYS_CLOSE */
-		retval = target_read_memory(target, r1, 4, 1, params);
-		if (retval != ERROR_OK)
-			return retval;
-		else {
-			int fd = target_buffer_get_u32(target, params+0);
-			if (arm->is_semihosting_fileio) {
-				arm->semihosting_hit_fileio = true;
-				fileio_info->identifier = "close";
-				fileio_info->param_1 = fd;
-			} else {
-				arm->semihosting_result = close(fd);
-				arm->semihosting_errno = errno;
-			}
-		}
-		break;
-
-	case 0x03:	/* SYS_WRITEC */
-		if (arm->is_semihosting_fileio) {
-			arm->semihosting_hit_fileio = true;
-			fileio_info->identifier = "write";
-			fileio_info->param_1 = 1;
-			fileio_info->param_2 = r1;
-			fileio_info->param_3 = 1;
-		} else {
-			unsigned char c;
-			retval = target_read_memory(target, r1, 1, 1, &c);
-			if (retval != ERROR_OK)
-				return retval;
-			putchar(c);
-			arm->semihosting_result = 0;
-		}
-		break;
-
-	case 0x04:	/* SYS_WRITE0 */
-		if (arm->is_semihosting_fileio) {
-			size_t count = 0;
-			for (uint32_t a = r1;; a++) {
-				unsigned char c;
-				retval = target_read_memory(target, a, 1, 1, &c);
-				if (retval != ERROR_OK)
-					return retval;
-				if (c == '\0')
-					break;
-				count++;
-			}
-			arm->semihosting_hit_fileio = true;
-			fileio_info->identifier = "write";
-			fileio_info->param_1 = 1;
-			fileio_info->param_2 = r1;
-			fileio_info->param_3 = count;
-		} else {
-			do {
-				unsigned char c;
-				retval = target_read_memory(target, r1++, 1, 1, &c);
-				if (retval != ERROR_OK)
-					return retval;
-				if (!c)
-					break;
-				putchar(c);
-			} while (1);
-			arm->semihosting_result = 0;
-		}
-		break;
-
-	case 0x05:	/* SYS_WRITE */
-		retval = target_read_memory(target, r1, 4, 3, params);
-		if (retval != ERROR_OK)
-			return retval;
-		else {
-			int fd = target_buffer_get_u32(target, params+0);
-			uint32_t a = target_buffer_get_u32(target, params+4);
-			size_t l = target_buffer_get_u32(target, params+8);
-			if (arm->is_semihosting_fileio) {
-				arm->semihosting_hit_fileio = true;
-				fileio_info->identifier = "write";
-				fileio_info->param_1 = fd;
-				fileio_info->param_2 = a;
-				fileio_info->param_3 = l;
-			} else {
-				uint8_t *buf = malloc(l);
-				if (!buf) {
-					arm->semihosting_result = -1;
-					arm->semihosting_errno = ENOMEM;
-				} else {
-					retval = target_read_buffer(target, a, l, buf);
-					if (retval != ERROR_OK) {
-						free(buf);
-						return retval;
-					}
-					arm->semihosting_result = write(fd, buf, l);
-					arm->semihosting_errno = errno;
-					if (arm->semihosting_result >= 0)
-						arm->semihosting_result = l - arm->semihosting_result;
-					free(buf);
-				}
-			}
-		}
-		break;
-
-	case 0x06:	/* SYS_READ */
-		retval = target_read_memory(target, r1, 4, 3, params);
-		if (retval != ERROR_OK)
-			return retval;
-		else {
-			int fd = target_buffer_get_u32(target, params+0);
-			uint32_t a = target_buffer_get_u32(target, params+4);
-			ssize_t l = target_buffer_get_u32(target, params+8);
-			if (arm->is_semihosting_fileio) {
-				arm->semihosting_hit_fileio = true;
-				fileio_info->identifier = "read";
-				fileio_info->param_1 = fd;
-				fileio_info->param_2 = a;
-				fileio_info->param_3 = l;
-			} else {
-				uint8_t *buf = malloc(l);
-				if (!buf) {
-					arm->semihosting_result = -1;
-					arm->semihosting_errno = ENOMEM;
-				} else {
-					arm->semihosting_result = read(fd, buf, l);
-					arm->semihosting_errno = errno;
-					if (arm->semihosting_result >= 0) {
-						retval = target_write_buffer(target, a, arm->semihosting_result, buf);
-						if (retval != ERROR_OK) {
-							free(buf);
-							return retval;
-						}
-						arm->semihosting_result = l - arm->semihosting_result;
-					}
-					free(buf);
-				}
-			}
-		}
-		break;
-
-	case 0x07:	/* SYS_READC */
-		if (arm->is_semihosting_fileio) {
-			LOG_ERROR("SYS_READC not supported by semihosting fileio");
-			return ERROR_FAIL;
-		}
-		arm->semihosting_result = getchar();
-		break;
-
-	case 0x08:	/* SYS_ISERROR */
-		retval = target_read_memory(target, r1, 4, 1, params);
-		if (retval != ERROR_OK)
-			return retval;
-		arm->semihosting_result = (target_buffer_get_u32(target, params+0) != 0);
-		break;
-
-	case 0x09:	/* SYS_ISTTY */
-		if (arm->is_semihosting_fileio) {
-			arm->semihosting_hit_fileio = true;
-			fileio_info->identifier = "isatty";
-			fileio_info->param_1 = r1;
-		} else {
-			retval = target_read_memory(target, r1, 4, 1, params);
-			if (retval != ERROR_OK)
-				return retval;
-			arm->semihosting_result = isatty(target_buffer_get_u32(target, params+0));
-		}
-		break;
-
-	case 0x0a:	/* SYS_SEEK */
-		retval = target_read_memory(target, r1, 4, 2, params);
-		if (retval != ERROR_OK)
-			return retval;
-		else {
-			int fd = target_buffer_get_u32(target, params+0);
-			off_t pos = target_buffer_get_u32(target, params+4);
-			if (arm->is_semihosting_fileio) {
-				arm->semihosting_hit_fileio = true;
-				fileio_info->identifier = "lseek";
-				fileio_info->param_1 = fd;
-				fileio_info->param_2 = pos;
-				fileio_info->param_3 = SEEK_SET;
-			} else {
-				arm->semihosting_result = lseek(fd, pos, SEEK_SET);
-				arm->semihosting_errno = errno;
-				if (arm->semihosting_result == pos)
-					arm->semihosting_result = 0;
-			}
-		}
-		break;
-
-	case 0x0c:	/* SYS_FLEN */
-		if (arm->is_semihosting_fileio) {
-			LOG_ERROR("SYS_FLEN not supported by semihosting fileio");
-			return ERROR_FAIL;
-		}
-		retval = target_read_memory(target, r1, 4, 1, params);
-		if (retval != ERROR_OK)
-			return retval;
-		else {
-			int fd = target_buffer_get_u32(target, params+0);
-			struct stat buf;
-			arm->semihosting_result = fstat(fd, &buf);
-			if (arm->semihosting_result == -1) {
-				arm->semihosting_errno = errno;
-				arm->semihosting_result = -1;
-				break;
-			}
-			arm->semihosting_result = buf.st_size;
-		}
-		break;
-
-	case 0x0e:	/* SYS_REMOVE */
-		retval = target_read_memory(target, r1, 4, 2, params);
-		if (retval != ERROR_OK)
-			return retval;
-		else {
-			uint32_t a = target_buffer_get_u32(target, params+0);
-			uint32_t l = target_buffer_get_u32(target, params+4);
-			if (arm->is_semihosting_fileio) {
-				arm->semihosting_hit_fileio = true;
-				fileio_info->identifier = "unlink";
-				fileio_info->param_1 = a;
-				fileio_info->param_2 = l;
-			} else {
-				if (l <= 255) {
-					uint8_t fn[256];
-					retval = target_read_memory(target, a, 1, l, fn);
-					if (retval != ERROR_OK)
-						return retval;
-					fn[l] = 0;
-					arm->semihosting_result = remove((char *)fn);
-					arm->semihosting_errno =  errno;
-				} else {
-					arm->semihosting_result = -1;
-					arm->semihosting_errno = EINVAL;
-				}
-			}
-		}
-		break;
-
-	case 0x0f:	/* SYS_RENAME */
-		retval = target_read_memory(target, r1, 4, 4, params);
-		if (retval != ERROR_OK)
-			return retval;
-		else {
-			uint32_t a1 = target_buffer_get_u32(target, params+0);
-			uint32_t l1 = target_buffer_get_u32(target, params+4);
-			uint32_t a2 = target_buffer_get_u32(target, params+8);
-			uint32_t l2 = target_buffer_get_u32(target, params+12);
-			if (arm->is_semihosting_fileio) {
-				arm->semihosting_hit_fileio = true;
-				fileio_info->identifier = "rename";
-				fileio_info->param_1 = a1;
-				fileio_info->param_2 = l1;
-				fileio_info->param_3 = a2;
-				fileio_info->param_4 = l2;
-			} else {
-				if (l1 <= 255 && l2 <= 255) {
-					uint8_t fn1[256], fn2[256];
-					retval = target_read_memory(target, a1, 1, l1, fn1);
-					if (retval != ERROR_OK)
-						return retval;
-					retval = target_read_memory(target, a2, 1, l2, fn2);
-					if (retval != ERROR_OK)
-						return retval;
-					fn1[l1] = 0;
-					fn2[l2] = 0;
-					arm->semihosting_result = rename((char *)fn1, (char *)fn2);
-					arm->semihosting_errno =  errno;
-				} else {
-					arm->semihosting_result = -1;
-					arm->semihosting_errno = EINVAL;
-				}
-			}
-		}
-		break;
-
-	case 0x11:	/* SYS_TIME */
-		arm->semihosting_result = time(NULL);
-		break;
-
-	case 0x13:	/* SYS_ERRNO */
-		arm->semihosting_result = arm->semihosting_errno;
-		break;
-
-	case 0x15:	/* SYS_GET_CMDLINE */
-		retval = target_read_memory(target, r1, 4, 2, params);
-		if (retval != ERROR_OK)
-			return retval;
-		else {
-			uint32_t a = target_buffer_get_u32(target, params+0);
-			uint32_t l = target_buffer_get_u32(target, params+4);
-			char *arg = "foobar";
-			uint32_t s = strlen(arg) + 1;
-			if (l < s)
-				arm->semihosting_result = -1;
-			else {
-				retval = target_write_buffer(target, a, s, (uint8_t *)arg);
-				if (retval != ERROR_OK)
-					return retval;
-				arm->semihosting_result = 0;
-			}
-		}
-		break;
-
-	case 0x16:	/* SYS_HEAPINFO */
-		retval = target_read_memory(target, r1, 4, 1, params);
-		if (retval != ERROR_OK)
-			return retval;
-		else {
-			uint32_t a = target_buffer_get_u32(target, params+0);
-			/* tell the remote we have no idea */
-			memset(params, 0, 4*4);
-			retval = target_write_memory(target, a, 4, 4, params);
-			if (retval != ERROR_OK)
-				return retval;
-			arm->semihosting_result = 0;
-		}
-		break;
-
-	case 0x18:	/* angel_SWIreason_ReportException */
-		switch (r1) {
-		case 0x20026:	/* ADP_Stopped_ApplicationExit */
-			fprintf(stderr, "semihosting: *** application exited ***\n");
-			break;
-		case 0x20000:	/* ADP_Stopped_BranchThroughZero */
-		case 0x20001:	/* ADP_Stopped_UndefinedInstr */
-		case 0x20002:	/* ADP_Stopped_SoftwareInterrupt */
-		case 0x20003:	/* ADP_Stopped_PrefetchAbort */
-		case 0x20004:	/* ADP_Stopped_DataAbort */
-		case 0x20005:	/* ADP_Stopped_AddressException */
-		case 0x20006:	/* ADP_Stopped_IRQ */
-		case 0x20007:	/* ADP_Stopped_FIQ */
-		case 0x20020:	/* ADP_Stopped_BreakPoint */
-		case 0x20021:	/* ADP_Stopped_WatchPoint */
-		case 0x20022:	/* ADP_Stopped_StepComplete */
-		case 0x20023:	/* ADP_Stopped_RunTimeErrorUnknown */
-		case 0x20024:	/* ADP_Stopped_InternalError */
-		case 0x20025:	/* ADP_Stopped_UserInterruption */
-		case 0x20027:	/* ADP_Stopped_StackOverflow */
-		case 0x20028:	/* ADP_Stopped_DivisionByZero */
-		case 0x20029:	/* ADP_Stopped_OSSpecific */
-		default:
-			fprintf(stderr, "semihosting: exception %#x\n",
-					(unsigned) r1);
-		}
-		return target_call_event_callbacks(target, TARGET_EVENT_HALTED);
-
-	case 0x12:	/* SYS_SYSTEM */
-		/* Provide SYS_SYSTEM functionality.  Uses the
-		 * libc system command, there may be a reason *NOT*
-		 * to use this, but as I can't think of one, I
-		 * implemented it this way.
-		 */
-		retval = target_read_memory(target, r1, 4, 2, params);
-		if (retval != ERROR_OK)
-			return retval;
-		else {
-			uint32_t len = target_buffer_get_u32(target, params+4);
-			uint32_t c_ptr = target_buffer_get_u32(target, params);
-			if (arm->is_semihosting_fileio) {
-				arm->semihosting_hit_fileio = true;
-				fileio_info->identifier = "system";
-				fileio_info->param_1 = c_ptr;
-				fileio_info->param_2 = len;
-			} else {
-				uint8_t cmd[256];
-				if (len > 255) {
-					arm->semihosting_result = -1;
-					arm->semihosting_errno = EINVAL;
-				} else {
-					memset(cmd, 0x0, 256);
-					retval = target_read_memory(target, c_ptr, 1, len, cmd);
-					if (retval != ERROR_OK)
-						return retval;
-					else
-						arm->semihosting_result = system((const char *)cmd);
-				}
-=======
 static int arm_semihosting_resume(struct target *target, int *retval)
 {
 	if (is_armv8(target_to_armv8(target))) {
@@ -572,7 +65,6 @@
 			if (*retval != ERROR_OK) {
 				LOG_ERROR("Failed to resume target");
 				return 0;
->>>>>>> db070eb8
 			}
 		} else if (armv8->last_run_control_op == ARMV8_RUNCONTROL_STEP)
 			target->debug_reason = DBG_REASON_SINGLESTEP;
@@ -582,20 +74,6 @@
 			LOG_ERROR("Failed to resume target");
 			return 0;
 		}
-<<<<<<< HEAD
-		break;
-	case 0x0d:	/* SYS_TMPNAM */
-	case 0x10:	/* SYS_CLOCK */
-	case 0x17:	/* angel_SWIreason_EnterSVC */
-	case 0x30:	/* SYS_ELAPSED */
-	case 0x31:	/* SYS_TICKFREQ */
-	default:
-		fprintf(stderr, "semihosting: unsupported call %#x\n",
-				(unsigned) r0);
-		arm->semihosting_result = -1;
-		arm->semihosting_errno = ENOTSUP;
-=======
->>>>>>> db070eb8
 	}
 	return 1;
 }
@@ -604,29 +82,12 @@
 {
 	struct arm *arm = target_to_arm(target);
 
-<<<<<<< HEAD
-	return ERROR_OK;
-}
-=======
 	if (!target->semihosting)
 		return ERROR_FAIL;
->>>>>>> db070eb8
-
-static int get_gdb_fileio_info(struct target *target, struct gdb_fileio_info *fileio_info)
-{
-	struct arm *arm = target_to_arm(target);
-
-	/* To avoid uneccessary duplication, semihosting prepares the
-	 * fileio_info structure out-of-band when the target halts. See
-	 * do_semihosting for more detail.
+
+	/* REVISIT this looks wrong ... ARM11 and Cortex-A8
+	 * should work this way at least sometimes.
 	 */
-<<<<<<< HEAD
-	if (!arm->is_semihosting_fileio || !arm->semihosting_hit_fileio)
-		return ERROR_FAIL;
-
-	return ERROR_OK;
-}
-=======
 	if (is_arm7_9(target_to_arm7_9(target)) ||
 	    is_armv7a(target_to_armv7a(target))) {
 		uint32_t spsr;
@@ -634,47 +95,25 @@
 		/* return value in R0 */
 		buf_set_u32(arm->core_cache->reg_list[0].value, 0, 32, target->semihosting->result);
 		arm->core_cache->reg_list[0].dirty = 1;
->>>>>>> db070eb8
-
-static int gdb_fileio_end(struct target *target, int result, int fileio_errno, bool ctrl_c)
-{
-	struct arm *arm = target_to_arm(target);
-	struct gdb_fileio_info *fileio_info = target->fileio_info;
-
-	/* clear pending status */
-	arm->semihosting_hit_fileio = false;
-
-	arm->semihosting_result = result;
-	arm->semihosting_errno = fileio_errno;
-
-	/* Some fileio results do not match up with what the semihosting
-	 * operation expects; for these operations, we munge the results
-	 * below:
-	 */
-	switch (arm->semihosting_op) {
-	case 0x05:	/* SYS_WRITE */
-		if (result < 0)
-			arm->semihosting_result = fileio_info->param_3;
-		else
-			arm->semihosting_result = 0;
-		break;
-
-<<<<<<< HEAD
-	case 0x06:	/* SYS_READ */
-		if (result == (int)fileio_info->param_3)
-			arm->semihosting_result = 0;
-		if (result <= 0)
-			arm->semihosting_result = fileio_info->param_3;
-		break;
-
-	case 0x0a:	/* SYS_SEEK */
-		if (result > 0)
-			arm->semihosting_result = 0;
-		break;
-	}
-
-	return post_result(target);
-=======
+
+		/* LR --> PC */
+		buf_set_u32(arm->core_cache->reg_list[15].value, 0, 32,
+			buf_get_u32(arm_reg_current(arm, 14)->value, 0, 32));
+		arm->core_cache->reg_list[15].dirty = 1;
+
+		/* saved PSR --> current PSR */
+		spsr = buf_get_u32(arm->spsr->value, 0, 32);
+
+		/* REVISIT should this be arm_set_cpsr(arm, spsr)
+		 * instead of a partially unrolled version?
+		 */
+
+		buf_set_u32(arm->cpsr->value, 0, 32, spsr);
+		arm->cpsr->dirty = 1;
+		arm->core_mode = spsr & 0x1f;
+		if (spsr & 0x20)
+			arm->core_state = ARM_STATE_THUMB;
+
 	} else if (is_armv8(target_to_armv8(target))) {
 		if (arm->core_state == ARM_STATE_AARCH64) {
 			/* return value in R0 */
@@ -695,7 +134,6 @@
 	}
 
 	return ERROR_OK;
->>>>>>> db070eb8
 }
 
 /**
@@ -706,20 +144,9 @@
  */
 int arm_semihosting_init(struct target *target)
 {
-<<<<<<< HEAD
-	target->fileio_info = malloc(sizeof(*target->fileio_info));
-	if (target->fileio_info == NULL) {
-		LOG_ERROR("out of memory");
-		return ERROR_FAIL;
-	}
-
-	target->type->get_gdb_fileio_info = get_gdb_fileio_info;
-	target->type->gdb_fileio_end = gdb_fileio_end;
-=======
 	struct arm *arm = target_to_arm(target);
 	assert(arm->setup_semihosting);
 	semihosting_common_init(target, arm->setup_semihosting, post_result);
->>>>>>> db070eb8
 
 	return ERROR_OK;
 }
@@ -870,12 +297,6 @@
 	/* Perform semihosting if we are not waiting on a fileio
 	 * operation to complete.
 	 */
-<<<<<<< HEAD
-	if (!arm->semihosting_hit_fileio) {
-		*retval = do_semihosting(target);
-		if (*retval != ERROR_OK) {
-			LOG_ERROR("Failed semihosting operation");
-=======
 	if (!semihosting->hit_fileio) {
 		if (is_armv8(target_to_armv8(target)) &&
 				arm->core_state == ARM_STATE_AARCH64) {
@@ -899,37 +320,15 @@
 			}
 		} else {
 			/* Unknown operation number, not a semihosting call. */
->>>>>>> db070eb8
 			return 0;
 		}
 	}
 
-<<<<<<< HEAD
-	/* Post result to target if we are not waiting on a fileio
-	 * operation to complete:
-	 */
-	if (!arm->semihosting_hit_fileio) {
-		*retval = post_result(target);
-		if (*retval != ERROR_OK) {
-			LOG_ERROR("Failed to post semihosting result");
-			return 0;
-		}
-
-		*retval = target_resume(target, 1, 0, 0, 0);
-		if (*retval != ERROR_OK) {
-			LOG_ERROR("Failed to resume target");
-			return 0;
-		}
-
-		return 1;
-	}
-=======
 	/* Resume if target it is resumable and we are not waiting on a fileio
 	 * operation to complete:
 	 */
 	if (semihosting->is_resumable && !semihosting->hit_fileio)
 		return arm_semihosting_resume(target, retval);
->>>>>>> db070eb8
 
 	return 0;
 }