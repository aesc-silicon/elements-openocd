--- conflicted
+++ resolved
@@ -673,11 +673,7 @@
 	if (offset < field32(elf, segment->p_filesz)) {
 		/* maximal size present in file for the current segment */
 		read_size = MIN(size, field32(elf, segment->p_filesz) - offset);
-<<<<<<< HEAD
-		LOG_DEBUG("read elf: size = 0x%zx at 0x%" PRIx32 "", read_size,
-=======
 		LOG_DEBUG("read elf: size = 0x%zx at 0x%" TARGET_PRIxADDR "", read_size,
->>>>>>> b61a2808
 			field32(elf, segment->p_offset) + offset);
 		/* read initialized area of the segment */
 		retval = fileio_seek(elf->fileio, field32(elf, segment->p_offset) + offset);
