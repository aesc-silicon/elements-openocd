--- conflicted
+++ resolved
@@ -34,19 +34,6 @@
 };
 
 struct armv7m_trace_config {
-<<<<<<< HEAD
-	/** Currently active trace capture mode */
-	enum trace_config_type config_type;
-
-	/** Currently active trace output mode */
-	enum tpiu_pin_protocol pin_protocol;
-	/** TPIU formatter enable/disable (in async mode) */
-	bool formatter;
-	/** Synchronous output port width */
-	uint32_t port_size;
-
-=======
->>>>>>> b61a2808
 	/** Bitmask of currently enabled ITM stimuli */
 	uint32_t itm_ter[8];
 	/** Identifier for multi-source trace stream formatting */
