--- conflicted
+++ resolved
@@ -189,201 +189,6 @@
 	return retval;
 }
 
-<<<<<<< HEAD
-/*  method adapted to Cortex-A : reused ARM v4 v5 method */
-int armv7a_mmu_translate_va(struct target *target,  uint32_t va, uint32_t *val)
-{
-	uint32_t first_lvl_descriptor = 0x0;
-	uint32_t second_lvl_descriptor = 0x0;
-	int retval;
-	struct armv7a_common *armv7a = target_to_armv7a(target);
-	struct arm_dpm *dpm = armv7a->arm.dpm;
-	uint32_t ttbidx = 0;	/*  default to ttbr0 */
-	uint32_t ttb_mask;
-	uint32_t va_mask;
-	uint32_t ttbcr;
-	uint32_t ttb;
-
-	retval = dpm->prepare(dpm);
-	if (retval != ERROR_OK)
-		goto done;
-
-	/*  MRC p15,0,<Rt>,c2,c0,2 ; Read CP15 Translation Table Base Control Register*/
-	retval = dpm->instr_read_data_r0(dpm,
-			ARMV4_5_MRC(15, 0, 0, 2, 0, 2),
-			&ttbcr);
-	if (retval != ERROR_OK)
-		goto done;
-
-	/* if ttbcr has changed or was not read before, re-read the information */
-	if ((armv7a->armv7a_mmu.cached == 0) ||
-		(armv7a->armv7a_mmu.ttbcr != ttbcr)) {
-		armv7a_read_ttbcr(target);
-	}
-
-	/* if va is above the range handled by ttbr0, select ttbr1 */
-	if (va > armv7a->armv7a_mmu.ttbr_range[0]) {
-		/*  select ttb 1 */
-		ttbidx = 1;
-	}
-	/*  MRC p15,0,<Rt>,c2,c0,ttbidx */
-	retval = dpm->instr_read_data_r0(dpm,
-			ARMV4_5_MRC(15, 0, 0, 2, 0, ttbidx),
-			&ttb);
-	if (retval != ERROR_OK)
-		return retval;
-
-	ttb_mask = armv7a->armv7a_mmu.ttbr_mask[ttbidx];
-	va_mask = 0xfff00000 & armv7a->armv7a_mmu.ttbr_range[ttbidx];
-
-	LOG_DEBUG("ttb_mask %" PRIx32 " va_mask %" PRIx32 " ttbidx %i",
-		  ttb_mask, va_mask, ttbidx);
-	retval = armv7a->armv7a_mmu.read_physical_memory(target,
-			(ttb & ttb_mask) | ((va & va_mask) >> 18),
-			4, 1, (uint8_t *)&first_lvl_descriptor);
-	if (retval != ERROR_OK)
-		return retval;
-	first_lvl_descriptor = target_buffer_get_u32(target, (uint8_t *)
-			&first_lvl_descriptor);
-	/*  reuse armv4_5 piece of code, specific armv7a changes may come later */
-	LOG_DEBUG("1st lvl desc: %8.8" PRIx32 "", first_lvl_descriptor);
-
-	if ((first_lvl_descriptor & 0x3) == 0) {
-		LOG_ERROR("Address translation failure");
-		return ERROR_TARGET_TRANSLATION_FAULT;
-	}
-
-
-	if ((first_lvl_descriptor & 0x40002) == 2) {
-		/* section descriptor */
-		*val = (first_lvl_descriptor & 0xfff00000) | (va & 0x000fffff);
-		return ERROR_OK;
-	} else if ((first_lvl_descriptor & 0x40002) == 0x40002) {
-		/* supersection descriptor */
-		if (first_lvl_descriptor & 0x00f001e0) {
-			LOG_ERROR("Physical address does not fit into 32 bits");
-			return ERROR_TARGET_TRANSLATION_FAULT;
-		}
-		*val = (first_lvl_descriptor & 0xff000000) | (va & 0x00ffffff);
-		return ERROR_OK;
-	}
-
-	/* page table */
-	retval = armv7a->armv7a_mmu.read_physical_memory(target,
-			(first_lvl_descriptor & 0xfffffc00) | ((va & 0x000ff000) >> 10),
-			4, 1, (uint8_t *)&second_lvl_descriptor);
-	if (retval != ERROR_OK)
-		return retval;
-
-	second_lvl_descriptor = target_buffer_get_u32(target, (uint8_t *)
-			&second_lvl_descriptor);
-
-	LOG_DEBUG("2nd lvl desc: %8.8" PRIx32 "", second_lvl_descriptor);
-
-	if ((second_lvl_descriptor & 0x3) == 0) {
-		LOG_ERROR("Address translation failure");
-		return ERROR_TARGET_TRANSLATION_FAULT;
-	}
-
-	if ((second_lvl_descriptor & 0x3) == 1) {
-		/* large page descriptor */
-		*val = (second_lvl_descriptor & 0xffff0000) | (va & 0x0000ffff);
-	} else {
-		/* small page descriptor */
-		*val = (second_lvl_descriptor & 0xfffff000) | (va & 0x00000fff);
-	}
-
-	return ERROR_OK;
-
-done:
-	return retval;
-}
-
-/*  V7 method VA TO PA  */
-int armv7a_mmu_translate_va_pa(struct target *target, uint32_t va,
-	uint32_t *val, int meminfo)
-{
-	int retval = ERROR_FAIL;
-	struct armv7a_common *armv7a = target_to_armv7a(target);
-	struct arm_dpm *dpm = armv7a->arm.dpm;
-	uint32_t virt = va & ~0xfff;
-	uint32_t NOS, NS, INNER, OUTER;
-	*val = 0xdeadbeef;
-	retval = dpm->prepare(dpm);
-	if (retval != ERROR_OK)
-		goto done;
-	/*  mmu must be enable in order to get a correct translation
-	 *  use VA to PA CP15 register for conversion */
-	retval = dpm->instr_write_data_r0(dpm,
-			ARMV4_5_MCR(15, 0, 0, 7, 8, 0),
-			virt);
-	if (retval != ERROR_OK)
-		goto done;
-	retval = dpm->instr_read_data_r0(dpm,
-			ARMV4_5_MRC(15, 0, 0, 7, 4, 0),
-			val);
-	/* decode memory attribute */
-	NOS = (*val >> 10) & 1;	/*  Not Outer shareable */
-	NS = (*val >> 9) & 1;	/* Non secure */
-	INNER = (*val >> 4) &  0x7;
-	OUTER = (*val >> 2) & 0x3;
-
-	if (retval != ERROR_OK)
-		goto done;
-	*val = (*val & ~0xfff)  +  (va & 0xfff);
-	if (*val == va)
-		LOG_WARNING("virt = phys  : MMU disable !!");
-	if (meminfo) {
-		LOG_INFO("%" PRIx32 " : %" PRIx32 " %s outer shareable %s secured",
-			va, *val,
-			NOS == 1 ? "not" : " ",
-			NS == 1 ? "not" : "");
-		switch (OUTER) {
-			case 0:
-				LOG_INFO("outer: Non-Cacheable");
-				break;
-			case 1:
-				LOG_INFO("outer: Write-Back, Write-Allocate");
-				break;
-			case 2:
-				LOG_INFO("outer: Write-Through, No Write-Allocate");
-				break;
-			case 3:
-				LOG_INFO("outer: Write-Back, no Write-Allocate");
-				break;
-		}
-		switch (INNER) {
-			case 0:
-				LOG_INFO("inner: Non-Cacheable");
-				break;
-			case 1:
-				LOG_INFO("inner: Strongly-ordered");
-				break;
-			case 3:
-				LOG_INFO("inner: Device");
-				break;
-			case 5:
-				LOG_INFO("inner: Write-Back, Write-Allocate");
-				break;
-			case 6:
-				LOG_INFO("inner:  Write-Through");
-				break;
-			case 7:
-				LOG_INFO("inner: Write-Back, no Write-Allocate");
-
-			default:
-				LOG_INFO("inner: %" PRIx32 " ???", INNER);
-		}
-	}
-
-done:
-	dpm->finish(dpm);
-
-	return retval;
-}
-
-=======
->>>>>>> db070eb8
 /* FIXME: remove it */
 static int armv7a_l2x_cache_init(struct target *target, uint32_t base, uint32_t way)
 {
