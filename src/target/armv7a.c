/***************************************************************************
 *    Copyright (C) 2009 by David Brownell                                 *
 *                                                                         *
 *    Copyright (C) ST-Ericsson SA 2011 michel.jaouen@stericsson.com       *
 *                                                                         *
 *   This program is free software; you can redistribute it and/or modify  *
 *   it under the terms of the GNU General Public License as published by  *
 *   the Free Software Foundation; either version 2 of the License, or     *
 *   (at your option) any later version.                                   *
 *                                                                         *
 *   This program is distributed in the hope that it will be useful,       *
 *   but WITHOUT ANY WARRANTY; without even the implied warranty of        *
 *   MERCHANTABILITY or FITNESS FOR A PARTICULAR PURPOSE.  See the         *
 *   GNU General Public License for more details.                          *
 *                                                                         *
 *   You should have received a copy of the GNU General Public License     *
 *   along with this program.  If not, see <http://www.gnu.org/licenses/>. *
 ***************************************************************************/

#ifdef HAVE_CONFIG_H
#include "config.h"
#endif

#include <helper/replacements.h>

#include "armv7a.h"
#include "armv7a_mmu.h"
#include "arm_disassembler.h"

#include "register.h"
#include <helper/binarybuffer.h>
#include <helper/command.h>

#include <stdlib.h>
#include <string.h>
#include <unistd.h>

#include "arm_opcodes.h"
#include "target.h"
#include "target_type.h"

static void armv7a_show_fault_registers(struct target *target)
{
	uint32_t dfsr, ifsr, dfar, ifar;
	struct armv7a_common *armv7a = target_to_armv7a(target);
	struct arm_dpm *dpm = armv7a->arm.dpm;
	int retval;

	retval = dpm->prepare(dpm);
	if (retval != ERROR_OK)
		return;

	/* ARMV4_5_MRC(cpnum, op1, r0, crn, crm, op2) */

	/* c5/c0 - {data, instruction} fault status registers */
	retval = dpm->instr_read_data_r0(dpm,
			ARMV4_5_MRC(15, 0, 0, 5, 0, 0),
			&dfsr);
	if (retval != ERROR_OK)
		goto done;

	retval = dpm->instr_read_data_r0(dpm,
			ARMV4_5_MRC(15, 0, 0, 5, 0, 1),
			&ifsr);
	if (retval != ERROR_OK)
		goto done;

	/* c6/c0 - {data, instruction} fault address registers */
	retval = dpm->instr_read_data_r0(dpm,
			ARMV4_5_MRC(15, 0, 0, 6, 0, 0),
			&dfar);
	if (retval != ERROR_OK)
		goto done;

	retval = dpm->instr_read_data_r0(dpm,
			ARMV4_5_MRC(15, 0, 0, 6, 0, 2),
			&ifar);
	if (retval != ERROR_OK)
		goto done;

	LOG_USER("Data fault registers        DFSR: %8.8" PRIx32
		", DFAR: %8.8" PRIx32, dfsr, dfar);
	LOG_USER("Instruction fault registers IFSR: %8.8" PRIx32
		", IFAR: %8.8" PRIx32, ifsr, ifar);

done:
	/* (void) */ dpm->finish(dpm);
}


/*  retrieve main id register  */
static int armv7a_read_midr(struct target *target)
{
	int retval = ERROR_FAIL;
	struct armv7a_common *armv7a = target_to_armv7a(target);
	struct arm_dpm *dpm = armv7a->arm.dpm;
	uint32_t midr;
	retval = dpm->prepare(dpm);
	if (retval != ERROR_OK)
		goto done;
	/* MRC p15,0,<Rd>,c0,c0,0; read main id register*/

	retval = dpm->instr_read_data_r0(dpm,
			ARMV4_5_MRC(15, 0, 0, 0, 0, 0),
			&midr);
	if (retval != ERROR_OK)
		goto done;

	armv7a->rev = (midr & 0xf);
	armv7a->partnum = (midr >> 4) & 0xfff;
	armv7a->arch = (midr >> 16) & 0xf;
	armv7a->variant = (midr >> 20) & 0xf;
	armv7a->implementor = (midr >> 24) & 0xff;
	LOG_INFO("%s rev %" PRIx32 ", partnum %" PRIx32 ", arch %" PRIx32
			 ", variant %" PRIx32 ", implementor %" PRIx32,
		 target->cmd_name,
		 armv7a->rev,
		 armv7a->partnum,
		 armv7a->arch,
		 armv7a->variant,
		 armv7a->implementor);

done:
	dpm->finish(dpm);
	return retval;
}

int armv7a_read_ttbcr(struct target *target)
{
	struct armv7a_common *armv7a = target_to_armv7a(target);
	struct arm_dpm *dpm = armv7a->arm.dpm;
	uint32_t ttbcr, ttbcr_n;
	int ttbidx;
	int retval;

	retval = dpm->prepare(dpm);
	if (retval != ERROR_OK)
		goto done;

	/*  MRC p15,0,<Rt>,c2,c0,2 ; Read CP15 Translation Table Base Control Register*/
	retval = dpm->instr_read_data_r0(dpm,
			ARMV4_5_MRC(15, 0, 0, 2, 0, 2),
			&ttbcr);
	if (retval != ERROR_OK)
		goto done;

	LOG_DEBUG("ttbcr %" PRIx32, ttbcr);

	ttbcr_n = ttbcr & 0x7;
	armv7a->armv7a_mmu.ttbcr = ttbcr;
	armv7a->armv7a_mmu.cached = 1;

	for (ttbidx = 0; ttbidx < 2; ttbidx++) {
		/*  MRC p15,0,<Rt>,c2,c0,ttbidx */
		retval = dpm->instr_read_data_r0(dpm,
				ARMV4_5_MRC(15, 0, 0, 2, 0, ttbidx),
				&armv7a->armv7a_mmu.ttbr[ttbidx]);
		if (retval != ERROR_OK)
			goto done;
	}

	/*
	 * ARM Architecture Reference Manual (ARMv7-A and ARMv7-R edition),
	 * document # ARM DDI 0406C
	 */
	armv7a->armv7a_mmu.ttbr_range[0]  = 0xffffffff >> ttbcr_n;
	armv7a->armv7a_mmu.ttbr_range[1] = 0xffffffff;
	armv7a->armv7a_mmu.ttbr_mask[0] = 0xffffffff << (14 - ttbcr_n);
	armv7a->armv7a_mmu.ttbr_mask[1] = 0xffffffff << 14;
	armv7a->armv7a_mmu.cached = 1;

	retval = armv7a_read_midr(target);
	if (retval != ERROR_OK)
		goto done;

	/* FIXME: why this special case based on part number? */
	if ((armv7a->partnum & 0xf) == 0) {
		/*  ARM DDI 0344H , ARM DDI 0407F */
		armv7a->armv7a_mmu.ttbr_mask[0]  = 7 << (32 - ttbcr_n);
	}

	LOG_DEBUG("ttbr1 %s, ttbr0_mask %" PRIx32 " ttbr1_mask %" PRIx32,
		  (ttbcr_n != 0) ? "used" : "not used",
		  armv7a->armv7a_mmu.ttbr_mask[0],
		  armv7a->armv7a_mmu.ttbr_mask[1]);

done:
	dpm->finish(dpm);
	return retval;
}

/* FIXME: remove it */
static int armv7a_l2x_cache_init(struct target *target, uint32_t base, uint32_t way)
{
	struct armv7a_l2x_cache *l2x_cache;
	struct target_list *head = target->head;
	struct target *curr;

	struct armv7a_common *armv7a = target_to_armv7a(target);
	l2x_cache = calloc(1, sizeof(struct armv7a_l2x_cache));
	l2x_cache->base = base;
	l2x_cache->way = way;
	/*LOG_INFO("cache l2 initialized base %x  way %d",
	l2x_cache->base,l2x_cache->way);*/
	if (armv7a->armv7a_mmu.armv7a_cache.outer_cache)
		LOG_INFO("outer cache already initialized\n");
	armv7a->armv7a_mmu.armv7a_cache.outer_cache = l2x_cache;
	/*  initialize all target in this cluster (smp target)
	 *  l2 cache must be configured after smp declaration */
	while (head != (struct target_list *)NULL) {
		curr = head->target;
		if (curr != target) {
			armv7a = target_to_armv7a(curr);
			if (armv7a->armv7a_mmu.armv7a_cache.outer_cache)
				LOG_ERROR("smp target : outer cache already initialized\n");
			armv7a->armv7a_mmu.armv7a_cache.outer_cache = l2x_cache;
		}
		head = head->next;
	}
	return JIM_OK;
}

/* FIXME: remove it */
COMMAND_HANDLER(handle_cache_l2x)
{
	struct target *target = get_current_target(CMD_CTX);
	uint32_t base, way;

	if (CMD_ARGC != 2)
		return ERROR_COMMAND_SYNTAX_ERROR;

	/* command_print(CMD, "%s %s", CMD_ARGV[0], CMD_ARGV[1]); */
	COMMAND_PARSE_NUMBER(u32, CMD_ARGV[0], base);
	COMMAND_PARSE_NUMBER(u32, CMD_ARGV[1], way);

	/* AP address is in bits 31:24 of DP_SELECT */
	armv7a_l2x_cache_init(target, base, way);

	return ERROR_OK;
}

int armv7a_handle_cache_info_command(struct command_invocation *cmd,
	struct armv7a_cache_common *armv7a_cache)
{
	struct armv7a_l2x_cache *l2x_cache = (struct armv7a_l2x_cache *)
		(armv7a_cache->outer_cache);

	int cl;

	if (armv7a_cache->info == -1) {
		command_print(cmd, "cache not yet identified");
		return ERROR_OK;
	}

	for (cl = 0; cl < armv7a_cache->loc; cl++) {
		struct armv7a_arch_cache *arch = &(armv7a_cache->arch[cl]);

		if (arch->ctype & 1) {
			command_print(cmd,
<<<<<<< HEAD
				"L%d I-Cache: linelen %" PRIi32
				", associativity %" PRIi32
				", nsets %" PRIi32
				", cachesize %" PRId32 " KBytes",
=======
				"L%d I-Cache: linelen %" PRIu32
				", associativity %" PRIu32
				", nsets %" PRIu32
				", cachesize %" PRIu32 " KBytes",
>>>>>>> b61a2808
				cl+1,
				arch->i_size.linelen,
				arch->i_size.associativity,
				arch->i_size.nsets,
				arch->i_size.cachesize);
		}

		if (arch->ctype >= 2) {
			command_print(cmd,
<<<<<<< HEAD
				"L%d D-Cache: linelen %" PRIi32
				", associativity %" PRIi32
				", nsets %" PRIi32
				", cachesize %" PRId32 " KBytes",
=======
				"L%d D-Cache: linelen %" PRIu32
				", associativity %" PRIu32
				", nsets %" PRIu32
				", cachesize %" PRIu32 " KBytes",
>>>>>>> b61a2808
				cl+1,
				arch->d_u_size.linelen,
				arch->d_u_size.associativity,
				arch->d_u_size.nsets,
				arch->d_u_size.cachesize);
		}
	}

<<<<<<< HEAD
	if (l2x_cache != NULL)
		command_print(cmd, "Outer unified cache Base Address 0x%" PRIx32 ", %" PRId32 " ways",
=======
	if (l2x_cache)
		command_print(cmd, "Outer unified cache Base Address 0x%" PRIx32 ", %" PRIu32 " ways",
>>>>>>> b61a2808
			l2x_cache->base, l2x_cache->way);

	return ERROR_OK;
}

/*  retrieve core id cluster id  */
static int armv7a_read_mpidr(struct target *target)
{
	int retval = ERROR_FAIL;
	struct armv7a_common *armv7a = target_to_armv7a(target);
	struct arm_dpm *dpm = armv7a->arm.dpm;
	uint32_t mpidr;
	retval = dpm->prepare(dpm);
	if (retval != ERROR_OK)
		goto done;
	/* MRC p15,0,<Rd>,c0,c0,5; read Multiprocessor ID register*/

	retval = dpm->instr_read_data_r0(dpm,
			ARMV4_5_MRC(15, 0, 0, 0, 0, 5),
			&mpidr);
	if (retval != ERROR_OK)
		goto done;

	/* Is register in Multiprocessing Extensions register format? */
	if (mpidr & MPIDR_MP_EXT) {
		LOG_DEBUG("%s: MPIDR 0x%" PRIx32, target_name(target), mpidr);
		armv7a->multi_processor_system = (mpidr >> 30) & 1;
		armv7a->multi_threading_processor = (mpidr >> 24) & 1;
		armv7a->level2_id = (mpidr >> 16) & 0xf;
		armv7a->cluster_id = (mpidr >> 8) & 0xf;
		armv7a->cpu_id = mpidr & 0xf;
		LOG_INFO("%s: MPIDR level2 %x, cluster %x, core %x, %s, %s",
			target_name(target),
			armv7a->level2_id,
			armv7a->cluster_id,
			armv7a->cpu_id,
			armv7a->multi_processor_system == 0 ? "multi core" : "mono core",
			armv7a->multi_threading_processor == 1 ? "SMT" : "no SMT");

	} else
		LOG_ERROR("MPIDR not in multiprocessor format");

done:
	dpm->finish(dpm);
	return retval;


}

static int get_cache_info(struct arm_dpm *dpm, int cl, int ct, uint32_t *cache_reg)
{
	int retval = ERROR_OK;

	/*  select cache level */
	retval = dpm->instr_write_data_r0(dpm,
			ARMV4_5_MCR(15, 2, 0, 0, 0, 0),
			(cl << 1) | (ct == 1 ? 1 : 0));
	if (retval != ERROR_OK)
		goto done;

	retval = dpm->instr_read_data_r0(dpm,
			ARMV4_5_MRC(15, 1, 0, 0, 0, 0),
			cache_reg);
 done:
	return retval;
}

static struct armv7a_cachesize decode_cache_reg(uint32_t cache_reg)
{
	struct armv7a_cachesize size;
	int i = 0;

	size.linelen = 16 << (cache_reg & 0x7);
	size.associativity = ((cache_reg >> 3) & 0x3ff) + 1;
	size.nsets = ((cache_reg >> 13) & 0x7fff) + 1;
	size.cachesize = size.linelen * size.associativity * size.nsets / 1024;

	/*  compute info for set way operation on cache */
	size.index_shift = (cache_reg & 0x7) + 4;
	size.index = (cache_reg >> 13) & 0x7fff;
	size.way = ((cache_reg >> 3) & 0x3ff);

	while (((size.way << i) & 0x80000000) == 0)
		i++;
	size.way_shift = i;

	return size;
}

int armv7a_identify_cache(struct target *target)
{
	/*  read cache descriptor */
	int retval = ERROR_FAIL;
	struct armv7a_common *armv7a = target_to_armv7a(target);
	struct arm_dpm *dpm = armv7a->arm.dpm;
	uint32_t csselr, clidr, ctr;
	uint32_t cache_reg;
	int cl, ctype;
	struct armv7a_cache_common *cache =
		&(armv7a->armv7a_mmu.armv7a_cache);

	retval = dpm->prepare(dpm);
	if (retval != ERROR_OK)
		goto done;

	/* retrieve CTR
	 * mrc p15, 0, r0, c0, c0, 1		@ read ctr */
	retval = dpm->instr_read_data_r0(dpm,
			ARMV4_5_MRC(15, 0, 0, 0, 0, 1),
			&ctr);
	if (retval != ERROR_OK)
		goto done;

	cache->iminline = 4UL << (ctr & 0xf);
	cache->dminline = 4UL << ((ctr & 0xf0000) >> 16);
	LOG_DEBUG("ctr %" PRIx32 " ctr.iminline %" PRIu32 " ctr.dminline %" PRIu32,
		 ctr, cache->iminline, cache->dminline);

	/*  retrieve CLIDR
	 *  mrc	p15, 1, r0, c0, c0, 1		@ read clidr */
	retval = dpm->instr_read_data_r0(dpm,
			ARMV4_5_MRC(15, 1, 0, 0, 0, 1),
			&clidr);
	if (retval != ERROR_OK)
		goto done;

	cache->loc = (clidr & 0x7000000) >> 24;
	LOG_DEBUG("Number of cache levels to PoC %" PRId32, cache->loc);

	/*  retrieve selected cache for later restore
	 *  MRC p15, 2,<Rd>, c0, c0, 0; Read CSSELR */
	retval = dpm->instr_read_data_r0(dpm,
			ARMV4_5_MRC(15, 2, 0, 0, 0, 0),
			&csselr);
	if (retval != ERROR_OK)
		goto done;

	/* retrieve all available inner caches */
	for (cl = 0; cl < cache->loc; clidr >>= 3, cl++) {

		/* isolate cache type at current level */
		ctype = clidr & 7;

		/* skip reserved values */
		if (ctype > CACHE_LEVEL_HAS_UNIFIED_CACHE)
			continue;

		/* separate d or unified d/i cache at this level ? */
		if (ctype & (CACHE_LEVEL_HAS_UNIFIED_CACHE | CACHE_LEVEL_HAS_D_CACHE)) {
			/* retrieve d-cache info */
			retval = get_cache_info(dpm, cl, 0, &cache_reg);
			if (retval != ERROR_OK)
				goto done;
			cache->arch[cl].d_u_size = decode_cache_reg(cache_reg);

			LOG_DEBUG("data/unified cache index %" PRIu32 " << %" PRIu32 ", way %" PRIu32 " << %" PRIu32,
					cache->arch[cl].d_u_size.index,
					cache->arch[cl].d_u_size.index_shift,
					cache->arch[cl].d_u_size.way,
					cache->arch[cl].d_u_size.way_shift);

			LOG_DEBUG("cacheline %" PRIu32 " bytes %" PRIu32 " KBytes asso %" PRIu32 " ways",
					cache->arch[cl].d_u_size.linelen,
					cache->arch[cl].d_u_size.cachesize,
					cache->arch[cl].d_u_size.associativity);
		}

		/* separate i-cache at this level ? */
		if (ctype & CACHE_LEVEL_HAS_I_CACHE) {
			/* retrieve i-cache info */
			retval = get_cache_info(dpm, cl, 1, &cache_reg);
			if (retval != ERROR_OK)
				goto done;
			cache->arch[cl].i_size = decode_cache_reg(cache_reg);

			LOG_DEBUG("instruction cache index %" PRIu32 " << %" PRIu32 ", way %" PRIu32 " << %" PRIu32,
					cache->arch[cl].i_size.index,
					cache->arch[cl].i_size.index_shift,
					cache->arch[cl].i_size.way,
					cache->arch[cl].i_size.way_shift);

			LOG_DEBUG("cacheline %" PRIu32 " bytes %" PRIu32 " KBytes asso %" PRIu32 " ways",
					cache->arch[cl].i_size.linelen,
					cache->arch[cl].i_size.cachesize,
					cache->arch[cl].i_size.associativity);
		}

		cache->arch[cl].ctype = ctype;
	}

	/*  restore selected cache  */
	dpm->instr_write_data_r0(dpm,
		ARMV4_5_MRC(15, 2, 0, 0, 0, 0),
		csselr);

	if (retval != ERROR_OK)
		goto done;

	/*  if no l2 cache initialize l1 data cache flush function function */
	if (!armv7a->armv7a_mmu.armv7a_cache.flush_all_data_cache) {
		armv7a->armv7a_mmu.armv7a_cache.flush_all_data_cache =
			armv7a_cache_auto_flush_all_data;
	}

	armv7a->armv7a_mmu.armv7a_cache.info = 1;
done:
	dpm->finish(dpm);
	armv7a_read_mpidr(target);
	return retval;

}

static int armv7a_setup_semihosting(struct target *target, int enable)
{
	struct armv7a_common *armv7a = target_to_armv7a(target);
	uint32_t vcr;
	int ret;

	ret = mem_ap_read_atomic_u32(armv7a->debug_ap,
					 armv7a->debug_base + CPUDBG_VCR,
					 &vcr);
	if (ret < 0) {
		LOG_ERROR("Failed to read VCR register\n");
		return ret;
	}

	if (enable)
		vcr |= DBG_VCR_SVC_MASK;
	else
		vcr &= ~DBG_VCR_SVC_MASK;

	ret = mem_ap_write_atomic_u32(armv7a->debug_ap,
					  armv7a->debug_base + CPUDBG_VCR,
					  vcr);
	if (ret < 0)
		LOG_ERROR("Failed to write VCR register\n");

	return ret;
}

int armv7a_init_arch_info(struct target *target, struct armv7a_common *armv7a)
{
	struct arm *arm = &armv7a->arm;
	arm->arch_info = armv7a;
	target->arch_info = &armv7a->arm;
	arm->setup_semihosting = armv7a_setup_semihosting;
	/*  target is useful in all function arm v4 5 compatible */
	armv7a->arm.target = target;
	armv7a->arm.common_magic = ARM_COMMON_MAGIC;
	armv7a->common_magic = ARMV7_COMMON_MAGIC;
	armv7a->armv7a_mmu.armv7a_cache.info = -1;
	armv7a->armv7a_mmu.armv7a_cache.outer_cache = NULL;
	armv7a->armv7a_mmu.armv7a_cache.flush_all_data_cache = NULL;
	armv7a->armv7a_mmu.armv7a_cache.auto_cache_enabled = 1;
	return ERROR_OK;
}

int armv7a_arch_state(struct target *target)
{
	static const char *state[] = {
		"disabled", "enabled"
	};

	struct armv7a_common *armv7a = target_to_armv7a(target);
	struct arm *arm = &armv7a->arm;

	if (armv7a->common_magic != ARMV7_COMMON_MAGIC) {
		LOG_ERROR("BUG: called for a non-ARMv7A target");
		return ERROR_COMMAND_SYNTAX_ERROR;
	}

	arm_arch_state(target);

	if (armv7a->is_armv7r) {
		LOG_USER("D-Cache: %s, I-Cache: %s",
			state[armv7a->armv7a_mmu.armv7a_cache.d_u_cache_enabled],
			state[armv7a->armv7a_mmu.armv7a_cache.i_cache_enabled]);
	} else {
		LOG_USER("MMU: %s, D-Cache: %s, I-Cache: %s",
			state[armv7a->armv7a_mmu.mmu_enabled],
			state[armv7a->armv7a_mmu.armv7a_cache.d_u_cache_enabled],
			state[armv7a->armv7a_mmu.armv7a_cache.i_cache_enabled]);
	}

	if (arm->core_mode == ARM_MODE_ABT)
		armv7a_show_fault_registers(target);

	return ERROR_OK;
}

static const struct command_registration l2_cache_commands[] = {
	{
		.name = "l2x",
		.handler = handle_cache_l2x,
		.mode = COMMAND_EXEC,
		.help = "configure l2x cache",
		.usage = "[base_addr] [number_of_way]",
	},
	COMMAND_REGISTRATION_DONE

};

static const struct command_registration l2x_cache_command_handlers[] = {
	{
		.name = "cache_config",
		.mode = COMMAND_EXEC,
		.help = "cache configuration for a target",
		.usage = "",
		.chain = l2_cache_commands,
	},
	COMMAND_REGISTRATION_DONE
};

const struct command_registration armv7a_command_handlers[] = {
	{
		.chain = l2x_cache_command_handlers,
	},
	{
		.chain = arm7a_cache_command_handlers,
	},
	COMMAND_REGISTRATION_DONE
};<|MERGE_RESOLUTION|>--- conflicted
+++ resolved
@@ -257,17 +257,10 @@
 
 		if (arch->ctype & 1) {
 			command_print(cmd,
-<<<<<<< HEAD
-				"L%d I-Cache: linelen %" PRIi32
-				", associativity %" PRIi32
-				", nsets %" PRIi32
-				", cachesize %" PRId32 " KBytes",
-=======
 				"L%d I-Cache: linelen %" PRIu32
 				", associativity %" PRIu32
 				", nsets %" PRIu32
 				", cachesize %" PRIu32 " KBytes",
->>>>>>> b61a2808
 				cl+1,
 				arch->i_size.linelen,
 				arch->i_size.associativity,
@@ -277,17 +270,10 @@
 
 		if (arch->ctype >= 2) {
 			command_print(cmd,
-<<<<<<< HEAD
-				"L%d D-Cache: linelen %" PRIi32
-				", associativity %" PRIi32
-				", nsets %" PRIi32
-				", cachesize %" PRId32 " KBytes",
-=======
 				"L%d D-Cache: linelen %" PRIu32
 				", associativity %" PRIu32
 				", nsets %" PRIu32
 				", cachesize %" PRIu32 " KBytes",
->>>>>>> b61a2808
 				cl+1,
 				arch->d_u_size.linelen,
 				arch->d_u_size.associativity,
@@ -296,13 +282,8 @@
 		}
 	}
 
-<<<<<<< HEAD
-	if (l2x_cache != NULL)
-		command_print(cmd, "Outer unified cache Base Address 0x%" PRIx32 ", %" PRId32 " ways",
-=======
 	if (l2x_cache)
 		command_print(cmd, "Outer unified cache Base Address 0x%" PRIx32 ", %" PRIu32 " ways",
->>>>>>> b61a2808
 			l2x_cache->base, l2x_cache->way);
 
 	return ERROR_OK;
