--- conflicted
+++ resolved
@@ -298,11 +298,7 @@
 	reg_list = calloc(128, sizeof(struct reg));
 	arch_info = calloc(128, sizeof(struct etm_reg));
 
-<<<<<<< HEAD
-	if (reg_cache == NULL || reg_list == NULL || arch_info == NULL) {
-=======
 	if (!reg_cache || !reg_list || !arch_info) {
->>>>>>> b61a2808
 		LOG_ERROR("No memory");
 		goto fail;
 	}
@@ -1812,11 +1808,7 @@
 		fileio_read_u32(file, &etm_ctx->trace_depth);
 	}
 	etm_ctx->trace_data = malloc(sizeof(struct etmv1_trace_data) * etm_ctx->trace_depth);
-<<<<<<< HEAD
-	if (etm_ctx->trace_data == NULL) {
-=======
 	if (!etm_ctx->trace_data) {
->>>>>>> b61a2808
 		command_print(CMD, "not enough memory to perform operation");
 		fileio_close(file);
 		return ERROR_FAIL;
