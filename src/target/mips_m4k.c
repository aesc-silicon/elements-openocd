--- conflicted
+++ resolved
@@ -704,11 +704,7 @@
 			}
 
 			if (verify == 0) {
-<<<<<<< HEAD
-				LOG_ERROR("Unable to set 32bit breakpoint at address %08" PRIx64
-=======
 				LOG_ERROR("Unable to set 32bit breakpoint at address %08" TARGET_PRIxADDR
->>>>>>> db070eb8
 					" - check that memory is read/writable", breakpoint->address);
 				return ERROR_OK;
 			}
@@ -729,11 +725,7 @@
 				return retval;
 
 			if (verify != MIPS16_SDBBP(isa_req)) {
-<<<<<<< HEAD
-				LOG_ERROR("Unable to set 16bit breakpoint at address %08" PRIx64
-=======
 				LOG_ERROR("Unable to set 16bit breakpoint at address %08" TARGET_PRIxADDR
->>>>>>> db070eb8
 						" - check that memory is read/writable", breakpoint->address);
 				return ERROR_OK;
 			}
