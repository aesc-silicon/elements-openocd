--- conflicted
+++ resolved
@@ -872,10 +872,7 @@
 					continue;
 			/* FALLTHROUGH */
 			case ARM_MODE_MON:
-<<<<<<< HEAD
-=======
 			case ARM_MODE_1176_MON:
->>>>>>> b61a2808
 				if (arm->core_type != ARM_CORE_TYPE_SEC_EXT
 					&& arm->core_type != ARM_CORE_TYPE_VIRT_EXT)
 					continue;
@@ -986,50 +983,13 @@
 			if (address & 0x01) {
 				if (!thumb) {
 					command_print(CMD, "Disassemble as Thumb");
-<<<<<<< HEAD
-					thumb = 1;
-=======
 					thumb = true;
->>>>>>> b61a2808
 				}
 				address &= ~1;
 			}
 			break;
 		default:
-<<<<<<< HEAD
-usage:
-			count = 0;
-			retval = ERROR_COMMAND_SYNTAX_ERROR;
-	}
-
-	while (count-- > 0) {
-		struct arm_instruction cur_instruction;
-
-		if (thumb) {
-			/* Always use Thumb2 disassembly for best handling
-			 * of 32-bit BL/BLX, and to work with newer cores
-			 * (some ARMv6, all ARMv7) that use Thumb2.
-			 */
-			retval = thumb2_opcode(target, address,
-					&cur_instruction);
-			if (retval != ERROR_OK)
-				break;
-		} else {
-			uint32_t opcode;
-
-			retval = target_read_u32(target, address, &opcode);
-			if (retval != ERROR_OK)
-				break;
-			retval = arm_evaluate_opcode(opcode, address,
-					&cur_instruction) != ERROR_OK;
-			if (retval != ERROR_OK)
-				break;
-		}
-		command_print(CMD, "%s", cur_instruction.text);
-		address += cur_instruction.instruction_size;
-=======
 			return ERROR_COMMAND_SYNTAX_ERROR;
->>>>>>> b61a2808
 	}
 
 	return arm_disassemble(CMD, target, address, count, thumb);
@@ -1420,11 +1380,7 @@
 		if (reg_params[i].direction == PARAM_IN)
 			continue;
 
-<<<<<<< HEAD
-		struct reg *reg = register_get_by_name(arm->core_cache, reg_params[i].reg_name, 0);
-=======
 		struct reg *reg = register_get_by_name(arm->core_cache, reg_params[i].reg_name, false);
->>>>>>> b61a2808
 		if (!reg) {
 			LOG_ERROR("BUG: register '%s' not found", reg_params[i].reg_name);
 			return ERROR_COMMAND_SYNTAX_ERROR;
