--- conflicted
+++ resolved
@@ -752,11 +752,7 @@
 	}
 
 	/* avoid filling log waiting for fileio reply */
-<<<<<<< HEAD
-	if (arm->semihosting_hit_fileio)
-=======
 	if (target->semihosting && target->semihosting->hit_fileio)
->>>>>>> db070eb8
 		return ERROR_OK;
 
 	LOG_USER("target halted in %s state due to %s, current mode: %s\n"
@@ -766,13 +762,8 @@
 		arm_mode_name(arm->core_mode),
 		buf_get_u32(arm->cpsr->value, 0, 32),
 		buf_get_u32(arm->pc->value, 0, 32),
-<<<<<<< HEAD
-		arm->is_semihosting ? ", semihosting" : "",
-		arm->is_semihosting_fileio ? " fileio" : "");
-=======
 		(target->semihosting && target->semihosting->is_active) ? ", semihosting" : "",
 		(target->semihosting && target->semihosting->is_fileio) ? " fileio" : "");
->>>>>>> db070eb8
 
 	return ERROR_OK;
 }
@@ -1112,37 +1103,6 @@
 extern __COMMAND_HANDLER(handle_common_semihosting_resumable_exit_command);
 extern __COMMAND_HANDLER(handle_common_semihosting_cmdline);
 
-COMMAND_HANDLER(handle_arm_semihosting_fileio_command)
-{
-	struct target *target = get_current_target(CMD_CTX);
-
-	if (target == NULL) {
-		LOG_ERROR("No target selected");
-		return ERROR_FAIL;
-	}
-
-	struct arm *arm = target_to_arm(target);
-
-	if (!is_arm(arm)) {
-		command_print(CMD_CTX, "current target isn't an ARM");
-		return ERROR_FAIL;
-	}
-
-	if (!arm->is_semihosting) {
-		command_print(CMD_CTX, "semihosting is not enabled");
-		return ERROR_FAIL;
-	}
-
-	if (CMD_ARGC > 0)
-		COMMAND_PARSE_ENABLE(CMD_ARGV[0], arm->is_semihosting_fileio);
-
-	command_print(CMD_CTX, "semihosting fileio is %s",
-		arm->is_semihosting_fileio
-		? "enabled" : "disabled");
-
-	return ERROR_OK;
-}
-
 static const struct command_registration arm_exec_command_handlers[] = {
 	{
 		.name = "reg",
@@ -1186,10 +1146,6 @@
 		.help = "activate support for semihosting operations",
 	},
 	{
-<<<<<<< HEAD
-		"semihosting_fileio",
-		.handler = handle_arm_semihosting_fileio_command,
-=======
 		"semihosting_cmdline",
 		.handler = handle_common_semihosting_cmdline,
 		.mode = COMMAND_EXEC,
@@ -1199,14 +1155,10 @@
 	{
 		"semihosting_fileio",
 		.handler = handle_common_semihosting_fileio_command,
->>>>>>> db070eb8
 		.mode = COMMAND_EXEC,
 		.usage = "['enable'|'disable']",
 		.help = "activate support for semihosting fileio operations",
 	},
-<<<<<<< HEAD
-
-=======
 	{
 		"semihosting_resexit",
 		.handler = handle_common_semihosting_resumable_exit_command,
@@ -1214,7 +1166,6 @@
 		.usage = "['enable'|'disable']",
 		.help = "activate support for semihosting resumable exit",
 	},
->>>>>>> db070eb8
 	COMMAND_REGISTRATION_DONE
 };
 const struct command_registration arm_command_handlers[] = {
@@ -1613,11 +1564,7 @@
  *
  */
 int arm_blank_check_memory(struct target *target,
-<<<<<<< HEAD
-	target_addr_t address, uint32_t count, uint32_t *blank, uint8_t erased_value)
-=======
 	struct target_memory_check_block *blocks, int num_blocks, uint8_t erased_value)
->>>>>>> db070eb8
 {
 	struct working_area *check_algorithm;
 	struct reg_param reg_params[3];
@@ -1678,11 +1625,7 @@
 			10000, &arm_algo);
 
 	if (retval == ERROR_OK)
-<<<<<<< HEAD
-		*blank = buf_get_u32(reg_params[2].value, 0, 32);
-=======
 		blocks[0].result = buf_get_u32(reg_params[2].value, 0, 32);
->>>>>>> db070eb8
 
 	destroy_reg_param(&reg_params[0]);
 	destroy_reg_param(&reg_params[1]);
@@ -1691,14 +1634,10 @@
 cleanup:
 	target_free_working_area(target, check_algorithm);
 
-<<<<<<< HEAD
-	return retval;
-=======
 	if (retval != ERROR_OK)
 		return retval;
 
 	return 1;       /* only one block has been checked */
->>>>>>> db070eb8
 }
 
 static int arm_full_context(struct target *target)
