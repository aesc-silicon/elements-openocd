/***************************************************************************
 *  Copyright (C) 2011 by Rodrigo L. Rosa                                 *
 *  rodrigorosa.LG@gmail.com                                              *
 *                                                                        *
 *  Based on dsp563xx_once.h written by Mathias Kuester                   *
 *  mkdorg@users.sourceforge.net                                          *
 *                                                                        *
 *  This program is free software; you can redistribute it and/or modify  *
 *  it under the terms of the GNU General Public License as published by  *
 *  the Free Software Foundation; either version 2 of the License, or     *
 *  (at your option) any later version.                                   *
 *                                                                        *
 *  This program is distributed in the hope that it will be useful,       *
 *  but WITHOUT ANY WARRANTY; without even the implied warranty of        *
 *  MERCHANTABILITY or FITNESS FOR A PARTICULAR PURPOSE.  See the         *
 *  GNU General Public License for more details.                          *
 *                                                                        *
 *  You should have received a copy of the GNU General Public License     *
 *  along with this program.  If not, see <http://www.gnu.org/licenses/>. *
 ***************************************************************************/

#ifdef HAVE_CONFIG_H
#include "config.h"
#endif

#include "target.h"
#include "target_type.h"
#include "dsp5680xx.h"

struct dsp5680xx_common dsp5680xx_context;

#define _E "DSP5680XX_ERROR:%d\nAt:%s:%d:%s"
#define err_check(r, c, m) if (r != ERROR_OK) {LOG_ERROR(_E, c, __func__, __LINE__, m); return r; }
#define err_check_propagate(retval) if (retval != ERROR_OK) return retval;
#define DEBUG_MSG "Debug mode be enabled to read mem."
#define DEBUG_FAIL { err_check(ERROR_FAIL, DSP5680XX_ERROR_NOT_IN_DEBUG, DEBUG_MSG) }
#define CHECK_DBG if (!dsp5680xx_context.debug_mode_enabled) DEBUG_FAIL
#define HALT_MSG "Target must be halted."
#define HALT_FAIL { err_check(ERROR_FAIL, DSP5680XX_ERROR_TARGET_RUNNING, HALT_MSG) }
#define CHECK_HALT(target) if (target->state != TARGET_HALTED) HALT_FAIL
#define check_halt_and_debug(target) { CHECK_HALT(target); CHECK_DBG; }

static int dsp5680xx_execute_queue(void)
{
	int retval;

	retval = jtag_execute_queue();
	return retval;
}

/**
 * Reset state machine
 */
static int reset_jtag(void)
{
	int retval;

	tap_state_t states[2];

	const char *cp = "RESET";

	states[0] = tap_state_by_name(cp);
	retval = jtag_add_statemove(states[0]);
	err_check_propagate(retval);
	retval = jtag_execute_queue();
	err_check_propagate(retval);
	jtag_add_pathmove(0, states + 1);
	retval = jtag_execute_queue();
	return retval;
}

static int dsp5680xx_drscan(struct target *target, uint8_t *d_in,
			    uint8_t *d_out, int len)
{
	/* -- -- -- -- -- -- -- -- -- -- -- -- -- -- -- -- -- -- -- -- -- -- -- -- -- --
	 *
	 *Inputs:
	 *    - d_in: This is the data that will be shifted into the JTAG DR reg.
	 *    - d_out: The data that will be shifted out of the JTAG DR reg will stored here
	 *    - len: Length of the data to be shifted to JTAG DR.
	 *
	 *Note:  If  d_out   ==  NULL, discard incoming bits.
	 *
	 *-- -- -- -- -- -- -- -- -- -- -- -- -- -- -- -- -- -- -- -- -- -- -- -- -- --
	 */
	int retval = ERROR_OK;

	if (!target->tap) {
		retval = ERROR_FAIL;
		err_check(retval, DSP5680XX_ERROR_JTAG_INVALID_TAP,
			  "Invalid tap");
	}
	if (len > 32) {
		retval = ERROR_FAIL;
		err_check(retval, DSP5680XX_ERROR_JTAG_DR_LEN_OVERFLOW,
			  "dr_len overflow, maximum is 32");
	}
	/* TODO what values of len are valid for jtag_add_plain_dr_scan? */
	/* can i send as many bits as i want? */
	/* is the casting necessary? */
	jtag_add_plain_dr_scan(len, d_in, d_out, TAP_IDLE);
	if (dsp5680xx_context.flush) {
		retval = dsp5680xx_execute_queue();
		err_check(retval, DSP5680XX_ERROR_JTAG_DRSCAN,
			  "drscan failed!");
	}
	if (d_out)
		LOG_DEBUG("Data read (%d bits): 0x%04X", len, *d_out);
	else
		LOG_DEBUG("Data read was discarded.");
	return retval;
}

/**
 * Test func
 *
 * @param target
 * @param d_in This is the data that will be shifted into the JTAG IR reg.
 * @param d_out The data that will be shifted out of the JTAG IR reg will be stored here.
 * @param ir_len Length of the data to be shifted to JTAG IR.
 *
 */
static int dsp5680xx_irscan(struct target *target, uint32_t *d_in,
			    uint32_t *d_out, uint8_t ir_len)
{
	int retval = ERROR_OK;

	uint16_t tap_ir_len = DSP5680XX_JTAG_MASTER_TAP_IRLEN;

	if (!target->tap) {
		retval = ERROR_FAIL;
		err_check(retval, DSP5680XX_ERROR_JTAG_INVALID_TAP,
			  "Invalid tap");
	}
	if (ir_len != target->tap->ir_length) {
		if (target->tap->enabled) {
			retval = ERROR_FAIL;
			err_check(retval, DSP5680XX_ERROR_INVALID_IR_LEN,
				  "Invalid irlen");
		} else {
			struct jtag_tap *t =
				jtag_tap_by_string("dsp568013.chp");
			if ((!t)
			    || ((t->enabled) && (ir_len != tap_ir_len))) {
				retval = ERROR_FAIL;
				err_check(retval,
					  DSP5680XX_ERROR_INVALID_IR_LEN,
					  "Invalid irlen");
			}
		}
	}
	jtag_add_plain_ir_scan(ir_len, (uint8_t *) d_in, (uint8_t *) d_out,
			       TAP_IDLE);
	if (dsp5680xx_context.flush) {
		retval = dsp5680xx_execute_queue();
		err_check(retval, DSP5680XX_ERROR_JTAG_IRSCAN,
			  "irscan failed!");
	}
	return retval;
}

static int dsp5680xx_jtag_status(struct target *target, uint8_t *status)
{
	uint32_t read_from_ir;

	uint32_t instr;

	int retval;

	instr = JTAG_INSTR_ENABLE_ONCE;
	retval =
		dsp5680xx_irscan(target, &instr, &read_from_ir,
				 DSP5680XX_JTAG_CORE_TAP_IRLEN);
	err_check_propagate(retval);
	if (status)
		*status = (uint8_t) read_from_ir;
	return ERROR_OK;
}

static int jtag_data_read(struct target *target, uint8_t *data_read,
			  int num_bits)
{
	uint32_t bogus_instr = 0;

	int retval =
		dsp5680xx_drscan(target, (uint8_t *) &bogus_instr, data_read,
				 num_bits);
	LOG_DEBUG("Data read (%d bits): 0x%04X", num_bits, *data_read);
	/** TODO remove this or move to jtagio? */
	return retval;
}

#define jtag_data_read8(target, data_read)  jtag_data_read(target, data_read, 8)
#define jtag_data_read16(target, data_read) jtag_data_read(target, data_read, 16)
#define jtag_data_read32(target, data_read) jtag_data_read(target, data_read, 32)

static uint32_t data_read_dummy;

static int jtag_data_write(struct target *target, uint32_t instr, int num_bits,
			   uint32_t *data_read)
{
	int retval;

	retval =
		dsp5680xx_drscan(target, (uint8_t *) &instr,
				 (uint8_t *) &data_read_dummy, num_bits);
	err_check_propagate(retval);
	if (data_read)
		*data_read = data_read_dummy;
	return retval;
}

#define jtag_data_write8(target, instr, data_read)  jtag_data_write(target, instr, 8, data_read)
#define jtag_data_write16(target, instr, data_read) jtag_data_write(target, instr, 16, data_read)
#define jtag_data_write24(target, instr, data_read) jtag_data_write(target, instr, 24, data_read)
#define jtag_data_write32(target, instr, data_read) jtag_data_write(target, instr, 32, data_read)

/**
 * Executes EOnCE instruction.
 *
 * @param target
 * @param instr Instruction to execute.
 * @param rw
 * @param go
 * @param ex
 * @param eonce_status Value read from the EOnCE status register.
 *
 * @return
 */
static int eonce_instruction_exec_single(struct target *target, uint8_t instr,
					 uint8_t rw, uint8_t go, uint8_t ex,
					 uint8_t *eonce_status)
{
	int retval;

	uint32_t dr_out_tmp;

	uint8_t instr_with_flags = instr | (rw << 7) | (go << 6) | (ex << 5);

	retval = jtag_data_write(target, instr_with_flags, 8, &dr_out_tmp);
	err_check_propagate(retval);
	if (eonce_status)
		*eonce_status = (uint8_t) dr_out_tmp;
	return retval;
}

/* wrappers for multi opcode instructions */
#define dsp5680xx_exe_1(target, oc1, oc2, oc3)	 dsp5680xx_exe1(target, oc1)
#define dsp5680xx_exe_2(target, oc1, oc2, oc3)	 dsp5680xx_exe2(target, oc1, oc2)
#define dsp5680xx_exe_3(target, oc1, oc2, oc3)	 dsp5680xx_exe3(target, oc1, oc2, oc3)
#define dsp5680xx_exe_generic(t, words, oc1, oc2, oc3) dsp5680xx_exe_##words(t, oc1, oc2, oc3)

/* Executes one word DSP instruction */
static int dsp5680xx_exe1(struct target *target, uint16_t opcode)
{
	int retval;

	retval = eonce_instruction_exec_single(target, 0x04, 0, 1, 0, NULL);
	err_check_propagate(retval);
	retval = jtag_data_write16(target, opcode, NULL);
	err_check_propagate(retval);
	return retval;
}

/* Executes two word DSP instruction */
static int dsp5680xx_exe2(struct target *target, uint16_t opcode1,
			  uint16_t opcode2)
{
	int retval;

	retval = eonce_instruction_exec_single(target, 0x04, 0, 0, 0, NULL);
	err_check_propagate(retval);
	retval = jtag_data_write16(target, opcode1, NULL);
	err_check_propagate(retval);
	retval = eonce_instruction_exec_single(target, 0x04, 0, 1, 0, NULL);
	err_check_propagate(retval);
	retval = jtag_data_write16(target, opcode2, NULL);
	err_check_propagate(retval);
	return retval;
}

/* Executes three word DSP instruction */
static int dsp5680xx_exe3(struct target *target, uint16_t opcode1,
			  uint16_t opcode2, uint16_t opcode3)
{
	int retval;

	retval = eonce_instruction_exec_single(target, 0x04, 0, 0, 0, NULL);
	err_check_propagate(retval);
	retval = jtag_data_write16(target, opcode1, NULL);
	err_check_propagate(retval);
	retval = eonce_instruction_exec_single(target, 0x04, 0, 0, 0, NULL);
	err_check_propagate(retval);
	retval = jtag_data_write16(target, opcode2, NULL);
	err_check_propagate(retval);
	retval = eonce_instruction_exec_single(target, 0x04, 0, 1, 0, NULL);
	err_check_propagate(retval);
	retval = jtag_data_write16(target, opcode3, NULL);
	err_check_propagate(retval);
	return retval;
}

/*
 *--------------- Real-time data exchange ---------------
 * The EOnCE Transmit (OTX) and Receive (ORX) registers are data memory mapped, each with an upper
 * and lower 16 bit word.
 * Transmit and receive directions are defined from the core’s perspective.
 * The core writes to the Transmit register and reads the Receive register, and the host through
 * JTAG writes to the Receive register and reads the Transmit register.
 * Both registers have a combined data memory mapped OTXRXSR which provides indication when
 * each may be accessed.
 * ref: eonce_rev.1.0_0208081.pdf@36
 */

/* writes data into upper ORx register of the target */
static int core_tx_upper_data(struct target *target, uint16_t data,
			      uint32_t *eonce_status_low)
{
	int retval;

	retval =
		eonce_instruction_exec_single(target, DSP5680XX_ONCE_ORX1, 0, 0, 0,
					      NULL);
	err_check_propagate(retval);
	retval = jtag_data_write16(target, data, eonce_status_low);
	err_check_propagate(retval);
	return retval;
}

/* writes data into lower ORx register of the target */
#define CMD1 eonce_instruction_exec_single(target, DSP5680XX_ONCE_ORX, 0, 0, 0, NULL);
#define CMD2 jtag_data_write16((t, data)
#define core_tx_lower_data(t, data) PT1\ PT2

/**
 *
 * @param target
 * @param data_read: Returns the data read from the upper OTX register via JTAG.
 * @return: Returns an error code (see error code documentation)
 */
static int core_rx_upper_data(struct target *target, uint8_t *data_read)
{
	int retval;

	retval =
		eonce_instruction_exec_single(target, DSP5680XX_ONCE_OTX1, 1, 0, 0,
					      NULL);
	err_check_propagate(retval);
	retval = jtag_data_read16(target, data_read);
	err_check_propagate(retval);
	return retval;
}

/**
 *
 * @param target
 * @param data_read: Returns the data read from the lower OTX register via JTAG.
 * @return: Returns an error code (see error code documentation)
 */
static int core_rx_lower_data(struct target *target, uint8_t *data_read)
{
	int retval;

	retval =
		eonce_instruction_exec_single(target, DSP5680XX_ONCE_OTX, 1, 0, 0,
					      NULL);
	err_check_propagate(retval);
	retval = jtag_data_read16(target, data_read);
	err_check_propagate(retval);
	return retval;
}

/*
 *-- -- -- -- --- -- -- -- --- -- -- -- --- -- -- -- --- -- -- -- --- --
 *-- -- -- -- --- -- -- -Core Instructions- -- -- -- --- -- -- -- --- --
 *-- -- -- -- --- -- -- -- --- -- -- -- --- -- -- -- --- -- -- -- --- --
 */

#define exe(a, b, c, d, e) dsp5680xx_exe_generic(a, b, c, d, e)

/* move.l #value, r0 */
#define core_move_long_to_r0(target, value)	exe(target, 3, 0xe418, value&0xffff, value>>16)

/* move.l #value, n */
#define core_move_long_to_n(target, value)	exe(target, 3, 0xe41e, value&0xffff, value>>16)

/* move x:(r0), y0 */
#define core_move_at_r0_to_y0(target)	exe(target, 1, 0xF514, 0, 0)

/* move x:(r0), y1 */
#define core_move_at_r0_to_y1(target)	exe(target, 1, 0xF714, 0, 0)

/* move.l x:(r0), y */
#define core_move_long_at_r0_y(target) exe(target, 1, 0xF734, 0, 0)

/* move y0, x:(r0) */
#define core_move_y0_at_r0(target)	exe(target, 1, 0xd514, 0, 0)

/* bfclr #value, x:(r0) */
#define eonce_bfclr_at_r0(target, value)	exe(target, 2, 0x8040, value, 0)

/* move #value, y0 */
#define core_move_value_to_y0(target, value)	exe(target, 2, 0x8745, value, 0)

/* move.w y0, x:(r0)+ */
#define core_move_y0_at_r0_inc(target)	exe(target, 1, 0xd500, 0, 0)

/* move.w y0, p:(r0)+ */
#define core_move_y0_at_pr0_inc(target)	exe(target, 1, 0x8560, 0, 0)

/* move.w p:(r0)+, y0 */
#define core_move_at_pr0_inc_to_y0(target)	exe(target, 1, 0x8568, 0, 0)

/* move.w p:(r0)+, y1 */
#define core_move_at_pr0_inc_to_y1(target)	exe(target, 1, 0x8768, 0, 0)

/* move.l #value, r2 */
#define core_move_long_to_r2(target, value)	exe(target, 3, 0xe41A, value&0xffff, value>>16)

/* move y0, x:(r2) */
#define core_move_y0_at_r2(target)	     exe(target, 1, 0xd516, 0, 0)

/* move.w #<value>, x:(r2) */
#define core_move_value_at_r2(target, value)	exe(target, 2, 0x8642, value, 0)

/* move.w #<value>, x:(r0) */
#define core_move_value_at_r0(target, value)	exe(target, 2, 0x8640, value, 0)

/* move.w #<value>, x:(R2+<disp>) */
#define core_move_value_at_r2_disp(target, value, disp)	exe(target, 3, 0x8646, value, disp)

/* move.w x:(r2), Y0 */
#define core_move_at_r2_to_y0(target)	exe(target, 1, 0xF516, 0, 0)

/* move.w p:(r2)+, y0 */
#define core_move_at_pr2_inc_to_y0(target)	exe(target, 1, 0x856A, 0, 0)

/* move.l #value, r3 */
#define core_move_long_to_r1(target, value)	exe(target, 3, 0xE419, value&0xffff, value>>16)

/* move.l #value, r3 */
#define core_move_long_to_r3(target, value)	exe(target, 3, 0xE41B, value&0xffff, value>>16)

/* move.w y0, p:(r3)+ */
#define core_move_y0_at_pr3_inc(target)	exe(target, 1, 0x8563, 0, 0)

/* move.w y0, x:(r3) */
#define core_move_y0_at_r3(target)	exe(target, 1, 0xD503, 0, 0)

/* move.l #value, r4 */
#define core_move_long_to_r4(target, value)	exe(target, 3, 0xE41C, value&0xffff, value>>16)

/* move pc, r4 */
#define core_move_pc_to_r4(target)	exe(target, 1, 0xE716, 0, 0)

/* move.l r4, y */
#define core_move_r4_to_y(target)	exe(target, 1, 0xe764, 0, 0)

/* move.w p:(r0)+, y0 */
#define core_move_at_pr0_inc_to_y0(target)	exe(target, 1, 0x8568, 0, 0)

/* move.w x:(r0)+, y0 */
#define core_move_at_r0_inc_to_y0(target)	exe(target, 1, 0xf500, 0, 0)

/* move x:(r0), y0 */
#define core_move_at_r0_y0(target)	exe(target, 1, 0xF514, 0, 0)

/* nop */
#define eonce_nop(target)	exe(target, 1, 0xe700, 0, 0)

/* move.w x:(R2+<disp>), Y0 */
#define core_move_at_r2_disp_to_y0(target, disp) exe(target, 2, 0xF542, disp, 0)

/* move.w y1, x:(r2) */
#define core_move_y1_at_r2(target) exe(target, 1, 0xd716, 0, 0)

/* move.w y1, x:(r0) */
#define core_move_y1_at_r0(target) exe(target, 1, 0xd714, 0, 0)

/* move.bp y0, x:(r0)+ */
#define core_move_byte_y0_at_r0(target) exe(target, 1, 0xd5a0, 0, 0)

/* move.w y1, p:(r0)+ */
#define core_move_y1_at_pr0_inc(target) exe(target, 1, 0x8760, 0, 0)

/* move.w y1, x:(r0)+ */
#define core_move_y1_at_r0_inc(target) exe(target, 1, 0xD700, 0, 0)

/* move.l #value, y */
#define core_move_long_to_y(target, value) exe(target, 3, 0xe417, value&0xffff, value>>16)

static int core_move_value_to_pc(struct target *target, uint32_t value)
{
	check_halt_and_debug(target);
	int retval;

	retval =
		dsp5680xx_exe_generic(target, 3, 0xE71E, value & 0xffff,
				      value >> 16);
	err_check_propagate(retval);
	return retval;
}

static int eonce_load_tx_rx_to_r0(struct target *target)
{
	int retval;

	retval =
		core_move_long_to_r0(target,
				     ((MC568013_EONCE_TX_RX_ADDR) +
				      (MC568013_EONCE_OBASE_ADDR << 16)));
	return retval;
}

static int core_load_tx_rx_high_addr_to_r0(struct target *target)
{
	int retval = 0;

	retval =
		core_move_long_to_r0(target,
				     ((MC568013_EONCE_TX1_RX1_HIGH_ADDR) +
				      (MC568013_EONCE_OBASE_ADDR << 16)));
	return retval;
}

static int dsp5680xx_read_core_reg(struct target *target, uint8_t reg_addr,
				   uint16_t *data_read)
{
	/* TODO implement a general version of this which matches what openocd uses. */
	int retval;

	uint32_t dummy_data_to_shift_into_dr;

	retval = eonce_instruction_exec_single(target, reg_addr, 1, 0, 0, NULL);
	err_check_propagate(retval);
	retval =
		dsp5680xx_drscan(target, (uint8_t *) &dummy_data_to_shift_into_dr,
				 (uint8_t *) data_read, 8);
	err_check_propagate(retval);
	LOG_DEBUG("Reg. data: 0x%02X.", *data_read);
	return retval;
}

static int eonce_read_status_reg(struct target *target, uint16_t *data)
{
	int retval;

	retval = dsp5680xx_read_core_reg(target, DSP5680XX_ONCE_OSR, data);
	err_check_propagate(retval);
	return retval;
}

/**
 * Takes the core out of debug mode.
 *
 * @param target
 * @param eonce_status Data read from the EOnCE status register.
 *
 * @return
 */
static int eonce_exit_debug_mode(struct target *target, uint8_t *eonce_status)
{
	int retval;

	retval =
		eonce_instruction_exec_single(target, 0x1F, 0, 0, 1, eonce_status);
	err_check_propagate(retval);
	return retval;
}

static int switch_tap(struct target *target, struct jtag_tap *master_tap,
		      struct jtag_tap *core_tap)
{
	int retval = ERROR_OK;

	uint32_t instr;

	uint32_t ir_out;	/* not used, just to make jtag happy. */

	if (!master_tap) {
		master_tap = jtag_tap_by_string("dsp568013.chp");
		if (!master_tap) {
			retval = ERROR_FAIL;
			const char *msg = "Failed to get master tap.";

			err_check(retval, DSP5680XX_ERROR_JTAG_TAP_FIND_MASTER,
				  msg);
		}
	}
	if (!core_tap) {
		core_tap = jtag_tap_by_string("dsp568013.cpu");
		if (!core_tap) {
			retval = ERROR_FAIL;
			err_check(retval, DSP5680XX_ERROR_JTAG_TAP_FIND_CORE,
				  "Failed to get core tap.");
		}
	}

	if (!(((int)master_tap->enabled) ^ ((int)core_tap->enabled))) {
		LOG_WARNING
			("Master:%d\nCore:%d\nOnly 1 should be enabled.\n",
			 (int)master_tap->enabled, (int)core_tap->enabled);
	}

	if (master_tap->enabled) {
		instr = 0x5;
		retval =
			dsp5680xx_irscan(target, &instr, &ir_out,
					 DSP5680XX_JTAG_MASTER_TAP_IRLEN);
		err_check_propagate(retval);
		instr = 0x2;
		retval =
			dsp5680xx_drscan(target, (uint8_t *) &instr,
					 (uint8_t *) &ir_out, 4);
		err_check_propagate(retval);
		core_tap->enabled = true;
		master_tap->enabled = false;
	} else {
		instr = 0x08;
		retval =
			dsp5680xx_irscan(target, &instr, &ir_out,
					 DSP5680XX_JTAG_CORE_TAP_IRLEN);
		err_check_propagate(retval);
		instr = 0x1;
		retval =
			dsp5680xx_drscan(target, (uint8_t *) &instr,
					 (uint8_t *) &ir_out, 4);
		err_check_propagate(retval);
		core_tap->enabled = false;
		master_tap->enabled = true;
	}
	return retval;
}

/**
 * Puts the core into debug mode, enabling the EOnCE module.
 * This will not always work, eonce_enter_debug_mode executes much
 * more complicated routine, which is guaranteed to work, but requires
 * a reset. This will complicate comm with the flash module, since
 * after a reset clock divisors must be set again.
 * This implementation works most of the time, and is not accessible to the
 * user.
 *
 * @param target
 * @param eonce_status Data read from the EOnCE status register.
 *
 * @return
 */
static int eonce_enter_debug_mode_without_reset(struct target *target,
						uint16_t *eonce_status)
{
	int retval;

	uint32_t instr = JTAG_INSTR_DEBUG_REQUEST;

	uint32_t ir_out;	/* not used, just to make jtag happy.*/

	/* Debug request #1 */
	retval =
		dsp5680xx_irscan(target, &instr, &ir_out,
				 DSP5680XX_JTAG_CORE_TAP_IRLEN);
	err_check_propagate(retval);

	/* Enable EOnCE module */
	instr = JTAG_INSTR_ENABLE_ONCE;
	/* Two rounds of jtag 0x6  (enable eonce) to enable EOnCE. */
	retval =
		dsp5680xx_irscan(target, &instr, &ir_out,
				 DSP5680XX_JTAG_CORE_TAP_IRLEN);
	err_check_propagate(retval);
	retval =
		dsp5680xx_irscan(target, &instr, &ir_out,
				 DSP5680XX_JTAG_CORE_TAP_IRLEN);
	err_check_propagate(retval);
	if ((ir_out & JTAG_STATUS_MASK) == JTAG_STATUS_DEBUG)
		target->state = TARGET_HALTED;
	else {
		retval = ERROR_FAIL;
		err_check_propagate(retval);
	}
	/* Verify that debug mode is enabled */
	uint16_t data_read_from_dr;

	retval = eonce_read_status_reg(target, &data_read_from_dr);
	err_check_propagate(retval);
	if ((data_read_from_dr & 0x30) == 0x30) {
		LOG_DEBUG("EOnCE successfully entered debug mode.");
		dsp5680xx_context.debug_mode_enabled = true;
		retval = ERROR_OK;
	} else {
		dsp5680xx_context.debug_mode_enabled = false;
		retval = ERROR_TARGET_FAILURE;
		/**
		 *No error msg here, since there is still hope with full halting sequence
		 */
		err_check_propagate(retval);
	}
	if (eonce_status)
		*eonce_status = data_read_from_dr;
	return retval;
}

/**
 * Puts the core into debug mode, enabling the EOnCE module.
 *
 * @param target
 * @param eonce_status Data read from the EOnCE status register.
 *
 * @return
 */
static int eonce_enter_debug_mode(struct target *target,
				  uint16_t *eonce_status)
{
	int retval = ERROR_OK;

	uint32_t instr = JTAG_INSTR_DEBUG_REQUEST;

	uint32_t ir_out;	/* not used, just to make jtag happy. */

	uint16_t instr_16;

	uint16_t read_16;

	/* First try the easy way */
	retval = eonce_enter_debug_mode_without_reset(target, eonce_status);
	if (retval == ERROR_OK)
		return retval;

	struct jtag_tap *tap_chp;

	struct jtag_tap *tap_cpu;

	tap_chp = jtag_tap_by_string("dsp568013.chp");
	if (!tap_chp) {
		retval = ERROR_FAIL;
		err_check(retval, DSP5680XX_ERROR_JTAG_TAP_FIND_MASTER,
			  "Failed to get master tap.");
	}
	tap_cpu = jtag_tap_by_string("dsp568013.cpu");
	if (!tap_cpu) {
		retval = ERROR_FAIL;
		err_check(retval, DSP5680XX_ERROR_JTAG_TAP_FIND_CORE,
			  "Failed to get master tap.");
	}
	/* Enable master tap */
	tap_chp->enabled = true;
	tap_cpu->enabled = false;

	instr = MASTER_TAP_CMD_IDCODE;
	retval =
		dsp5680xx_irscan(target, &instr, &ir_out,
				 DSP5680XX_JTAG_MASTER_TAP_IRLEN);
	err_check_propagate(retval);
	jtag_add_sleep(TIME_DIV_FREESCALE * 100 * 1000);

	/* Enable EOnCE module */
	jtag_add_reset(0, 1);
	jtag_add_sleep(TIME_DIV_FREESCALE * 200 * 1000);
	instr = 0x0606ffff;     /* This was selected experimentally. */
	retval =
		dsp5680xx_drscan(target, (uint8_t *) &instr, (uint8_t *) &ir_out,
				 32);
	err_check_propagate(retval);
	/* ir_out now hold tap idcode */

	/* Enable core tap */
	tap_chp->enabled = true;
	retval = switch_tap(target, tap_chp, tap_cpu);
	err_check_propagate(retval);

	instr = JTAG_INSTR_ENABLE_ONCE;
	/* Two rounds of jtag 0x6  (enable eonce) to enable EOnCE. */
	retval =
		dsp5680xx_irscan(target, &instr, &ir_out,
				 DSP5680XX_JTAG_CORE_TAP_IRLEN);
	err_check_propagate(retval);
	instr = JTAG_INSTR_DEBUG_REQUEST;
	retval =
		dsp5680xx_irscan(target, &instr, &ir_out,
				 DSP5680XX_JTAG_CORE_TAP_IRLEN);
	err_check_propagate(retval);
	instr_16 = 0x1;
	retval =
		dsp5680xx_drscan(target, (uint8_t *) &instr_16,
				 (uint8_t *) &read_16, 8);
	err_check_propagate(retval);
	instr_16 = 0x20;
	retval =
		dsp5680xx_drscan(target, (uint8_t *) &instr_16,
				 (uint8_t *) &read_16, 8);
	err_check_propagate(retval);
	jtag_add_sleep(TIME_DIV_FREESCALE * 100 * 1000);
	jtag_add_reset(0, 0);
	jtag_add_sleep(TIME_DIV_FREESCALE * 300 * 1000);

	instr = JTAG_INSTR_ENABLE_ONCE;
	/* Two rounds of jtag 0x6  (enable eonce) to enable EOnCE. */
	for (int i = 0; i < 3; i++) {
		retval =
			dsp5680xx_irscan(target, &instr, &ir_out,
					 DSP5680XX_JTAG_CORE_TAP_IRLEN);
		err_check_propagate(retval);
	}
	if ((ir_out & JTAG_STATUS_MASK) == JTAG_STATUS_DEBUG)
		target->state = TARGET_HALTED;
	else {
		retval = ERROR_FAIL;
		err_check(retval, DSP5680XX_ERROR_HALT,
			  "Failed to halt target.");
	}

	for (int i = 0; i < 3; i++) {
		instr_16 = 0x86;
		dsp5680xx_drscan(target, (uint8_t *) &instr_16,
				 (uint8_t *) &read_16, 16);
		instr_16 = 0xff;
		dsp5680xx_drscan(target, (uint8_t *) &instr_16,
				 (uint8_t *) &read_16, 16);
	}

	/* Verify that debug mode is enabled */
	uint16_t data_read_from_dr;

	retval = eonce_read_status_reg(target, &data_read_from_dr);
	err_check_propagate(retval);
	if ((data_read_from_dr & 0x30) == 0x30) {
		LOG_DEBUG("EOnCE successfully entered debug mode.");
		dsp5680xx_context.debug_mode_enabled = true;
		retval = ERROR_OK;
	} else {
		const char *msg = "Failed to set EOnCE module to debug mode";

		retval = ERROR_TARGET_FAILURE;
		err_check(retval, DSP5680XX_ERROR_ENTER_DEBUG_MODE, msg);
	}
	if (eonce_status)
		*eonce_status = data_read_from_dr;
	return retval;
}

/**
 * Reads the current value of the program counter and stores it.
 *
 * @param target
 *
 * @return
 */
static int eonce_pc_store(struct target *target)
{
	uint8_t tmp[2];

	int retval;

	retval = core_move_pc_to_r4(target);
	err_check_propagate(retval);
	retval = core_move_r4_to_y(target);
	err_check_propagate(retval);
	retval = eonce_load_tx_rx_to_r0(target);
	err_check_propagate(retval);
	retval = core_move_y0_at_r0(target);
	err_check_propagate(retval);
	retval = core_rx_lower_data(target, tmp);
	err_check_propagate(retval);
	LOG_USER("PC value: 0x%X%X\n", tmp[1], tmp[0]);
	dsp5680xx_context.stored_pc = (tmp[0] | (tmp[1] << 8));
	return ERROR_OK;
}

static int dsp5680xx_target_create(struct target *target, Jim_Interp *interp)
{
	struct dsp5680xx_common *dsp5680xx =
		calloc(1, sizeof(struct dsp5680xx_common));
	target->arch_info = dsp5680xx;
	return ERROR_OK;
}

static int dsp5680xx_init_target(struct command_context *cmd_ctx,
				 struct target *target)
{
	dsp5680xx_context.stored_pc = 0;
	dsp5680xx_context.flush = 1;
	dsp5680xx_context.debug_mode_enabled = false;
	LOG_DEBUG("target initiated!");
	/* TODO core tap must be enabled before running these commands, currently
	 * this is done in the .cfg tcl script. */
	return ERROR_OK;
}

static int dsp5680xx_arch_state(struct target *target)
{
	LOG_USER("%s not implemented yet.", __func__);
	return ERROR_OK;
}

static int dsp5680xx_assert_reset(struct target *target)
{
	target->state = TARGET_RESET;
	return ERROR_OK;
}

static int dsp5680xx_deassert_reset(struct target *target)
{
	target->state = TARGET_RUNNING;
	return ERROR_OK;
}

static int dsp5680xx_halt(struct target *target)
{
	int retval;

	uint16_t eonce_status = 0xbeef;

	if ((target->state == TARGET_HALTED)
	    && (dsp5680xx_context.debug_mode_enabled)) {
		LOG_USER("Target already halted and in debug mode.");
		return ERROR_OK;
	} else {
		if (target->state == TARGET_HALTED)
			LOG_USER
				("Target already halted, re attempting to enter debug mode.");
	}
	retval = eonce_enter_debug_mode(target, &eonce_status);
	err_check_propagate(retval);
	retval = eonce_pc_store(target);
	err_check_propagate(retval);
	if (dsp5680xx_context.debug_mode_enabled) {
		retval = eonce_pc_store(target);
		err_check_propagate(retval);
	}
	return retval;
}

static int dsp5680xx_poll(struct target *target)
{
	int retval;

	uint8_t jtag_status;

	uint8_t eonce_status;

	uint16_t read_tmp;

	retval = dsp5680xx_jtag_status(target, &jtag_status);
	err_check_propagate(retval);
	if (jtag_status == JTAG_STATUS_DEBUG)
		if (target->state != TARGET_HALTED) {
			retval = eonce_enter_debug_mode(target, &read_tmp);
			err_check_propagate(retval);
			eonce_status = (uint8_t) read_tmp;
			if ((eonce_status & EONCE_STAT_MASK) !=
			    DSP5680XX_ONCE_OSCR_DEBUG_M) {
				const char *msg =
					"%s: Failed to put EOnCE in debug mode.Flash locked?...";
				LOG_WARNING(msg, __func__);
				return ERROR_TARGET_FAILURE;
			} else {
				target->state = TARGET_HALTED;
				return ERROR_OK;
			}
		}
	if (jtag_status == JTAG_STATUS_NORMAL) {
		if (target->state == TARGET_RESET) {
			retval = dsp5680xx_halt(target);
			err_check_propagate(retval);
			retval = eonce_exit_debug_mode(target, &eonce_status);
			err_check_propagate(retval);
			if ((eonce_status & EONCE_STAT_MASK) !=
			    DSP5680XX_ONCE_OSCR_NORMAL_M) {
				const char *msg =
					"%s: JTAG running, but EOnCE run failed.Try resetting..";
				LOG_WARNING(msg, __func__);
				return ERROR_TARGET_FAILURE;
			} else {
				target->state = TARGET_RUNNING;
				return ERROR_OK;
			}
		}
		if (target->state != TARGET_RUNNING) {
			retval = eonce_read_status_reg(target, &read_tmp);
			err_check_propagate(retval);
			eonce_status = (uint8_t) read_tmp;
			if ((eonce_status & EONCE_STAT_MASK) !=
			    DSP5680XX_ONCE_OSCR_NORMAL_M) {
				LOG_WARNING
					("Inconsistent target status. Restart!");
				return ERROR_TARGET_FAILURE;
			}
		}
		target->state = TARGET_RUNNING;
		return ERROR_OK;
	}
	if (jtag_status == JTAG_STATUS_DEAD) {
		LOG_ERROR
			("%s: Cannot communicate with JTAG. Check connection...",
			 __func__);
		target->state = TARGET_UNKNOWN;
		return ERROR_TARGET_FAILURE;
	}
	if (target->state == TARGET_UNKNOWN) {
		LOG_ERROR("%s: Target status invalid - communication failure",
			  __func__);
		return ERROR_TARGET_FAILURE;
	}
	return ERROR_OK;
}

static int dsp5680xx_resume(struct target *target, int current,
			    target_addr_t address, int hb, int d)
{
	if (target->state == TARGET_RUNNING) {
		LOG_USER("Target already running.");
		return ERROR_OK;
	}
	int retval;

	uint8_t eonce_status;

	uint8_t jtag_status;

	if (dsp5680xx_context.debug_mode_enabled) {
		if (!current) {
			retval = core_move_value_to_pc(target, address);
			err_check_propagate(retval);
		}

		int retry = 20;

		while (retry-- > 1) {
			retval = eonce_exit_debug_mode(target, &eonce_status);
			err_check_propagate(retval);
			if (eonce_status == DSP5680XX_ONCE_OSCR_NORMAL_M)
				break;
		}
		if (retry == 0) {
			retval = ERROR_TARGET_FAILURE;
			err_check(retval, DSP5680XX_ERROR_EXIT_DEBUG_MODE,
				  "Failed to exit debug mode...");
		} else {
			target->state = TARGET_RUNNING;
			dsp5680xx_context.debug_mode_enabled = false;
		}
		LOG_DEBUG("EOnCE status: 0x%02X.", eonce_status);
	} else {
		/*
		 * If debug mode was not enabled but target was halted, then it is most likely that
		 * access to eonce registers is locked.
		 * Reset target to make it run again.
		 */
		jtag_add_reset(0, 1);
		jtag_add_sleep(TIME_DIV_FREESCALE * 200 * 1000);

		retval = reset_jtag();
		err_check(retval, DSP5680XX_ERROR_JTAG_RESET,
			  "Failed to reset JTAG state machine");
		jtag_add_sleep(TIME_DIV_FREESCALE * 100 * 1000);
		jtag_add_reset(0, 0);
		jtag_add_sleep(TIME_DIV_FREESCALE * 300 * 1000);
		retval = dsp5680xx_jtag_status(target, &jtag_status);
		err_check_propagate(retval);
		if ((jtag_status & JTAG_STATUS_MASK) == JTAG_STATUS_NORMAL) {
			target->state = TARGET_RUNNING;
			dsp5680xx_context.debug_mode_enabled = false;
		} else {
			retval = ERROR_TARGET_FAILURE;
			err_check(retval, DSP5680XX_ERROR_RESUME,
				  "Failed to resume target");
		}
	}
	return ERROR_OK;
}

/**
 * The value of @a address determines if it corresponds to P: (program) or X: (dat) memory.
 * If the address is over 0x200000 then it is considered X: memory, and @a pmem = 0.
 * The special case of 0xFFXXXX is not modified, since it allows to read out the
 * memory mapped EOnCE registers.
 *
 * @param address
 * @param pmem
 *
 * @return
 */
static int dsp5680xx_convert_address(uint32_t *address, int *pmem)
{
	/*
	 * Distinguish data memory (x) from program memory (p) by the address.
	 * Addresses over S_FILE_DATA_OFFSET are considered (x) memory.
	 */
	if (*address >= S_FILE_DATA_OFFSET) {
		*pmem = 0;
		if (((*address) & 0xff0000) != 0xff0000)
			*address -= S_FILE_DATA_OFFSET;
	}
	return ERROR_OK;
}

static int dsp5680xx_read_16_single(struct target *t, uint32_t a,
				    uint8_t *data_read, int r_pmem)
{
	struct target *target = t;

	uint32_t address = a;

	int retval;

	retval = core_move_long_to_r0(target, address);
	err_check_propagate(retval);
	if (r_pmem)
		retval = core_move_at_pr0_inc_to_y0(target);
	else
		retval = core_move_at_r0_to_y0(target);
	err_check_propagate(retval);
	retval = eonce_load_tx_rx_to_r0(target);
	err_check_propagate(retval);
	retval = core_move_y0_at_r0(target);
	err_check_propagate(retval);
	/* at this point the data i want is at the reg eonce can read */
	retval = core_rx_lower_data(target, data_read);
	err_check_propagate(retval);
	LOG_DEBUG("%s:Data read from 0x%06" PRIX32 ": 0x%02X%02X", __func__, address,
		  data_read[1], data_read[0]);
	return retval;
}

static int dsp5680xx_read_32_single(struct target *t, uint32_t a,
				    uint8_t *data_read, int r_pmem)
{
	struct target *target = t;

	uint32_t address = a;

	int retval;

	address = (address & 0xFFFFF);
	/* Get data to an intermediate register */
	retval = core_move_long_to_r0(target, address);
	err_check_propagate(retval);
	if (r_pmem) {
		retval = core_move_at_pr0_inc_to_y0(target);
		err_check_propagate(retval);
		retval = core_move_at_pr0_inc_to_y1(target);
		err_check_propagate(retval);
	} else {
		retval = core_move_at_r0_inc_to_y0(target);
		err_check_propagate(retval);
		retval = core_move_at_r0_to_y1(target);
		err_check_propagate(retval);
	}
	/* Get lower part of data to TX/RX */
	retval = eonce_load_tx_rx_to_r0(target);
	err_check_propagate(retval);
	retval = core_move_y0_at_r0_inc(target);    /* This also load TX/RX high to r0 */
	err_check_propagate(retval);
	/* Get upper part of data to TX/RX */
	retval = core_move_y1_at_r0(target);
	err_check_propagate(retval);
	/* at this point the data i want is at the reg eonce can read */
	retval = core_rx_lower_data(target, data_read);
	err_check_propagate(retval);
	retval = core_rx_upper_data(target, data_read + 2);
	err_check_propagate(retval);
	return retval;
}

static int dsp5680xx_read(struct target *t, target_addr_t a, uint32_t size,
			  uint32_t count, uint8_t *buf)
{
	struct target *target = t;

	uint32_t address = a;

	uint8_t *buffer = buf;

	check_halt_and_debug(target);

	int retval = ERROR_OK;

	int pmem = 1;

	retval = dsp5680xx_convert_address(&address, &pmem);
	err_check_propagate(retval);

	dsp5680xx_context.flush = 0;
	int counter = FLUSH_COUNT_READ_WRITE;

	for (unsigned i = 0; i < count; i++) {
		if (--counter == 0) {
			dsp5680xx_context.flush = 1;
			counter = FLUSH_COUNT_READ_WRITE;
		}
		switch (size) {
		case 1:
			if (!(i % 2))
				retval =
					dsp5680xx_read_16_single(target,
								 address + i / 2,
								 buffer + i, pmem);
			break;
		case 2:
			retval =
				dsp5680xx_read_16_single(target, address + i,
							 buffer + 2 * i, pmem);
			break;
		case 4:
			retval =
				dsp5680xx_read_32_single(target, address + 2 * i,
							 buffer + 4 * i, pmem);
			break;
		default:
			LOG_USER("%s: Invalid read size.", __func__);
			break;
		}
		err_check_propagate(retval);
		dsp5680xx_context.flush = 0;
	}

	dsp5680xx_context.flush = 1;
	retval = dsp5680xx_execute_queue();
	err_check_propagate(retval);

	return retval;
}

static int dsp5680xx_write_16_single(struct target *t, uint32_t a,
				     uint16_t data, uint8_t w_pmem)
{
	struct target *target = t;

	uint32_t address = a;

	int retval = 0;

	retval = core_move_long_to_r0(target, address);
	err_check_propagate(retval);
	if (w_pmem) {
		retval = core_move_value_to_y0(target, data);
		err_check_propagate(retval);
		retval = core_move_y0_at_pr0_inc(target);
		err_check_propagate(retval);
	} else {
		retval = core_move_value_at_r0(target, data);
		err_check_propagate(retval);
	}
	return retval;
}

static int dsp5680xx_write_32_single(struct target *t, uint32_t a,
				     uint32_t data, int w_pmem)
{
	struct target *target = t;

	uint32_t address = a;

	int retval = ERROR_OK;

	retval = core_move_long_to_r0(target, address);
	err_check_propagate(retval);
	retval = core_move_long_to_y(target, data);
	err_check_propagate(retval);
	if (w_pmem)
		retval = core_move_y0_at_pr0_inc(target);
	else
		retval = core_move_y0_at_r0_inc(target);
	err_check_propagate(retval);
	if (w_pmem)
		retval = core_move_y1_at_pr0_inc(target);
	else
		retval = core_move_y1_at_r0_inc(target);
	err_check_propagate(retval);
	return retval;
}

static int dsp5680xx_write_8(struct target *t, uint32_t a, uint32_t c,
			     const uint8_t *d, int pmem)
{
	struct target *target = t;

	uint32_t address = a;

	uint32_t count = c;

	const uint8_t *data = d;

	int retval = 0;

	uint16_t data_16;

	uint32_t iter;

	int counter = FLUSH_COUNT_READ_WRITE;

	for (iter = 0; iter < count / 2; iter++) {
		if (--counter == 0) {
			dsp5680xx_context.flush = 1;
			counter = FLUSH_COUNT_READ_WRITE;
		}
		data_16 = (data[2 * iter] | (data[2 * iter + 1] << 8));
		retval =
			dsp5680xx_write_16_single(target, address + iter, data_16,
						  pmem);
		if (retval != ERROR_OK) {
			LOG_ERROR("%s: Could not write to p:0x%04" PRIX32, __func__,
				  address);
			dsp5680xx_context.flush = 1;
			return retval;
		}
		dsp5680xx_context.flush = 0;
	}
	dsp5680xx_context.flush = 1;

	/* Only one byte left, let's not overwrite the other byte (mem is 16bit) */
	/* Need to retrieve the part we do not want to overwrite. */
	uint16_t data_old;

	if ((count == 1) || (count % 2)) {
		retval =
			dsp5680xx_read(target, address + iter, 1, 1,
				       (uint8_t *) &data_old);
		err_check_propagate(retval);
		if (count == 1)
			data_old = (((data_old & 0xff) << 8) | data[0]); /* preserve upper byte */
		else
			data_old =
				(((data_old & 0xff) << 8) | data[2 * iter + 1]);
		retval =
			dsp5680xx_write_16_single(target, address + iter, data_old,
						  pmem);
		err_check_propagate(retval);
	}
	return retval;
}

static int dsp5680xx_write_16(struct target *t, uint32_t a, uint32_t c,
			      const uint8_t *d, int pmem)
{
	struct target *target = t;

	uint32_t address = a;

	uint32_t count = c;

	const uint8_t *data = d;

	int retval = ERROR_OK;

	uint32_t iter;

	int counter = FLUSH_COUNT_READ_WRITE;

	for (iter = 0; iter < count; iter++) {
		if (--counter == 0) {
			dsp5680xx_context.flush = 1;
			counter = FLUSH_COUNT_READ_WRITE;
		}
		retval =
			dsp5680xx_write_16_single(target, address + iter,
						  data[iter], pmem);
		if (retval != ERROR_OK) {
			LOG_ERROR("%s: Could not write to p:0x%04" PRIX32, __func__,
				  address);
			dsp5680xx_context.flush = 1;
			return retval;
		}
		dsp5680xx_context.flush = 0;
	}
	dsp5680xx_context.flush = 1;
	return retval;
}

static int dsp5680xx_write_32(struct target *t, uint32_t a, uint32_t c,
			      const uint8_t *d, int pmem)
{
	struct target *target = t;

	uint32_t address = a;

	uint32_t count = c;

	const uint8_t *data = d;

	int retval = ERROR_OK;

	uint32_t iter;

	int counter = FLUSH_COUNT_READ_WRITE;

	for (iter = 0; iter < count; iter++) {
		if (--counter == 0) {
			dsp5680xx_context.flush = 1;
			counter = FLUSH_COUNT_READ_WRITE;
		}
		retval =
			dsp5680xx_write_32_single(target, address + (iter << 1),
						  data[iter], pmem);
		if (retval != ERROR_OK) {
			LOG_ERROR("%s: Could not write to p:0x%04" PRIX32, __func__,
				  address);
			dsp5680xx_context.flush = 1;
			return retval;
		}
		dsp5680xx_context.flush = 0;
	}
	dsp5680xx_context.flush = 1;
	return retval;
}

/**
 * Writes @a buffer to memory.
 * The parameter @a address determines whether @a buffer should be written to
 * P: (program) memory or X: (dat) memory.
 *
 * @param target
 * @param a address
 * @param size Bytes (1), Half words (2), Words (4).
 * @param count In bytes.
 * @param b buffer
 *
 * @return
 */
static int dsp5680xx_write(struct target *target, target_addr_t a, uint32_t size, uint32_t count,
			   const uint8_t *b)
{
	/* TODO Cannot write 32bit to odd address, will write 0x12345678  as 0x5678 0x0012 */
	uint32_t address = a;

	uint8_t const *buffer = b;

	check_halt_and_debug(target);

	int retval = 0;

	int p_mem = 1;

	retval = dsp5680xx_convert_address(&address, &p_mem);
	err_check_propagate(retval);

	switch (size) {
	case 1:
		retval =
			dsp5680xx_write_8(target, address, count, buffer, p_mem);
		break;
	case 2:
		retval =
			dsp5680xx_write_16(target, address, count, buffer, p_mem);
		break;
	case 4:
		retval =
			dsp5680xx_write_32(target, address, count, buffer, p_mem);
		break;
	default:
		retval = ERROR_TARGET_DATA_ABORT;
		err_check(retval, DSP5680XX_ERROR_INVALID_DATA_SIZE_UNIT,
			  "Invalid data size.");
		break;
	}
	return retval;
}

static int dsp5680xx_write_buffer(struct target *t, target_addr_t a, uint32_t size,
				  const uint8_t *b)
{
	check_halt_and_debug(t);
	return dsp5680xx_write(t, a, 1, size, b);
}

/**
 * This function is called by verify_image, it is used to read data from memory.
 *
 * @param target
 * @param address Word addressing.
 * @param size In bytes.
 * @param buffer
 *
 * @return
 */
static int dsp5680xx_read_buffer(struct target *target, target_addr_t address, uint32_t size,
				 uint8_t *buffer)
{
	check_halt_and_debug(target);
	/* The "/2" solves the byte/word addressing issue.*/
	return dsp5680xx_read(target, address, 2, size / 2, buffer);
}

/**
 * This function is not implemented.
 * It returns an error in order to get OpenOCD to do read out the data
 * and calculate the CRC, or try a binary comparison.
 *
 * @param target
 * @param address Start address of the image.
 * @param size In bytes.
 * @param checksum
 *
 * @return
 */
static int dsp5680xx_checksum_memory(struct target *target, target_addr_t address, uint32_t size,
				     uint32_t *checksum)
{
	return ERROR_FAIL;
}

/**
 * Calculates a signature over @a word_count words in the data from @a buff8.
 * The algorithm used is the same the FM uses, so the @a return may be used to compare
 * with the one generated by the FM module, and check if flashing was successful.
 * This algorithm is based on the perl script available from the Freescale website at FAQ 25630.
 *
 * @param buff8
 * @param word_count
 *
 * @return
 */
static int perl_crc(const uint8_t *buff8, uint32_t word_count)
{
	uint16_t checksum = 0xffff;

	uint16_t data, fbmisr;

	uint32_t i;

	for (i = 0; i < word_count; i++) {
		data = (buff8[2 * i] | (buff8[2 * i + 1] << 8));
		fbmisr =
			(checksum & 2) >> 1 ^ (checksum & 4) >> 2 ^ (checksum & 16)
				>> 4 ^ (checksum & 0x8000) >> 15;
		checksum = (data ^ ((checksum << 1) | fbmisr));
	}
	i--;
	for (; !(i & 0x80000000); i--) {
		data = (buff8[2 * i] | (buff8[2 * i + 1] << 8));
		fbmisr =
			(checksum & 2) >> 1 ^ (checksum & 4) >> 2 ^ (checksum & 16)
				       >> 4 ^ (checksum & 0x8000) >> 15;
		checksum = (data ^ ((checksum << 1) | fbmisr));
	}
	return checksum;
}

/**
 * Resets the SIM. (System Integration Modul).
 *
 * @param target
 *
 * @return
 */
static int dsp5680xx_f_sim_reset(struct target *target)
{
	int retval = ERROR_OK;

	uint16_t sim_cmd = SIM_CMD_RESET;

	uint32_t sim_addr;

	if (strcmp(target->tap->chip, "dsp568013") == 0) {
		sim_addr = MC568013_SIM_BASE_ADDR + S_FILE_DATA_OFFSET;
		retval =
			dsp5680xx_write(target, sim_addr, 1, 2,
					(const uint8_t *)&sim_cmd);
		err_check_propagate(retval);
	}
	return retval;
}

/**
 * Halts the core and resets the SIM. (System Integration Modul).
 *
 * @param target
 *
 * @return
 */
static int dsp5680xx_soft_reset_halt(struct target *target)
{
	/* TODO is this what this function is expected to do...? */
	int retval;

	retval = dsp5680xx_halt(target);
	err_check_propagate(retval);
	retval = dsp5680xx_f_sim_reset(target);
	err_check_propagate(retval);
	return retval;
}

int dsp5680xx_f_protect_check(struct target *target, uint16_t *protected)
{
	int retval;

	check_halt_and_debug(target);
	if (!protected) {
		const char *msg = "NULL pointer not valid.";

		err_check(ERROR_FAIL,
			  DSP5680XX_ERROR_PROTECT_CHECK_INVALID_ARGS, msg);
	}
	retval =
		dsp5680xx_read_16_single(target, HFM_BASE_ADDR | HFM_PROT,
					 (uint8_t *) protected, 0);
	err_check_propagate(retval);
	return retval;
}

/**
 * Executes a command on the FM module.
 * Some commands use the parameters @a address and @a data, others ignore them.
 *
 * @param target
 * @param c Command to execute.
 * @param address Command parameter.
 * @param data Command parameter.
 * @param hfm_ustat FM status register.
 * @param pmem Address is P: (program) memory (@a pmem == 1) or X: (dat) memory (@a pmem == 0)
 *
 * @return
 */
static int dsp5680xx_f_ex(struct target *target, uint16_t c, uint32_t address, uint32_t data,
			  uint16_t *hfm_ustat, int pmem)
{
	uint32_t command = c;
	int retval;

	retval = core_load_tx_rx_high_addr_to_r0(target);
	err_check_propagate(retval);
	retval = core_move_long_to_r2(target, HFM_BASE_ADDR);
	err_check_propagate(retval);
	uint8_t i[2];

	int watchdog = 100;

	do {
		retval = core_move_at_r2_disp_to_y0(target, HFM_USTAT); /* read HMF_USTAT */
		err_check_propagate(retval);
		retval = core_move_y0_at_r0(target);
		err_check_propagate(retval);
		retval = core_rx_upper_data(target, i);
		err_check_propagate(retval);
		if ((watchdog--) == 1) {
			retval = ERROR_TARGET_FAILURE;
			const char *msg =
				"Timed out waiting for FM to finish old command.";
			err_check(retval, DSP5680XX_ERROR_FM_BUSY, msg);
		}
	} while (!(i[0] & 0x40)); /* wait until current command is complete */

	dsp5680xx_context.flush = 0;

	/* write to HFM_CNFG (lock=0,select bank) - flash_desc.bank&0x03, 0x01 == 0x00, 0x01 ??? */
	retval = core_move_value_at_r2_disp(target, 0x00, HFM_CNFG);
	err_check_propagate(retval);
	/* write to HMF_USTAT, clear PVIOL, ACCERR &BLANK bits */
	retval = core_move_value_at_r2_disp(target, 0x04, HFM_USTAT);
	err_check_propagate(retval);
	/* clear only one bit at a time */
	retval = core_move_value_at_r2_disp(target, 0x10, HFM_USTAT);
	err_check_propagate(retval);
	retval = core_move_value_at_r2_disp(target, 0x20, HFM_USTAT);
	err_check_propagate(retval);
	/* write to HMF_PROT, clear protection */
	retval = core_move_value_at_r2_disp(target, 0x00, HFM_PROT);
	err_check_propagate(retval);
	/* write to HMF_PROTB, clear protection */
	retval = core_move_value_at_r2_disp(target, 0x00, HFM_PROTB);
	err_check_propagate(retval);
	retval = core_move_value_to_y0(target, data);
	err_check_propagate(retval);
	/* write to the flash block */
	retval = core_move_long_to_r3(target, address);
	err_check_propagate(retval);
	if (pmem) {
		retval = core_move_y0_at_pr3_inc(target);
		err_check_propagate(retval);
	} else {
		retval = core_move_y0_at_r3(target);
		err_check_propagate(retval);
	}
	/* write command to the HFM_CMD reg */
	retval = core_move_value_at_r2_disp(target, command, HFM_CMD);
	err_check_propagate(retval);
	/* start the command */
	retval = core_move_value_at_r2_disp(target, 0x80, HFM_USTAT);
	err_check_propagate(retval);

	dsp5680xx_context.flush = 1;
	retval = dsp5680xx_execute_queue();
	err_check_propagate(retval);

	watchdog = 100;
	do {
		/* read HMF_USTAT */
		retval = core_move_at_r2_disp_to_y0(target, HFM_USTAT);
		err_check_propagate(retval);
		retval = core_move_y0_at_r0(target);
		err_check_propagate(retval);
		retval = core_rx_upper_data(target, i);
		err_check_propagate(retval);
		if ((watchdog--) == 1) {
			retval = ERROR_TARGET_FAILURE;
			err_check(retval, DSP5680XX_ERROR_FM_CMD_TIMED_OUT,
				  "FM execution did not finish.");
		}
	} while (!(i[0] & 0x40)); /* wait until the command is complete */
	*hfm_ustat = ((i[0] << 8) | (i[1]));
	if (i[0] & HFM_USTAT_MASK_PVIOL_ACCER) {
		retval = ERROR_TARGET_FAILURE;
		const char *msg =
			"pviol and/or accer bits set. HFM command execution error";
		err_check(retval, DSP5680XX_ERROR_FM_EXEC, msg);
	}
	return ERROR_OK;
}

/**
 * Prior to the execution of any Flash module command, the Flash module Clock
 * Divider (CLKDIV) register must be initialized. The values of this register
 * determine the speed of the internal Flash Clock (FCLK). FCLK must be in the
 * range of 150kHz ≤ FCLK ≤ 200kHz for proper operation of the Flash module.
 * (Running FCLK too slowly wears out the module, while running it too fast
 * under programs Flash leading to bit errors.)
 *
 * @param target
 *
 * @return
 */
static int set_fm_ck_div(struct target *target)
{
	uint8_t i[2];

	int retval;

	retval = core_move_long_to_r2(target, HFM_BASE_ADDR);
	err_check_propagate(retval);
	retval = core_load_tx_rx_high_addr_to_r0(target);
	err_check_propagate(retval);
	/* read HFM_CLKD */
	retval = core_move_at_r2_to_y0(target);
	err_check_propagate(retval);
	retval = core_move_y0_at_r0(target);
	err_check_propagate(retval);
	retval = core_rx_upper_data(target, i);
	err_check_propagate(retval);
	unsigned int hfm_at_wrong_value = 0;

	if ((i[0] & 0x7f) != HFM_CLK_DEFAULT) {
		LOG_DEBUG("HFM CLK divisor contained incorrect value (0x%02X).",
			  i[0] & 0x7f);
		hfm_at_wrong_value = 1;
	} else {
		LOG_DEBUG
			("HFM CLK divisor was already set to correct value (0x%02X).",
			 i[0] & 0x7f);
		return ERROR_OK;
	}
	/* write HFM_CLKD */
	retval = core_move_value_at_r2(target, HFM_CLK_DEFAULT);
	err_check_propagate(retval);
	/* verify HFM_CLKD */
	retval = core_move_at_r2_to_y0(target);
	err_check_propagate(retval);
	retval = core_move_y0_at_r0(target);
	err_check_propagate(retval);
	retval = core_rx_upper_data(target, i);
	err_check_propagate(retval);
	if (i[0] != (0x80 | (HFM_CLK_DEFAULT & 0x7f))) {
		retval = ERROR_TARGET_FAILURE;
		err_check(retval, DSP5680XX_ERROR_FM_SET_CLK,
			  "Unable to set HFM CLK divisor.");
	}
	if (hfm_at_wrong_value)
		LOG_DEBUG("HFM CLK divisor set to 0x%02x.", i[0] & 0x7f);
	return ERROR_OK;
}

/**
 * Executes the FM calculate signature command. The FM will calculate over the
<<<<<<< HEAD
 * data from @address to @address + @words -1. The result is written to a
 * register, then read out by this function and returned in @signature. The
 * value @signature may be compared to the one returned by perl_crc to
=======
 * data from @a address to @a address + @a words -1. The result is written to a
 * register, then read out by this function and returned in @a signature. The
 * value @a signature may be compared to the one returned by perl_crc to
>>>>>>> b61a2808
 * verify the flash was written correctly.
 *
 * @param target
 * @param address Start of flash array where the signature should be calculated.
 * @param words Number of words over which the signature should be calculated.
 * @param signature Value calculated by the FM.
 *
 * @return
 */
static int dsp5680xx_f_signature(struct target *target, uint32_t address, uint32_t words,
				 uint16_t *signature)
{
	int retval;

	uint16_t hfm_ustat;

	if (!dsp5680xx_context.debug_mode_enabled) {
		retval = eonce_enter_debug_mode_without_reset(target, NULL);
		/*
		 * Generate error here, since it is not done in eonce_enter_debug_mode_without_reset
		 */
		err_check(retval, DSP5680XX_ERROR_HALT,
			  "Failed to halt target.");
	}
	retval =
		dsp5680xx_f_ex(target, HFM_CALCULATE_DATA_SIGNATURE, address, words,
			       &hfm_ustat, 1);
	err_check_propagate(retval);
	retval =
		dsp5680xx_read_16_single(target, HFM_BASE_ADDR | HFM_DATA,
					 (uint8_t *) signature, 0);
	return retval;
}

int dsp5680xx_f_erase_check(struct target *target, uint8_t *erased,
			    uint32_t sector)
{
	int retval;

	uint16_t hfm_ustat;

	uint32_t tmp;

	if (!dsp5680xx_context.debug_mode_enabled) {
		retval = dsp5680xx_halt(target);
		err_check_propagate(retval);
	}
	retval = set_fm_ck_div(target);
	err_check_propagate(retval);
	/*
	 * Check if chip is already erased.
	 */
	tmp = HFM_FLASH_BASE_ADDR + sector * HFM_SECTOR_SIZE / 2;
	retval =
		dsp5680xx_f_ex(target, HFM_ERASE_VERIFY, tmp, 0, &hfm_ustat, 1);
	err_check_propagate(retval);
	if (erased)
		*erased = (uint8_t) (hfm_ustat & HFM_USTAT_MASK_BLANK);
	return retval;
}

/**
 * Executes the FM page erase command.
 *
 * @param target
 * @param sector Page to erase.
 * @param hfm_ustat FM module status register.
 *
 * @return
 */
static int erase_sector(struct target *target, int sector, uint16_t *hfm_ustat)
{
	int retval;

	uint32_t tmp = HFM_FLASH_BASE_ADDR + sector * HFM_SECTOR_SIZE / 2;

	retval = dsp5680xx_f_ex(target, HFM_PAGE_ERASE, tmp, 0, hfm_ustat, 1);
	err_check_propagate(retval);
	return retval;
}

/**
 * Executes the FM mass erase command. Erases the flash array completely.
 *
 * @param target
 * @param hfm_ustat FM module status register.
 *
 * @return
 */
static int mass_erase(struct target *target, uint16_t *hfm_ustat)
{
	int retval;

	retval = dsp5680xx_f_ex(target, HFM_MASS_ERASE, 0, 0, hfm_ustat, 1);
	return retval;
}

int dsp5680xx_f_erase(struct target *target, int first, int last)
{
	int retval;

	if (!dsp5680xx_context.debug_mode_enabled) {
		retval = dsp5680xx_halt(target);
		err_check_propagate(retval);
	}
	/*
	 * Reset SIM
	 *
	 */
	retval = dsp5680xx_f_sim_reset(target);
	err_check_propagate(retval);
	/*
	 * Set hfmdiv
	 *
	 */
	retval = set_fm_ck_div(target);
	err_check_propagate(retval);

	uint16_t hfm_ustat;

	int do_mass_erase = ((!(first | last))
			     || ((first == 0)
				 && (last == (HFM_SECTOR_COUNT - 1))));
	if (do_mass_erase) {
		/* Mass erase */
		retval = mass_erase(target, &hfm_ustat);
		err_check_propagate(retval);
	} else {
		for (int i = first; i <= last; i++) {
			retval = erase_sector(target, i, &hfm_ustat);
			err_check_propagate(retval);
		}
	}
	return ERROR_OK;
}

/*
 * Algorithm for programming normal p: flash
 * Follow state machine from "56F801x Peripheral Reference Manual"@163.
 * Registers to set up before calling:
 * r0: TX/RX high address.
 * r2: FM module base address.
 * r3: Destination address in flash.
 *
 *		hfm_wait:					   // wait for buffer empty
 *			brclr	#0x80, x:(r2+0x13), hfm_wait
 *		rx_check:					    // wait for input buffer full
 *			brclr	#0x01, x:(r0-2), rx_check
 *			move.w	x:(r0), y0			    // read from Rx buffer
 *			move.w	y0, p:(r3)+
 *			move.w	#0x20, x:(r2+0x14)		    // write PGM command
 *			move.w	#0x80, x:(r2+0x13)		    // start the command
 *			move.w  X:(R2+0x13), A			    // Read USTAT register
 *		      brclr       #0x20, A, accerr_check	     // protection violation check
 *		      bfset       #0x20, X:(R2+0x13)		// clear pviol
 *		      bra	 hfm_wait
 *	      accerr_check:
 *		      brclr       #0x10, A, hfm_wait		 // access error check
 *		      bfset       #0x10, X:(R2+0x13)		// clear accerr
 *			bra	    hfm_wait			    // loop
 * 0x00000000  0x8A460013807D	 brclr       #0x80, X:(R2+0x13),*+0
 * 0x00000003  0xE700		 nop
 * 0x00000004  0xE700		 nop
 * 0x00000005  0x8A44FFFE017B	 brclr       #1, X:(R0-2),*-2
 * 0x00000008  0xE700		 nop
 * 0x00000009  0xF514		 move.w      X:(R0), Y0
 * 0x0000000A  0x8563		 move.w      Y0, P:(R3)+
 * 0x0000000B  0x864600200014	 move.w      #32, X:(R2+0x14)
 * 0x0000000E  0x864600800013	 move.w      #128, X:(R2+0x13)
 * 0x00000011  0xF0420013	     move.w      X:(R2+0x13), A
 * 0x00000013  0x8B402004	     brclr       #0x20, A,*+6
 * 0x00000015  0x824600130020	 bfset       #0x20, X:(R2+0x13)
 * 0x00000018  0xA967		 bra	 *-24
 * 0x00000019  0x8B401065	     brclr       #0x10, A,*-25
 * 0x0000001B  0x824600130010	 bfset       #0x10, X:(R2+0x13)
 * 0x0000001E  0xA961		 bra	 *-30
 */

static const uint16_t pgm_write_pflash[] = {
		0x8A46, 0x0013, 0x807D, 0xE700,
		0xE700, 0x8A44, 0xFFFE, 0x017B,
		0xE700, 0xF514, 0x8563, 0x8646,
		0x0020, 0x0014, 0x8646, 0x0080,
		0x0013, 0xF042, 0x0013, 0x8B40,
		0x2004, 0x8246, 0x0013, 0x0020,
		0xA967, 0x8B40, 0x1065, 0x8246,
		0x0013, 0x0010, 0xA961
};

static const uint32_t pgm_write_pflash_length = 31;

int dsp5680xx_f_wr(struct target *t, const uint8_t *b, uint32_t a, uint32_t count,
		   int is_flash_lock)
{
	struct target *target = t;

	uint32_t address = a;

	const uint8_t *buffer = b;

	int retval = ERROR_OK;

	if (!dsp5680xx_context.debug_mode_enabled) {
		retval = eonce_enter_debug_mode(target, NULL);
		err_check_propagate(retval);
	}
	/*
	 * Download the pgm that flashes.
	 *
	 */
	const uint32_t len = pgm_write_pflash_length;

	uint32_t ram_addr = 0x8700;

	/*
	 * This seems to be a safe address.
	 * This one is the one used by codewarrior in 56801x_flash.cfg
	 */
	if (!is_flash_lock) {
		retval =
			dsp5680xx_write(target, ram_addr, 1, len * 2,
					(uint8_t *) pgm_write_pflash);
		err_check_propagate(retval);
		retval = dsp5680xx_execute_queue();
		err_check_propagate(retval);
	}
	/*
	 * Set hfmdiv
	 *
	 */
	retval = set_fm_ck_div(target);
	err_check_propagate(retval);
	/*
	 * Setup registers needed by pgm_write_pflash
	 *
	 */

	dsp5680xx_context.flush = 0;

	retval = core_move_long_to_r3(target, address); /* Destination address to r3 */
	err_check_propagate(retval);
	core_load_tx_rx_high_addr_to_r0(target); /* TX/RX reg address to r0 */
	err_check_propagate(retval);
	retval = core_move_long_to_r2(target, HFM_BASE_ADDR); /* FM base address to r2 */
	err_check_propagate(retval);
	/*
	 * Run flashing program.
	 *
	 */
	/* write to HFM_CNFG (lock=0, select bank) */
	retval = core_move_value_at_r2_disp(target, 0x00, HFM_CNFG);
	err_check_propagate(retval);
	/* write to HMF_USTAT, clear PVIOL, ACCERR &BLANK bits */
	retval = core_move_value_at_r2_disp(target, 0x04, HFM_USTAT);
	err_check_propagate(retval);
	/* clear only one bit at a time */
	retval = core_move_value_at_r2_disp(target, 0x10, HFM_USTAT);
	err_check_propagate(retval);
	retval = core_move_value_at_r2_disp(target, 0x20, HFM_USTAT);
	err_check_propagate(retval);
	/* write to HMF_PROT, clear protection */
	retval = core_move_value_at_r2_disp(target, 0x00, HFM_PROT);
	err_check_propagate(retval);
	/* write to HMF_PROTB, clear protection */
	retval = core_move_value_at_r2_disp(target, 0x00, HFM_PROTB);
	err_check_propagate(retval);
	if (count % 2) {
		/* TODO implement handling of odd number of words. */
		retval = ERROR_FAIL;
		const char *msg = "Cannot handle odd number of words.";

		err_check(retval, DSP5680XX_ERROR_FLASHING_INVALID_WORD_COUNT,
			  msg);
	}

	dsp5680xx_context.flush = 1;
	retval = dsp5680xx_execute_queue();
	err_check_propagate(retval);

	uint32_t drscan_data;

	uint16_t tmp = (buffer[0] | (buffer[1] << 8));

	retval = core_tx_upper_data(target, tmp, &drscan_data);
	err_check_propagate(retval);

	retval = dsp5680xx_resume(target, 0, ram_addr, 0, 0);
	err_check_propagate(retval);

	int counter = FLUSH_COUNT_FLASH;

	dsp5680xx_context.flush = 0;
	uint32_t i;

	for (i = 1; (i < count / 2) && (i < HFM_SIZE_WORDS); i++) {
		if (--counter == 0) {
			dsp5680xx_context.flush = 1;
			counter = FLUSH_COUNT_FLASH;
		}
		tmp = (buffer[2 * i] | (buffer[2 * i + 1] << 8));
		retval = core_tx_upper_data(target, tmp, &drscan_data);
		if (retval != ERROR_OK) {
			dsp5680xx_context.flush = 1;
			err_check_propagate(retval);
		}
		dsp5680xx_context.flush = 0;
	}
	dsp5680xx_context.flush = 1;
	if (!is_flash_lock) {
		/*
		 *Verify flash (skip when exec lock sequence)
		 *
		 */
		uint16_t signature;

		uint16_t pc_crc;

		retval = dsp5680xx_f_signature(target, address, i, &signature);
		err_check_propagate(retval);
		pc_crc = perl_crc(buffer, i);
		if (pc_crc != signature) {
			retval = ERROR_FAIL;
			const char *msg =
				"Flashed data failed CRC check, flash again!";
			err_check(retval, DSP5680XX_ERROR_FLASHING_CRC, msg);
		}
	}
	return retval;
}

int dsp5680xx_f_unlock(struct target *target)
{
	int retval = ERROR_OK;

	uint16_t eonce_status;

	uint32_t instr;

	uint32_t ir_out;

	struct jtag_tap *tap_chp;

	struct jtag_tap *tap_cpu;

	tap_chp = jtag_tap_by_string("dsp568013.chp");
	if (!tap_chp) {
		retval = ERROR_FAIL;
		err_check(retval, DSP5680XX_ERROR_JTAG_TAP_ENABLE_MASTER,
			  "Failed to get master tap.");
	}
	tap_cpu = jtag_tap_by_string("dsp568013.cpu");
	if (!tap_cpu) {
		retval = ERROR_FAIL;
		err_check(retval, DSP5680XX_ERROR_JTAG_TAP_ENABLE_CORE,
			  "Failed to get master tap.");
	}

	retval = eonce_enter_debug_mode_without_reset(target, &eonce_status);
	if (retval == ERROR_OK)
		LOG_WARNING("Memory was not locked.");

	jtag_add_reset(0, 1);
	jtag_add_sleep(TIME_DIV_FREESCALE * 200 * 1000);

	retval = reset_jtag();
	err_check(retval, DSP5680XX_ERROR_JTAG_RESET,
		  "Failed to reset JTAG state machine");
	jtag_add_sleep(150);

	/* Enable core tap */
	tap_chp->enabled = true;
	retval = switch_tap(target, tap_chp, tap_cpu);
	err_check_propagate(retval);

	instr = JTAG_INSTR_DEBUG_REQUEST;
	retval =
		dsp5680xx_irscan(target, &instr, &ir_out,
				 DSP5680XX_JTAG_CORE_TAP_IRLEN);
	err_check_propagate(retval);
	jtag_add_sleep(TIME_DIV_FREESCALE * 100 * 1000);
	jtag_add_reset(0, 0);
	jtag_add_sleep(TIME_DIV_FREESCALE * 300 * 1000);

	/* Enable master tap */
	tap_chp->enabled = false;
	retval = switch_tap(target, tap_chp, tap_cpu);
	err_check_propagate(retval);

	/* Execute mass erase to unlock */
	instr = MASTER_TAP_CMD_FLASH_ERASE;
	retval =
		dsp5680xx_irscan(target, &instr, &ir_out,
				 DSP5680XX_JTAG_MASTER_TAP_IRLEN);
	err_check_propagate(retval);

	instr = HFM_CLK_DEFAULT;
	retval = dsp5680xx_drscan(target, (uint8_t *) &instr, (uint8_t *) &ir_out, 16);
	err_check_propagate(retval);

	jtag_add_sleep(TIME_DIV_FREESCALE * 150 * 1000);
	jtag_add_reset(0, 1);
	jtag_add_sleep(TIME_DIV_FREESCALE * 200 * 1000);

	retval = reset_jtag();
	err_check(retval, DSP5680XX_ERROR_JTAG_RESET,
		  "Failed to reset JTAG state machine");
	jtag_add_sleep(150);

	instr = 0x0606ffff;
	retval = dsp5680xx_drscan(target, (uint8_t *) &instr, (uint8_t *) &ir_out,
				 32);
	err_check_propagate(retval);

	/* enable core tap */
	instr = 0x5;
	retval =
		dsp5680xx_irscan(target, &instr, &ir_out,
				 DSP5680XX_JTAG_MASTER_TAP_IRLEN);
	err_check_propagate(retval);
	instr = 0x2;
	retval = dsp5680xx_drscan(target, (uint8_t *) &instr, (uint8_t *) &ir_out,
				 4);
	err_check_propagate(retval);

	tap_cpu->enabled = true;
	tap_chp->enabled = false;
	target->state = TARGET_RUNNING;
	dsp5680xx_context.debug_mode_enabled = false;
	return retval;
}

int dsp5680xx_f_lock(struct target *target)
{
	int retval;

	struct jtag_tap *tap_chp;

	struct jtag_tap *tap_cpu;
	uint16_t lock_word[] = { HFM_LOCK_FLASH };
	retval = dsp5680xx_f_wr(target, (uint8_t *) (lock_word), HFM_LOCK_ADDR_L, 2, 1);
	err_check_propagate(retval);

	jtag_add_reset(0, 1);
	jtag_add_sleep(TIME_DIV_FREESCALE * 200 * 1000);

	retval = reset_jtag();
	err_check(retval, DSP5680XX_ERROR_JTAG_RESET,
		  "Failed to reset JTAG state machine");
	jtag_add_sleep(TIME_DIV_FREESCALE * 100 * 1000);
	jtag_add_reset(0, 0);
	jtag_add_sleep(TIME_DIV_FREESCALE * 300 * 1000);

	tap_chp = jtag_tap_by_string("dsp568013.chp");
	if (!tap_chp) {
		retval = ERROR_FAIL;
		err_check(retval, DSP5680XX_ERROR_JTAG_TAP_ENABLE_MASTER,
			  "Failed to get master tap.");
	}
	tap_cpu = jtag_tap_by_string("dsp568013.cpu");
	if (!tap_cpu) {
		retval = ERROR_FAIL;
		err_check(retval, DSP5680XX_ERROR_JTAG_TAP_ENABLE_CORE,
			  "Failed to get master tap.");
	}
	target->state = TARGET_RUNNING;
	dsp5680xx_context.debug_mode_enabled = false;
	tap_cpu->enabled = false;
	tap_chp->enabled = true;
	retval = switch_tap(target, tap_chp, tap_cpu);
	return retval;
}

static int dsp5680xx_step(struct target *target, int current, target_addr_t address,
			  int handle_breakpoints)
{
	err_check(ERROR_FAIL, DSP5680XX_ERROR_NOT_IMPLEMENTED_STEP,
		  "Not implemented yet.");
}

/** Holds methods for dsp5680xx targets. */
struct target_type dsp5680xx_target = {
	.name = "dsp5680xx",

	.poll = dsp5680xx_poll,
	.arch_state = dsp5680xx_arch_state,

	.halt = dsp5680xx_halt,
	.resume = dsp5680xx_resume,
	.step = dsp5680xx_step,

	.write_buffer = dsp5680xx_write_buffer,
	.read_buffer = dsp5680xx_read_buffer,

	.assert_reset = dsp5680xx_assert_reset,
	.deassert_reset = dsp5680xx_deassert_reset,
	.soft_reset_halt = dsp5680xx_soft_reset_halt,

	.read_memory = dsp5680xx_read,
	.write_memory = dsp5680xx_write,

	.checksum_memory = dsp5680xx_checksum_memory,

	.target_create = dsp5680xx_target_create,
	.init_target = dsp5680xx_init_target,
};<|MERGE_RESOLUTION|>--- conflicted
+++ resolved
@@ -1770,15 +1770,9 @@
 
 /**
  * Executes the FM calculate signature command. The FM will calculate over the
-<<<<<<< HEAD
- * data from @address to @address + @words -1. The result is written to a
- * register, then read out by this function and returned in @signature. The
- * value @signature may be compared to the one returned by perl_crc to
-=======
  * data from @a address to @a address + @a words -1. The result is written to a
  * register, then read out by this function and returned in @a signature. The
  * value @a signature may be compared to the one returned by perl_crc to
->>>>>>> b61a2808
  * verify the flash was written correctly.
  *
  * @param target
