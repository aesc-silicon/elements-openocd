--- conflicted
+++ resolved
@@ -114,14 +114,11 @@
 int mips32_cp0_write(struct mips_ejtag *ejtag_info,
 		uint32_t val, uint32_t cp0_reg, uint32_t cp0_sel);
 
-<<<<<<< HEAD
-=======
 static inline void pracc_swap16_array(struct mips_ejtag *ejtag_info, uint32_t *buf, int count)
 {
 	if (ejtag_info->isa && ejtag_info->endianness)
 		for (int i = 0; i != count; i++)
 			buf[i] = SWAP16(buf[i]);
 }
->>>>>>> db070eb8
 
 #endif /* OPENOCD_TARGET_MIPS32_PRACC_H */