/*
 * Copyright(c) 2013 Intel Corporation.
 *
 * Adrian Burns (adrian.burns@intel.com)
 * Thomas Faust (thomas.faust@intel.com)
 * Ivan De Cesaris (ivan.de.cesaris@intel.com)
 * Julien Carreno (julien.carreno@intel.com)
 * Jeffrey Maxwell (jeffrey.r.maxwell@intel.com)
 *
 * This program is free software; you can redistribute it and/or modify
 * it under the terms of the GNU General Public License as published by
 * the Free Software Foundation; either version 2 of the License, or
 * (at your option) any later version.
 *
 * This program is distributed in the hope that it will be useful, but
 * WITHOUT ANY WARRANTY; without even the implied warranty of
 * MERCHANTABILITY or FITNESS FOR A PARTICULAR PURPOSE.  See the GNU
 * General Public License for more details.
 *
 * You should have received a copy of the GNU General Public License
 * along with this program.  If not, see <http://www.gnu.org/licenses/>.
 *
 * Contact Information:
 * Intel Corporation
 */

/*
 * @file
 * This implements generic x86 32 bit memory and breakpoint operations.
 */

#ifdef HAVE_CONFIG_H
#include "config.h"
#endif

#include <helper/log.h>

#include "target.h"
#include "target_type.h"
#include "register.h"
#include "breakpoints.h"
#include "x86_32_common.h"

static int set_debug_regs(struct target *t, uint32_t address,
			uint8_t bp_num, uint8_t bp_type, uint8_t bp_length);
static int unset_debug_regs(struct target *t, uint8_t bp_num);
static int read_mem(struct target *t, uint32_t size,
			uint32_t addr, uint8_t *buf);
static int write_mem(struct target *t, uint32_t size,
			uint32_t addr, const uint8_t *buf);
static int calcaddr_physfromlin(struct target *t, target_addr_t addr,
			target_addr_t *physaddr);
static int read_phys_mem(struct target *t, uint32_t phys_address,
			uint32_t size, uint32_t count, uint8_t *buffer);
static int write_phys_mem(struct target *t, uint32_t phys_address,
			uint32_t size, uint32_t count, const uint8_t *buffer);
static int set_breakpoint(struct target *target,
			struct breakpoint *breakpoint);
static int unset_breakpoint(struct target *target,
			struct breakpoint *breakpoint);
static int set_watchpoint(struct target *target,
			struct watchpoint *watchpoint);
static int unset_watchpoint(struct target *target,
			struct watchpoint *watchpoint);
static int read_hw_reg_to_cache(struct target *t, int num);
static int write_hw_reg_from_cache(struct target *t, int num);

int x86_32_get_gdb_reg_list(struct target *t,
			struct reg **reg_list[], int *reg_list_size,
			enum target_register_class reg_class)
{

	struct x86_32_common *x86_32 = target_to_x86_32(t);
	int i;
	*reg_list_size = x86_32->cache->num_regs;
	LOG_DEBUG("num_regs=%d, reg_class=%d", (*reg_list_size), reg_class);
	*reg_list = malloc(sizeof(struct reg *) * (*reg_list_size));
	if (!*reg_list) {
		LOG_ERROR("%s out of memory", __func__);
		return ERROR_FAIL;
	}
	/* this will copy the values from our reg list to gdbs */
	for (i = 0; i < (*reg_list_size); i++) {
		(*reg_list)[i] = &x86_32->cache->reg_list[i];
		LOG_DEBUG("value %s = %08" PRIx32, x86_32->cache->reg_list[i].name,
				buf_get_u32(x86_32->cache->reg_list[i].value, 0, 32));
	}
	return ERROR_OK;
}

int x86_32_common_init_arch_info(struct target *t, struct x86_32_common *x86_32)
{
	t->arch_info = x86_32;
	x86_32->common_magic = X86_32_COMMON_MAGIC;
	x86_32->num_hw_bpoints = MAX_DEBUG_REGS;
	x86_32->hw_break_list = calloc(x86_32->num_hw_bpoints,
				sizeof(struct x86_32_dbg_reg));
	if (!x86_32->hw_break_list) {
		LOG_ERROR("%s out of memory", __func__);
		return ERROR_FAIL;
	}
	x86_32->curr_tap = t->tap;
	x86_32->fast_data_area = NULL;
	x86_32->flush = 1;
	x86_32->read_hw_reg_to_cache = read_hw_reg_to_cache;
	x86_32->write_hw_reg_from_cache = write_hw_reg_from_cache;
	return ERROR_OK;
}

int x86_32_common_mmu(struct target *t, int *enabled)
{
	*enabled = true;
	return ERROR_OK;
}

int x86_32_common_virt2phys(struct target *t, target_addr_t address, target_addr_t *physical)
{
	struct x86_32_common *x86_32 = target_to_x86_32(t);

	/*
	 * We need to ignore 'segmentation' for now, as OpenOCD can't handle
	 * segmented addresses.
	 * In protected mode that is almost OK, as (almost) any known OS is using
	 * flat segmentation. In real mode we use use the base of the DS segment,
	 * as we don't know better ...
	 */

	uint32_t cr0 = buf_get_u32(x86_32->cache->reg_list[CR0].value, 0, 32);
	if (!(cr0 & CR0_PG)) {
		/* target halted in real mode */
		/* TODO: needs validation !!! */
		uint32_t dsb = buf_get_u32(x86_32->cache->reg_list[DSB].value, 0, 32);
		*physical = dsb + address;

	} else {
		/* target halted in protected mode */
		if (calcaddr_physfromlin(t, address, physical) != ERROR_OK) {
			LOG_ERROR("%s failed to calculate physical address from " TARGET_ADDR_FMT,
					__func__, address);
			return ERROR_FAIL;
		}
	}
	return ERROR_OK;
}

int x86_32_common_read_phys_mem(struct target *t, target_addr_t phys_address,
			uint32_t size, uint32_t count, uint8_t *buffer)
{
	struct x86_32_common *x86_32 = target_to_x86_32(t);
	int error;

	error = read_phys_mem(t, phys_address, size, count, buffer);
	if (error != ERROR_OK)
		return error;

	/* After reading memory from target, we must replace software breakpoints
	 * with the original instructions again.
	 */
	struct swbp_mem_patch *iter = x86_32->swbbp_mem_patch_list;
	while (iter) {
		if (iter->physaddr >= phys_address && iter->physaddr < phys_address+(size*count)) {
			uint32_t offset = iter->physaddr - phys_address;
			buffer[offset] = iter->orig_byte;
		}
		iter = iter->next;
	}
	return ERROR_OK;
}

static int read_phys_mem(struct target *t, uint32_t phys_address,
			uint32_t size, uint32_t count, uint8_t *buffer)
{
	int retval = ERROR_OK;
	bool pg_disabled = false;
	LOG_DEBUG("addr=0x%08" PRIx32 ", size=%" PRIu32 ", count=0x%" PRIx32 ", buf=%p",
			phys_address, size, count, buffer);
	struct x86_32_common *x86_32 = target_to_x86_32(t);

	if (check_not_halted(t))
		return ERROR_TARGET_NOT_HALTED;
	if (!count || !buffer || !phys_address) {
		LOG_ERROR("%s invalid params count=0x%" PRIx32 ", buf=%p, addr=0x%08" PRIx32,
				__func__, count, buffer, phys_address);
		return ERROR_COMMAND_ARGUMENT_INVALID;
	}

	/* to access physical memory, switch off the CR0.PG bit */
	if (x86_32->is_paging_enabled(t)) {
		retval = x86_32->disable_paging(t);
		if (retval != ERROR_OK) {
			LOG_ERROR("%s could not disable paging", __func__);
			return retval;
		}
		pg_disabled = true;
	}

	for (uint32_t i = 0; i < count; i++) {
		switch (size) {
		case BYTE:
			retval = read_mem(t, size, phys_address + i, buffer + i);
			break;
		case WORD:
			retval = read_mem(t, size, phys_address + i * 2, buffer + i * 2);
			break;
		case DWORD:
			retval = read_mem(t, size, phys_address + i * 4, buffer + i * 4);
			break;
		default:
			LOG_ERROR("%s invalid read size", __func__);
			break;
		}
		if (retval != ERROR_OK)
			break;
	}
	/* restore CR0.PG bit if needed (regardless of retval) */
	if (pg_disabled) {
		int retval2 = x86_32->enable_paging(t);
		if (retval2 != ERROR_OK) {
			LOG_ERROR("%s could not enable paging", __func__);
			return retval2;
		}
	}
	/* TODO: After reading memory from target, we must replace
	 * software breakpoints with the original instructions again.
	 * Solve this with the breakpoint fix
	 */
	return retval;
}

int x86_32_common_write_phys_mem(struct target *t, target_addr_t phys_address,
			uint32_t size, uint32_t count, const uint8_t *buffer)
{
	struct x86_32_common *x86_32 = target_to_x86_32(t);
	int error = ERROR_OK;
	uint8_t *newbuffer = NULL;

	check_not_halted(t);
	if (!count || !buffer || !phys_address) {
		LOG_ERROR("%s invalid params count=0x%" PRIx32 ", buf=%p, addr=" TARGET_ADDR_FMT,
				__func__, count, buffer, phys_address);
		return ERROR_COMMAND_ARGUMENT_INVALID;
	}
	/* Before writing memory to target, we must update software breakpoints
	 * with the new instructions and patch the memory buffer with the
	 * breakpoint instruction.
	 */
	newbuffer = malloc(size*count);
	if (!newbuffer) {
		LOG_ERROR("%s out of memory", __func__);
		return ERROR_FAIL;
	}
	memcpy(newbuffer, buffer, size*count);
	struct swbp_mem_patch *iter = x86_32->swbbp_mem_patch_list;
	while (iter) {
		if (iter->physaddr >= phys_address && iter->physaddr < phys_address+(size*count)) {
			uint32_t offset = iter->physaddr - phys_address;
			newbuffer[offset] = SW_BP_OPCODE;

			/* update the breakpoint */
			struct breakpoint *pbiter = t->breakpoints;
			while (pbiter && pbiter->unique_id != iter->swbp_unique_id)
				pbiter = pbiter->next;
			if (pbiter)
				pbiter->orig_instr[0] = buffer[offset];
		}
		iter = iter->next;
	}

	error = write_phys_mem(t, phys_address, size, count, newbuffer);
	free(newbuffer);
	return error;
}

static int write_phys_mem(struct target *t, uint32_t phys_address,
			uint32_t size, uint32_t count, const uint8_t *buffer)
{
	int retval = ERROR_OK;
	bool pg_disabled = false;
	struct x86_32_common *x86_32 = target_to_x86_32(t);
	LOG_DEBUG("addr=0x%08" PRIx32 ", size=%" PRIu32 ", count=0x%" PRIx32 ", buf=%p",
			phys_address, size, count, buffer);

	check_not_halted(t);
	if (!count || !buffer || !phys_address) {
		LOG_ERROR("%s invalid params count=0x%" PRIx32 ", buf=%p, addr=0x%08" PRIx32,
				__func__, count, buffer, phys_address);
		return ERROR_COMMAND_ARGUMENT_INVALID;
	}
	/* TODO: Before writing memory to target, we must update
	 * software breakpoints with the new instructions and
	 * patch the memory buffer with the breakpoint instruction.
	 * Solve this with the breakpoint fix
	 */

	/* to access physical memory, switch off the CR0.PG bit */
	if (x86_32->is_paging_enabled(t)) {
		retval = x86_32->disable_paging(t);
		if (retval != ERROR_OK) {
			LOG_ERROR("%s could not disable paging", __func__);
			return retval;
		}
		pg_disabled = true;
	}
	for (uint32_t i = 0; i < count; i++) {
		switch (size) {
		case BYTE:
			retval = write_mem(t, size, phys_address + i, buffer + i);
			break;
		case WORD:
			retval = write_mem(t, size, phys_address + i * 2, buffer + i * 2);
			break;
		case DWORD:
			retval = write_mem(t, size, phys_address + i * 4, buffer + i * 4);
			break;
		default:
			LOG_DEBUG("invalid read size");
			break;
		}
	}
	/* restore CR0.PG bit if needed (regardless of retval) */
	if (pg_disabled) {
		retval = x86_32->enable_paging(t);
		if (retval != ERROR_OK) {
			LOG_ERROR("%s could not enable paging", __func__);
			return retval;
		}
	}
	return retval;
}

static int read_mem(struct target *t, uint32_t size,
			uint32_t addr, uint8_t *buf)
{
	struct x86_32_common *x86_32 = target_to_x86_32(t);

	/* if CS.D bit=1 then its a 32 bit code segment, else 16 */
	bool use32 = (buf_get_u32(x86_32->cache->reg_list[CSAR].value, 0, 32)) & CSAR_D;
	int retval = x86_32->write_hw_reg(t, EAX, addr, 0);
	if (retval != ERROR_OK) {
		LOG_ERROR("%s error write EAX", __func__);
		return retval;
	}

	switch (size) {
		case BYTE:
			if (use32)
				retval = x86_32->submit_instruction(t, MEMRDB32);
			else
				retval = x86_32->submit_instruction(t, MEMRDB16);
			break;
		case WORD:
			if (use32)
				retval = x86_32->submit_instruction(t, MEMRDH32);
			else
				retval = x86_32->submit_instruction(t, MEMRDH16);
			break;
		case DWORD:
			if (use32)
				retval = x86_32->submit_instruction(t, MEMRDW32);
			else
				retval = x86_32->submit_instruction(t, MEMRDW16);
			break;
		default:
			LOG_ERROR("%s invalid read mem size", __func__);
			break;
	}

	if (retval != ERROR_OK)
		return retval;

	/* read_hw_reg() will write to 4 bytes (uint32_t)
	 * Watch out, the buffer passed into read_mem() might be 1 or 2 bytes.
	 */
	uint32_t regval;
	retval = x86_32->read_hw_reg(t, EDX, &regval, 0);

	if (retval != ERROR_OK) {
		LOG_ERROR("%s error read EDX", __func__);
		return retval;
	}
	for (uint8_t i = 0; i < size; i++)
		buf[i] = (regval >> (i*8)) & 0x000000FF;

	retval = x86_32->transaction_status(t);
	if (retval != ERROR_OK) {
		LOG_ERROR("%s error on mem read", __func__);
		return retval;
	}
	return retval;
}

static int write_mem(struct target *t, uint32_t size,
			uint32_t addr, const uint8_t *buf)
{
	uint32_t i = 0;
	uint32_t buf4bytes = 0;
	int retval = ERROR_OK;
	struct x86_32_common *x86_32 = target_to_x86_32(t);

	for (i = 0; i < size; ++i) {
		buf4bytes = buf4bytes << 8; /* first time we only shift 0s */
		buf4bytes += buf[(size-1)-i]; /* it was hard to write, should be hard to read! */
	}
	/* if CS.D bit=1 then its a 32 bit code segment, else 16 */
	bool use32 = (buf_get_u32(x86_32->cache->reg_list[CSAR].value, 0, 32)) & CSAR_D;
	retval = x86_32->write_hw_reg(t, EAX, addr, 0);
	if (retval != ERROR_OK) {
		LOG_ERROR("%s error write EAX", __func__);
		return retval;
	}

	/* write_hw_reg() will write to 4 bytes (uint32_t)
	 * Watch out, the buffer passed into write_mem() might be 1 or 2 bytes.
	 */
	retval = x86_32->write_hw_reg(t, EDX, buf4bytes, 0);
	if (retval != ERROR_OK) {
		LOG_ERROR("%s error write EDX", __func__);
		return retval;
	}
	switch (size) {
		case BYTE:
			if (use32)
				retval = x86_32->submit_instruction(t, MEMWRB32);
			else
				retval = x86_32->submit_instruction(t, MEMWRB16);
			break;
		case WORD:
			if (use32)
				retval = x86_32->submit_instruction(t, MEMWRH32);
			else
				retval = x86_32->submit_instruction(t, MEMWRH16);
			break;
		case DWORD:
			if (use32)
				retval = x86_32->submit_instruction(t, MEMWRW32);
			else
				retval = x86_32->submit_instruction(t, MEMWRW16);
			break;
		default:
			LOG_ERROR("%s invalid write mem size", __func__);
			return ERROR_FAIL;
	}

	if (retval != ERROR_OK)
		return retval;

	retval = x86_32->transaction_status(t);
	if (retval != ERROR_OK) {
		LOG_ERROR("%s error on mem write", __func__);
		return retval;
	}
	return retval;
}

int calcaddr_physfromlin(struct target *t, target_addr_t addr, target_addr_t *physaddr)
{
	uint8_t entry_buffer[8];

	if (!physaddr || !t)
		return ERROR_FAIL;

	struct x86_32_common *x86_32 = target_to_x86_32(t);

	/* The 'user-visible' CR0.PG should be set - otherwise the function shouldn't be called
	 * (Don't check the CR0.PG on the target, this might be temporally disabled at this point)
	 */
	uint32_t cr0 = buf_get_u32(x86_32->cache->reg_list[CR0].value, 0, 32);
	if (!(cr0 & CR0_PG)) {
		/* you are wrong in this function, never mind */
		*physaddr = addr;
		return ERROR_OK;
	}

	uint32_t cr4 = buf_get_u32(x86_32->cache->reg_list[CR4].value, 0, 32);
	bool is_pae = cr4 & 0x00000020; /* PAE - Physical Address Extension */

	uint32_t cr3 = buf_get_u32(x86_32->cache->reg_list[CR3].value, 0, 32);
	if (is_pae) {
		uint32_t pdpt_base = cr3 & 0xFFFFF000; /* lower 12 bits of CR3 must always be 0 */
		uint32_t pdpt_index = (addr & 0xC0000000) >> 30; /* A[31:30] index to PDPT */
		uint32_t pdpt_addr = pdpt_base + (8 * pdpt_index);
		if (x86_32_common_read_phys_mem(t, pdpt_addr, 4, 2, entry_buffer) != ERROR_OK) {
			LOG_ERROR("%s couldn't read page directory pointer table entry at 0x%08" PRIx32,
					__func__, pdpt_addr);
			return ERROR_FAIL;
		}
		uint64_t pdpt_entry = target_buffer_get_u64(t, entry_buffer);
		if (!(pdpt_entry & 0x0000000000000001)) {
			LOG_ERROR("%s page directory pointer table entry at 0x%08" PRIx32 " is not present",
					__func__, pdpt_addr);
			return ERROR_FAIL;
		}

		uint32_t pd_base = pdpt_entry & 0xFFFFF000; /* A[31:12] is PageTable/Page Base Address */
		uint32_t pd_index = (addr & 0x3FE00000) >> 21; /* A[29:21] index to PD entry with PAE */
		uint32_t pd_addr = pd_base + (8 * pd_index);
		if (x86_32_common_read_phys_mem(t, pd_addr, 4, 2, entry_buffer) != ERROR_OK) {
			LOG_ERROR("%s couldn't read page directory entry at 0x%08" PRIx32,
					__func__, pd_addr);
			return ERROR_FAIL;
		}
		uint64_t pd_entry = target_buffer_get_u64(t, entry_buffer);
		if (!(pd_entry & 0x0000000000000001)) {
			LOG_ERROR("%s page directory entry at 0x%08" PRIx32 " is not present",
					__func__, pd_addr);
			return ERROR_FAIL;
		}

		/* PS bit in PD entry is indicating 4KB or 2MB page size */
		if (pd_entry & 0x0000000000000080) {

			uint32_t page_base = (uint32_t)(pd_entry & 0x00000000FFE00000); /* [31:21] */
			uint32_t offset = addr & 0x001FFFFF; /* [20:0] */
			*physaddr = page_base + offset;
			return ERROR_OK;

		} else {

			uint32_t pt_base = (uint32_t)(pd_entry & 0x00000000FFFFF000); /*[31:12]*/
			uint32_t pt_index = (addr & 0x001FF000) >> 12; /*[20:12]*/
			uint32_t pt_addr = pt_base + (8 * pt_index);
			if (x86_32_common_read_phys_mem(t, pt_addr, 4, 2, entry_buffer) != ERROR_OK) {
				LOG_ERROR("%s couldn't read page table entry at 0x%08" PRIx32, __func__, pt_addr);
				return ERROR_FAIL;
			}
			uint64_t pt_entry = target_buffer_get_u64(t, entry_buffer);
			if (!(pt_entry & 0x0000000000000001)) {
				LOG_ERROR("%s page table entry at 0x%08" PRIx32 " is not present", __func__, pt_addr);
				return ERROR_FAIL;
			}

			uint32_t page_base = (uint32_t)(pt_entry & 0x00000000FFFFF000); /*[31:12]*/
			uint32_t offset =  addr & 0x00000FFF; /*[11:0]*/
			*physaddr = page_base + offset;
			return ERROR_OK;
		}
	} else {
		uint32_t pd_base = cr3 & 0xFFFFF000; /* lower 12 bits of CR3 must always be 0 */
		uint32_t pd_index = (addr & 0xFFC00000) >> 22; /* A[31:22] index to PD entry */
		uint32_t pd_addr = pd_base + (4 * pd_index);
		if (x86_32_common_read_phys_mem(t, pd_addr, 4, 1, entry_buffer) != ERROR_OK) {
			LOG_ERROR("%s couldn't read page directory entry at 0x%08" PRIx32, __func__, pd_addr);
			return ERROR_FAIL;
		}
		uint32_t pd_entry = target_buffer_get_u32(t, entry_buffer);
		if (!(pd_entry & 0x00000001)) {
			LOG_ERROR("%s page directory entry at 0x%08" PRIx32 " is not present", __func__, pd_addr);
			return ERROR_FAIL;
		}

		/* Bit 7 in page directory entry is page size.
		 */
		if (pd_entry & 0x00000080) {
			/* 4MB pages */
			uint32_t page_base = pd_entry & 0xFFC00000;
			*physaddr = page_base + (addr & 0x003FFFFF);

		} else {
			/* 4KB pages */
			uint32_t pt_base = pd_entry & 0xFFFFF000; /* A[31:12] is PageTable/Page Base Address */
			uint32_t pt_index = (addr & 0x003FF000) >> 12; /* A[21:12] index to page table entry */
			uint32_t pt_addr = pt_base + (4 * pt_index);
			if (x86_32_common_read_phys_mem(t, pt_addr, 4, 1, entry_buffer) != ERROR_OK) {
				LOG_ERROR("%s couldn't read page table entry at 0x%08" PRIx32, __func__, pt_addr);
				return ERROR_FAIL;
			}
			uint32_t pt_entry = target_buffer_get_u32(t, entry_buffer);
			if (!(pt_entry & 0x00000001)) {
				LOG_ERROR("%s page table entry at 0x%08" PRIx32 " is not present", __func__, pt_addr);
				return ERROR_FAIL;
			}
			uint32_t page_base = pt_entry & 0xFFFFF000; /* A[31:12] is PageTable/Page Base Address */
			*physaddr = page_base + (addr & 0x00000FFF); /* A[11:0] offset to 4KB page in linear address */
		}
	}
	return ERROR_OK;
}

int x86_32_common_read_memory(struct target *t, target_addr_t addr,
			uint32_t size, uint32_t count, uint8_t *buf)
{
	int retval = ERROR_OK;
	struct x86_32_common *x86_32 = target_to_x86_32(t);
	LOG_DEBUG("addr=" TARGET_ADDR_FMT ", size=%" PRIu32 ", count=0x%" PRIx32 ", buf=%p",
			addr, size, count, buf);
	check_not_halted(t);
	if (!count || !buf || !addr) {
		LOG_ERROR("%s invalid params count=0x%" PRIx32 ", buf=%p, addr=" TARGET_ADDR_FMT,
				__func__, count, buf, addr);
		return ERROR_COMMAND_ARGUMENT_INVALID;
	}

	if (x86_32->is_paging_enabled(t)) {
		/* all memory accesses from debugger must be physical (CR0.PG == 0)
		 * conversion to physical address space needed
		 */
		retval = x86_32->disable_paging(t);
		if (retval != ERROR_OK) {
			LOG_ERROR("%s could not disable paging", __func__);
			return retval;
		}
		target_addr_t physaddr = 0;
		if (calcaddr_physfromlin(t, addr, &physaddr) != ERROR_OK) {
			LOG_ERROR("%s failed to calculate physical address from " TARGET_ADDR_FMT,
					  __func__, addr);
			retval = ERROR_FAIL;
		}
		/* TODO: !!! Watch out for page boundaries
		 * for every 4kB, the physical address has to be re-calculated
		 * This should be fixed together with bulk memory reads
		 */

		if (retval == ERROR_OK
			&& x86_32_common_read_phys_mem(t, physaddr, size, count, buf) != ERROR_OK) {
			LOG_ERROR("%s failed to read memory from physical address " TARGET_ADDR_FMT,
					  __func__, physaddr);
		}
		/* restore PG bit if it was cleared prior (regardless of retval) */
		retval = x86_32->enable_paging(t);
		if (retval != ERROR_OK) {
			LOG_ERROR("%s could not enable paging", __func__);
			return retval;
		}
	} else {
		/* paging is off - linear address is physical address */
		if (x86_32_common_read_phys_mem(t, addr, size, count, buf) != ERROR_OK) {
			LOG_ERROR("%s failed to read memory from address " TARGET_ADDR_FMT,
					  __func__, addr);
			retval = ERROR_FAIL;
		}
	}

	return retval;
}

int x86_32_common_write_memory(struct target *t, target_addr_t addr,
			uint32_t size, uint32_t count, const uint8_t *buf)
{
	int retval = ERROR_OK;
	struct x86_32_common *x86_32 = target_to_x86_32(t);
	LOG_DEBUG("addr=" TARGET_ADDR_FMT ", size=%" PRIu32 ", count=0x%" PRIx32 ", buf=%p",
			addr, size, count, buf);
	check_not_halted(t);
	if (!count || !buf || !addr) {
		LOG_ERROR("%s invalid params count=0x%" PRIx32 ", buf=%p, addr=" TARGET_ADDR_FMT,
					__func__, count, buf, addr);
		return ERROR_COMMAND_ARGUMENT_INVALID;
	}
	if (x86_32->is_paging_enabled(t)) {
		/* all memory accesses from debugger must be physical (CR0.PG == 0)
		 * conversion to physical address space needed
		 */
		retval = x86_32->disable_paging(t);
		if (retval != ERROR_OK) {
			LOG_ERROR("%s could not disable paging", __func__);
			return retval;
		}
		target_addr_t physaddr = 0;
		if (calcaddr_physfromlin(t, addr, &physaddr) != ERROR_OK) {
			LOG_ERROR("%s failed to calculate physical address from " TARGET_ADDR_FMT,
					__func__, addr);
			retval = ERROR_FAIL;
		}
		/* TODO: !!! Watch out for page boundaries
		 * for every 4kB, the physical address has to be re-calculated
		 * This should be fixed together with bulk memory reads
		 */
		if (retval == ERROR_OK
			&& x86_32_common_write_phys_mem(t, physaddr, size, count, buf) != ERROR_OK) {
			LOG_ERROR("%s failed to write memory to physical address " TARGET_ADDR_FMT,
					__func__, physaddr);
		}
		/* restore PG bit if it was cleared prior (regardless of retval) */
		retval = x86_32->enable_paging(t);
		if (retval != ERROR_OK) {
			LOG_ERROR("%s could not enable paging", __func__);
			return retval;
		}
	} else {

		/* paging is off - linear address is physical address */
		if (x86_32_common_write_phys_mem(t, addr, size, count, buf) != ERROR_OK) {
			LOG_ERROR("%s failed to write memory to address " TARGET_ADDR_FMT,
					__func__, addr);
			retval = ERROR_FAIL;
		}
	}
	return retval;
}

int x86_32_common_read_io(struct target *t, uint32_t addr,
			uint32_t size, uint8_t *buf)
{
	struct x86_32_common *x86_32 = target_to_x86_32(t);
	/* if CS.D bit=1 then its a 32 bit code segment, else 16 */
	bool use32 = (buf_get_u32(x86_32->cache->reg_list[CSAR].value, 0, 32)) & CSAR_D;
	int retval = ERROR_FAIL;
	bool pg_disabled = false;
	LOG_DEBUG("addr=0x%08" PRIx32 ", size=%" PRIu32 ", buf=%p", addr, size, buf);
	check_not_halted(t);
	if (!buf || !addr) {
		LOG_ERROR("%s invalid params buf=%p, addr=%08" PRIx32, __func__, buf, addr);
		return retval;
	}
	retval = x86_32->write_hw_reg(t, EDX, addr, 0);
	if (retval != ERROR_OK) {
		LOG_ERROR("%s error EDX write", __func__);
		return retval;
	}
	/* to access physical memory, switch off the CR0.PG bit */
	if (x86_32->is_paging_enabled(t)) {
		retval = x86_32->disable_paging(t);
		if (retval != ERROR_OK) {
			LOG_ERROR("%s could not disable paging", __func__);
			return retval;
		}
		pg_disabled = true;
	}
	switch (size) {
		case BYTE:
			if (use32)
				retval = x86_32->submit_instruction(t, IORDB32);
			else
				retval = x86_32->submit_instruction(t, IORDB16);
			break;
		case WORD:
			if (use32)
				retval = x86_32->submit_instruction(t, IORDH32);
			else
				retval = x86_32->submit_instruction(t, IORDH16);
			break;
		case DWORD:
			if (use32)
				retval = x86_32->submit_instruction(t, IORDW32);
			else
				retval = x86_32->submit_instruction(t, IORDW16);
			break;
		default:
			LOG_ERROR("%s invalid read io size", __func__);
			return ERROR_FAIL;
	}

	/* restore CR0.PG bit if needed */
	if (pg_disabled) {
		int retval2 = x86_32->enable_paging(t);
		if (retval2 != ERROR_OK) {
			LOG_ERROR("%s could not enable paging", __func__);
			return retval2;
		}
	}

	if (retval != ERROR_OK)
		return retval;

	uint32_t regval = 0;
	retval = x86_32->read_hw_reg(t, EAX, &regval, 0);
	if (retval != ERROR_OK) {
		LOG_ERROR("%s error on read EAX", __func__);
		return retval;
	}
	for (uint8_t i = 0; i < size; i++)
		buf[i] = (regval >> (i*8)) & 0x000000FF;
	retval = x86_32->transaction_status(t);
	if (retval != ERROR_OK) {
		LOG_ERROR("%s error on io read", __func__);
		return retval;
	}
	return retval;
}

int x86_32_common_write_io(struct target *t, uint32_t addr,
			uint32_t size, const uint8_t *buf)
{
	struct x86_32_common *x86_32 = target_to_x86_32(t);
	/* if CS.D bit=1 then its a 32 bit code segment, else 16 */
	bool use32 = (buf_get_u32(x86_32->cache->reg_list[CSAR].value, 0, 32)) & CSAR_D;
	LOG_DEBUG("addr=0x%08" PRIx32 ", size=%" PRIu32 ", buf=%p", addr, size, buf);
	check_not_halted(t);
	int retval = ERROR_FAIL;
	bool pg_disabled = false;
	if (!buf || !addr) {
		LOG_ERROR("%s invalid params buf=%p, addr=0x%08" PRIx32, __func__, buf, addr);
		return retval;
	}
	/* no do the write */
	retval = x86_32->write_hw_reg(t, EDX, addr, 0);
	if (retval != ERROR_OK) {
		LOG_ERROR("%s error on EDX write", __func__);
		return retval;
	}
	uint32_t regval = 0;
	for (uint8_t i = 0; i < size; i++)
		regval += (buf[i] << (i*8));
	retval = x86_32->write_hw_reg(t, EAX, regval, 0);
	if (retval != ERROR_OK) {
		LOG_ERROR("%s error on EAX write", __func__);
		return retval;
	}
	/* to access physical memory, switch off the CR0.PG bit */
	if (x86_32->is_paging_enabled(t)) {
		retval = x86_32->disable_paging(t);
		if (retval != ERROR_OK) {
			LOG_ERROR("%s could not disable paging", __func__);
			return retval;
		}
		pg_disabled = true;
	}
	switch (size) {
		case BYTE:
			if (use32)
				retval = x86_32->submit_instruction(t, IOWRB32);
			else
				retval = x86_32->submit_instruction(t, IOWRB16);
			break;
		case WORD:
			if (use32)
				retval = x86_32->submit_instruction(t, IOWRH32);
			else
				retval = x86_32->submit_instruction(t, IOWRH16);
			break;
		case DWORD:
			if (use32)
				retval = x86_32->submit_instruction(t, IOWRW32);
			else
				retval = x86_32->submit_instruction(t, IOWRW16);
			break;
		default:
			LOG_ERROR("%s invalid write io size", __func__);
			return ERROR_FAIL;
	}

	/* restore CR0.PG bit if needed */
	if (pg_disabled) {
		int retval2 = x86_32->enable_paging(t);
		if (retval2 != ERROR_OK) {
			LOG_ERROR("%s could not enable paging", __func__);
			return retval2;
		}
	}

	if (retval != ERROR_OK)
		return retval;

	retval = x86_32->transaction_status(t);
	if (retval != ERROR_OK) {
		LOG_ERROR("%s error on io write", __func__);
		return retval;
	}
	return retval;
}

int x86_32_common_add_watchpoint(struct target *t, struct watchpoint *wp)
{
	check_not_halted(t);
	/* set_watchpoint() will return ERROR_TARGET_RESOURCE_NOT_AVAILABLE if all
	 * hardware registers are gone
	 */
	return set_watchpoint(t, wp);
}

int x86_32_common_remove_watchpoint(struct target *t, struct watchpoint *wp)
{
	if (check_not_halted(t))
		return ERROR_TARGET_NOT_HALTED;
	if (wp->set)
		unset_watchpoint(t, wp);
	return ERROR_OK;
}

int x86_32_common_add_breakpoint(struct target *t, struct breakpoint *bp)
{
	LOG_DEBUG("type=%d, addr=" TARGET_ADDR_FMT, bp->type, bp->address);
	if (check_not_halted(t))
		return ERROR_TARGET_NOT_HALTED;
	/* set_breakpoint() will return ERROR_TARGET_RESOURCE_NOT_AVAILABLE if all
	 * hardware registers are gone (for hardware breakpoints)
	 */
	return set_breakpoint(t, bp);
}

int x86_32_common_remove_breakpoint(struct target *t, struct breakpoint *bp)
{
	LOG_DEBUG("type=%d, addr=" TARGET_ADDR_FMT, bp->type, bp->address);
	if (check_not_halted(t))
		return ERROR_TARGET_NOT_HALTED;
	if (bp->set)
		unset_breakpoint(t, bp);

	return ERROR_OK;
}

static int set_debug_regs(struct target *t, uint32_t address,
			uint8_t bp_num, uint8_t bp_type, uint8_t bp_length)
{
	struct x86_32_common *x86_32 = target_to_x86_32(t);
	LOG_DEBUG("addr=0x%08" PRIx32 ", bp_num=%" PRIu8 ", bp_type=%" PRIu8 ", pb_length=%" PRIu8,
			address, bp_num, bp_type, bp_length);

	/* DR7 - set global enable */
	uint32_t dr7 = buf_get_u32(x86_32->cache->reg_list[DR7].value, 0, 32);

	if (bp_length != 1 && bp_length != 2 && bp_length != 4)
		return ERROR_FAIL;

	if (DR7_BP_FREE(dr7, bp_num))
		DR7_GLOBAL_ENABLE(dr7, bp_num);
	else {
		LOG_ERROR("%s dr7 error, already enabled, val=%08" PRIx32, __func__, dr7);
		return ERROR_TARGET_RESOURCE_NOT_AVAILABLE;
	}

	switch (bp_type) {
		case 0:
			/* 00 - only on instruction execution */
			DR7_SET_EXE(dr7, bp_num);
			DR7_SET_LENGTH(dr7, bp_num, bp_length);
		break;
		case 1:
			/* 01 - only on data writes */
			DR7_SET_WRITE(dr7, bp_num);
			DR7_SET_LENGTH(dr7, bp_num, bp_length);
		break;
		case 2:
			/* 10 UNSUPPORTED - an I/O read and I/O write */
			LOG_ERROR("%s unsupported feature bp_type=%d", __func__, bp_type);
			return ERROR_FAIL;
		break;
		case 3:
			/* on data read or data write */
			DR7_SET_ACCESS(dr7, bp_num);
			DR7_SET_LENGTH(dr7, bp_num, bp_length);
		break;
		default:
			LOG_ERROR("%s invalid request [only 0-3] bp_type=%d", __func__, bp_type);
			return ERROR_FAIL;
	}

	/* update regs in the reg cache ready to be written to hardware
	 * when we exit PM
	*/
	buf_set_u32(x86_32->cache->reg_list[bp_num+DR0].value, 0, 32, address);
	x86_32->cache->reg_list[bp_num+DR0].dirty = true;
	x86_32->cache->reg_list[bp_num+DR0].valid = true;
	buf_set_u32(x86_32->cache->reg_list[DR6].value, 0, 32, PM_DR6);
	x86_32->cache->reg_list[DR6].dirty = true;
	x86_32->cache->reg_list[DR6].valid = true;
	buf_set_u32(x86_32->cache->reg_list[DR7].value, 0, 32, dr7);
	x86_32->cache->reg_list[DR7].dirty = true;
	x86_32->cache->reg_list[DR7].valid = true;
	return ERROR_OK;
}

static int unset_debug_regs(struct target *t, uint8_t bp_num)
{
	struct x86_32_common *x86_32 = target_to_x86_32(t);
	LOG_DEBUG("bp_num=%" PRIu8, bp_num);

	uint32_t dr7 = buf_get_u32(x86_32->cache->reg_list[DR7].value, 0, 32);

	if (!(DR7_BP_FREE(dr7, bp_num))) {
		DR7_GLOBAL_DISABLE(dr7, bp_num);
	} else {
		LOG_ERROR("%s dr7 error, not enabled, val=0x%08" PRIx32, __func__, dr7);
		return ERROR_TARGET_RESOURCE_NOT_AVAILABLE;
	}
	/* this will clear rw and len bits */
	DR7_RESET_RWLEN_BITS(dr7, bp_num);

	/* update regs in the reg cache ready to be written to hardware
	 * when we exit PM
	*/
	buf_set_u32(x86_32->cache->reg_list[bp_num+DR0].value, 0, 32, 0);
	x86_32->cache->reg_list[bp_num+DR0].dirty = true;
	x86_32->cache->reg_list[bp_num+DR0].valid = true;
	buf_set_u32(x86_32->cache->reg_list[DR6].value, 0, 32, PM_DR6);
	x86_32->cache->reg_list[DR6].dirty = true;
	x86_32->cache->reg_list[DR6].valid = true;
	buf_set_u32(x86_32->cache->reg_list[DR7].value, 0, 32, dr7);
	x86_32->cache->reg_list[DR7].dirty = true;
	x86_32->cache->reg_list[DR7].valid = true;
	return ERROR_OK;
}

static int set_hwbp(struct target *t, struct breakpoint *bp)
{
	struct x86_32_common *x86_32 = target_to_x86_32(t);
	struct x86_32_dbg_reg *debug_reg_list = x86_32->hw_break_list;
	uint8_t hwbp_num = 0;

	while (debug_reg_list[hwbp_num].used && (hwbp_num < x86_32->num_hw_bpoints))
		hwbp_num++;
	if (hwbp_num >= x86_32->num_hw_bpoints) {
		LOG_ERROR("%s no free hw breakpoint bpid=0x%" PRIx32, __func__, bp->unique_id);
		return ERROR_TARGET_RESOURCE_NOT_AVAILABLE;
	}
	if (set_debug_regs(t, bp->address, hwbp_num, DR7_BP_EXECUTE, 1) != ERROR_OK)
		return ERROR_FAIL;
	bp->set = hwbp_num + 1;
	debug_reg_list[hwbp_num].used = 1;
	debug_reg_list[hwbp_num].bp_value = bp->address;
	LOG_USER("%s hardware breakpoint %" PRIu32 " set at 0x%08" PRIx32 " (hwreg=%" PRIu8 ")", __func__,
			bp->unique_id, debug_reg_list[hwbp_num].bp_value, hwbp_num);
	return ERROR_OK;
}

static int unset_hwbp(struct target *t, struct breakpoint *bp)
{
	struct x86_32_common *x86_32 = target_to_x86_32(t);
	struct x86_32_dbg_reg *debug_reg_list = x86_32->hw_break_list;
	int hwbp_num = bp->set - 1;

	if ((hwbp_num < 0) || (hwbp_num >= x86_32->num_hw_bpoints)) {
		LOG_ERROR("%s invalid breakpoint number=%d, bpid=%" PRIu32,
				__func__, hwbp_num, bp->unique_id);
		return ERROR_OK;
	}

	if (unset_debug_regs(t, hwbp_num) != ERROR_OK)
		return ERROR_FAIL;
	debug_reg_list[hwbp_num].used = 0;
	debug_reg_list[hwbp_num].bp_value = 0;

	LOG_USER("%s hardware breakpoint %" PRIu32 " removed from " TARGET_ADDR_FMT " (hwreg=%d)",
			__func__, bp->unique_id, bp->address, hwbp_num);
	return ERROR_OK;
}

static int set_swbp(struct target *t, struct breakpoint *bp)
{
	struct x86_32_common *x86_32 = target_to_x86_32(t);
	LOG_DEBUG("id %" PRIx32, bp->unique_id);
	target_addr_t physaddr;
	uint8_t opcode = SW_BP_OPCODE;
	uint8_t readback;

	if (calcaddr_physfromlin(t, bp->address, &physaddr) != ERROR_OK)
		return ERROR_FAIL;
	if (read_phys_mem(t, physaddr, 1, 1, bp->orig_instr))
		return ERROR_FAIL;

	LOG_DEBUG("set software breakpoint - orig byte=0x%02" PRIx8 "", *bp->orig_instr);

	/* just write the instruction trap byte */
	if (write_phys_mem(t, physaddr, 1, 1, &opcode))
		return ERROR_FAIL;

	/* verify that this is not invalid/read-only memory */
	if (read_phys_mem(t, physaddr, 1, 1, &readback))
		return ERROR_FAIL;

	if (readback != SW_BP_OPCODE) {
		LOG_ERROR("%s software breakpoint error at " TARGET_ADDR_FMT ", check memory",
				__func__, bp->address);
		LOG_ERROR("%s readback=0x%02" PRIx8 " orig=0x%02" PRIx8 "",
				__func__, readback, *bp->orig_instr);
		return ERROR_FAIL;
	}
	bp->set = SW_BP_OPCODE; /* just non 0 */

	/* add the memory patch */
	struct swbp_mem_patch *new_patch = malloc(sizeof(struct swbp_mem_patch));
	if (!new_patch) {
		LOG_ERROR("%s out of memory", __func__);
		return ERROR_FAIL;
	}
	new_patch->next = NULL;
	new_patch->orig_byte = *bp->orig_instr;
	new_patch->physaddr = physaddr;
	new_patch->swbp_unique_id = bp->unique_id;

	struct swbp_mem_patch *addto = x86_32->swbbp_mem_patch_list;
	if (!addto)
		x86_32->swbbp_mem_patch_list = new_patch;
	else {
		while (addto->next)
			addto = addto->next;
		addto->next = new_patch;
	}
	LOG_USER("%s software breakpoint %" PRIu32 " set at " TARGET_ADDR_FMT,
			__func__, bp->unique_id, bp->address);
	return ERROR_OK;
}

static int unset_swbp(struct target *t, struct breakpoint *bp)
{
	struct x86_32_common *x86_32 = target_to_x86_32(t);
	LOG_DEBUG("id %" PRIx32, bp->unique_id);
	target_addr_t physaddr;
	uint8_t current_instr;

	/* check that user program has not modified breakpoint instruction */
	if (calcaddr_physfromlin(t, bp->address, &physaddr) != ERROR_OK)
		return ERROR_FAIL;
	if (read_phys_mem(t, physaddr, 1, 1, &current_instr))
		return ERROR_FAIL;

	if (current_instr == SW_BP_OPCODE) {
		if (write_phys_mem(t, physaddr, 1, 1, bp->orig_instr))
			return ERROR_FAIL;
	} else {
		LOG_ERROR("%s software breakpoint remove error at " TARGET_ADDR_FMT ", check memory",
				__func__, bp->address);
		LOG_ERROR("%s current=0x%02" PRIx8 " orig=0x%02" PRIx8 "",
				__func__, current_instr, *bp->orig_instr);
		return ERROR_FAIL;
	}

	/* remove from patch */
	struct swbp_mem_patch *iter = x86_32->swbbp_mem_patch_list;
	if (iter) {
		if (iter->swbp_unique_id == bp->unique_id) {
			/* it's the first item */
			x86_32->swbbp_mem_patch_list = iter->next;
			free(iter);
		} else {
			while (iter->next && iter->next->swbp_unique_id != bp->unique_id)
				iter = iter->next;
			if (iter->next) {
				/* it's the next one */
				struct swbp_mem_patch *freeme = iter->next;
				iter->next = iter->next->next;
				free(freeme);
			}
		}
	}

	LOG_USER("%s software breakpoint %" PRIu32 " removed from " TARGET_ADDR_FMT,
			__func__, bp->unique_id, bp->address);
	return ERROR_OK;
}

static int set_breakpoint(struct target *t, struct breakpoint *bp)
{
	int error = ERROR_OK;
	struct x86_32_common *x86_32 = target_to_x86_32(t);
	LOG_DEBUG("type=%d, addr=" TARGET_ADDR_FMT, bp->type, bp->address);
	if (bp->set) {
		LOG_ERROR("breakpoint already set");
		return error;
	}
	if (bp->type == BKPT_HARD) {
		error = set_hwbp(t, bp);
		if (error != ERROR_OK) {
			LOG_ERROR("%s error setting hardware breakpoint at " TARGET_ADDR_FMT,
					__func__, bp->address);
			return error;
		}
	} else {
		if (x86_32->sw_bpts_supported(t)) {
			error = set_swbp(t, bp);
			if (error != ERROR_OK) {
				LOG_ERROR("%s error setting software breakpoint at " TARGET_ADDR_FMT,
						__func__, bp->address);
				return error;
			}
		} else {
			LOG_ERROR("%s core doesn't support SW breakpoints", __func__);
			return ERROR_FAIL;
		}
	}
	return error;
}

static int unset_breakpoint(struct target *t, struct breakpoint *bp)
{
	LOG_DEBUG("type=%d, addr=" TARGET_ADDR_FMT, bp->type, bp->address);
	if (!bp->set) {
		LOG_WARNING("breakpoint not set");
		return ERROR_OK;
	}

	if (bp->type == BKPT_HARD) {
		if (unset_hwbp(t, bp) != ERROR_OK) {
			LOG_ERROR("%s error removing hardware breakpoint at " TARGET_ADDR_FMT,
					__func__, bp->address);
			return ERROR_FAIL;
		}
	} else {
		if (unset_swbp(t, bp) != ERROR_OK) {
			LOG_ERROR("%s error removing software breakpoint at " TARGET_ADDR_FMT,
					__func__, bp->address);
			return ERROR_FAIL;
		}
	}
	bp->set = 0;
	return ERROR_OK;
}

static int set_watchpoint(struct target *t, struct watchpoint *wp)
{
	struct x86_32_common *x86_32 = target_to_x86_32(t);
	struct x86_32_dbg_reg *debug_reg_list = x86_32->hw_break_list;
	int wp_num = 0;
	LOG_DEBUG("type=%d, addr=" TARGET_ADDR_FMT, wp->rw, wp->address);

	if (wp->set) {
		LOG_ERROR("%s watchpoint already set", __func__);
		return ERROR_OK;
	}

	if (wp->rw == WPT_READ) {
		LOG_ERROR("%s no support for 'read' watchpoints, use 'access' or 'write'"
				, __func__);
		return ERROR_TARGET_RESOURCE_NOT_AVAILABLE;
	}

	while (debug_reg_list[wp_num].used && (wp_num < x86_32->num_hw_bpoints))
		wp_num++;
	if (wp_num >= x86_32->num_hw_bpoints) {
		LOG_ERROR("%s no debug registers left", __func__);
		return ERROR_TARGET_RESOURCE_NOT_AVAILABLE;
	}

	if (wp->length != 4 && wp->length != 2 && wp->length != 1) {
		LOG_ERROR("%s only watchpoints of length 1, 2 or 4 are supported", __func__);
		return ERROR_TARGET_RESOURCE_NOT_AVAILABLE;
	}

	switch (wp->rw) {
		case WPT_WRITE:
			if (set_debug_regs(t, wp->address, wp_num,
						DR7_BP_WRITE, wp->length) != ERROR_OK) {
				return ERROR_FAIL;
			}
			break;
		case WPT_ACCESS:
			if (set_debug_regs(t, wp->address, wp_num, DR7_BP_READWRITE,
						wp->length) != ERROR_OK) {
				return ERROR_FAIL;
			}
			break;
		default:
			LOG_ERROR("%s only 'access' or 'write' watchpoints are supported", __func__);
			break;
	}
	wp->set = wp_num + 1;
	debug_reg_list[wp_num].used = 1;
	debug_reg_list[wp_num].bp_value = wp->address;
	LOG_USER("'%s' watchpoint %d set at " TARGET_ADDR_FMT " with length %" PRIu32 " (hwreg=%d)",
			wp->rw == WPT_READ ? "read" : wp->rw == WPT_WRITE ?
			"write" : wp->rw == WPT_ACCESS ? "access" : "?",
			wp->unique_id, wp->address, wp->length, wp_num);
	return ERROR_OK;
}

static int unset_watchpoint(struct target *t, struct watchpoint *wp)
{
	struct x86_32_common *x86_32 = target_to_x86_32(t);
	struct x86_32_dbg_reg *debug_reg_list = x86_32->hw_break_list;
	LOG_DEBUG("type=%d, addr=" TARGET_ADDR_FMT, wp->rw, wp->address);
	if (!wp->set) {
		LOG_WARNING("watchpoint not set");
		return ERROR_OK;
	}

	int wp_num = wp->set - 1;
	if ((wp_num < 0) || (wp_num >= x86_32->num_hw_bpoints)) {
		LOG_DEBUG("Invalid FP Comparator number in watchpoint");
		return ERROR_OK;
	}
	if (unset_debug_regs(t, wp_num) != ERROR_OK)
		return ERROR_FAIL;

	debug_reg_list[wp_num].used = 0;
	debug_reg_list[wp_num].bp_value = 0;
	wp->set = 0;

	LOG_USER("'%s' watchpoint %d removed from " TARGET_ADDR_FMT " with length %" PRIu32 " (hwreg=%d)",
			wp->rw == WPT_READ ? "read" : wp->rw == WPT_WRITE ?
			"write" : wp->rw == WPT_ACCESS ? "access" : "?",
			wp->unique_id, wp->address, wp->length, wp_num);

	return ERROR_OK;
}

/* after reset breakpoints and watchpoints in memory are not valid anymore and
 * debug registers are cleared.
 * we can't afford to remove sw breakpoints using the default methods as the
 * memory doesn't have the same layout yet and an access might crash the target,
 * so we just clear the openocd breakpoints structures.
 */
void x86_32_common_reset_breakpoints_watchpoints(struct target *t)
{
	struct x86_32_common *x86_32 = target_to_x86_32(t);
	struct x86_32_dbg_reg *debug_reg_list = x86_32->hw_break_list;
	struct breakpoint *next_b;
	struct watchpoint *next_w;

	while (t->breakpoints) {
		next_b = t->breakpoints->next;
		free(t->breakpoints->orig_instr);
		free(t->breakpoints);
		t->breakpoints = next_b;
	}

	while (t->watchpoints) {
		next_w = t->watchpoints->next;
		free(t->watchpoints);
		t->watchpoints = next_w;
	}

	for (int i = 0; i < x86_32->num_hw_bpoints; i++) {
		debug_reg_list[i].used = 0;
		debug_reg_list[i].bp_value = 0;
	}
}

static int read_hw_reg_to_cache(struct target *t, int num)
{
	uint32_t reg_value;
	struct x86_32_common *x86_32 = target_to_x86_32(t);

	if (check_not_halted(t))
		return ERROR_TARGET_NOT_HALTED;
	if ((num < 0) || (num >= x86_32->get_num_user_regs(t)))
		return ERROR_COMMAND_SYNTAX_ERROR;
	if (x86_32->read_hw_reg(t, num, &reg_value, 1) != ERROR_OK) {
		LOG_ERROR("%s fail for %s", x86_32->cache->reg_list[num].name, __func__);
		return ERROR_FAIL;
	}
	LOG_DEBUG("reg %s value 0x%08" PRIx32,
			x86_32->cache->reg_list[num].name, reg_value);
	return ERROR_OK;
}

static int write_hw_reg_from_cache(struct target *t, int num)
{
	struct x86_32_common *x86_32 = target_to_x86_32(t);
	if (check_not_halted(t))
		return ERROR_TARGET_NOT_HALTED;
	if ((num < 0) || (num >= x86_32->get_num_user_regs(t)))
		return ERROR_COMMAND_SYNTAX_ERROR;
	if (x86_32->write_hw_reg(t, num, 0, 1) != ERROR_OK) {
		LOG_ERROR("%s fail for %s", x86_32->cache->reg_list[num].name, __func__);
		return ERROR_FAIL;
	}
	LOG_DEBUG("reg %s value 0x%08" PRIx32, x86_32->cache->reg_list[num].name,
			buf_get_u32(x86_32->cache->reg_list[num].value, 0, 32));
	return ERROR_OK;
}

/* x86 32 commands */
static void handle_iod_output(struct command_invocation *cmd,
		struct target *target, uint32_t address, unsigned size,
		unsigned count, const uint8_t *buffer)
{
	const unsigned line_bytecnt = 32;
	unsigned line_modulo = line_bytecnt / size;

	char output[line_bytecnt * 4 + 1];
	unsigned output_len = 0;

	const char *value_fmt;
	switch (size) {
	case 4:
		value_fmt = "%8.8x ";
		break;
	case 2:
		value_fmt = "%4.4x ";
		break;
	case 1:
		value_fmt = "%2.2x ";
		break;
	default:
		/* "can't happen", caller checked */
		LOG_ERROR("%s invalid memory read size: %u", __func__, size);
		return;
	}

	for (unsigned i = 0; i < count; i++) {
		if (i % line_modulo == 0) {
			output_len += snprintf(output + output_len,
					sizeof(output) - output_len,
					"0x%8.8x: ",
					(unsigned)(address + (i*size)));
		}

		uint32_t value = 0;
		const uint8_t *value_ptr = buffer + i * size;
		switch (size) {
		case 4:
			value = target_buffer_get_u32(target, value_ptr);
			break;
		case 2:
			value = target_buffer_get_u16(target, value_ptr);
			break;
		case 1:
			value = *value_ptr;
		}
		output_len += snprintf(output + output_len,
				sizeof(output) - output_len,
				value_fmt, value);

		if ((i % line_modulo == line_modulo - 1) || (i == count - 1)) {
			command_print(cmd, "%s", output);
			output_len = 0;
		}
	}
}

COMMAND_HANDLER(handle_iod_command)
{
	if (CMD_ARGC != 1)
		return ERROR_COMMAND_SYNTAX_ERROR;

	uint32_t address;
	COMMAND_PARSE_NUMBER(u32, CMD_ARGV[0], address);
	if (address > 0xffff) {
		LOG_ERROR("%s IA-32 I/O space is 2^16, 0x%08" PRIx32 " exceeds max", __func__, address);
		return ERROR_COMMAND_SYNTAX_ERROR;
	}

	unsigned size = 0;
	switch (CMD_NAME[2]) {
	case 'w':
		size = 4;
		break;
	case 'h':
		size = 2;
		break;
	case 'b':
		size = 1;
		break;
	default:
		return ERROR_COMMAND_SYNTAX_ERROR;
	}
	unsigned count = 1;
	uint8_t *buffer = calloc(count, size);
	struct target *target = get_current_target(CMD_CTX);
	int retval = x86_32_common_read_io(target, address, size, buffer);
<<<<<<< HEAD
	if (ERROR_OK == retval)
=======
	if (retval == ERROR_OK)
>>>>>>> b61a2808
		handle_iod_output(CMD, target, address, size, count, buffer);
	free(buffer);
	return retval;
}

static int target_fill_io(struct target *target,
		uint32_t address,
		unsigned data_size,
		/* value */
		uint32_t b)
{
	LOG_DEBUG("address=0x%08" PRIx32 ", data_size=%u, b=0x%08" PRIx32,
			address, data_size, b);
	uint8_t target_buf[data_size];
	switch (data_size) {
	case 4:
		target_buffer_set_u32(target, target_buf, b);
		break;
	case 2:
		target_buffer_set_u16(target, target_buf, b);
		break;
	case 1:
		target_buf[0] = (b & 0x0ff);
		break;
	default:
		exit(-1);
	}
	return x86_32_common_write_io(target, address, data_size, target_buf);
}

COMMAND_HANDLER(handle_iow_command)
{
	if (CMD_ARGC != 2)
		return ERROR_COMMAND_SYNTAX_ERROR;
	uint32_t address;
	COMMAND_PARSE_NUMBER(u32, CMD_ARGV[0], address);
	uint32_t value;
	COMMAND_PARSE_NUMBER(u32, CMD_ARGV[1], value);
	struct target *target = get_current_target(CMD_CTX);

	unsigned wordsize;
	switch (CMD_NAME[2]) {
		case 'w':
			wordsize = 4;
			break;
		case 'h':
			wordsize = 2;
			break;
		case 'b':
			wordsize = 1;
			break;
		default:
			return ERROR_COMMAND_SYNTAX_ERROR;
	}
	return target_fill_io(target, address, wordsize, value);
}

static const struct command_registration x86_32_exec_command_handlers[] = {
	{
		.name = "iww",
		.mode = COMMAND_EXEC,
		.handler = handle_iow_command,
		.help = "write I/O port word",
		.usage = "port data[word]",
	},
	{
		.name = "iwh",
		.mode = COMMAND_EXEC,
		.handler = handle_iow_command,
		.help = "write I/O port halfword",
		.usage = "port data[halfword]",
	},
	{
		.name = "iwb",
		.mode = COMMAND_EXEC,
		.handler = handle_iow_command,
		.help = "write I/O port byte",
		.usage = "port data[byte]",
	},
	{
		.name = "idw",
		.mode = COMMAND_EXEC,
		.handler = handle_iod_command,
		.help = "display I/O port word",
		.usage = "port",
	},
	{
		.name = "idh",
		.mode = COMMAND_EXEC,
		.handler = handle_iod_command,
		.help = "display I/O port halfword",
		.usage = "port",
	},
	{
		.name = "idb",
		.mode = COMMAND_EXEC,
		.handler = handle_iod_command,
		.help = "display I/O port byte",
		.usage = "port",
	},

	COMMAND_REGISTRATION_DONE
};

const struct command_registration x86_32_command_handlers[] = {
	{
		.name = "x86_32",
		.mode = COMMAND_ANY,
		.help = "x86_32 target commands",
		.usage = "",
		.chain = x86_32_exec_command_handlers,
	},
	COMMAND_REGISTRATION_DONE
};<|MERGE_RESOLUTION|>--- conflicted
+++ resolved
@@ -1428,11 +1428,7 @@
 	uint8_t *buffer = calloc(count, size);
 	struct target *target = get_current_target(CMD_CTX);
 	int retval = x86_32_common_read_io(target, address, size, buffer);
-<<<<<<< HEAD
-	if (ERROR_OK == retval)
-=======
 	if (retval == ERROR_OK)
->>>>>>> b61a2808
 		handle_iod_output(CMD, target, address, size, count, buffer);
 	free(buffer);
 	return retval;
