/*
 * Copyright(c) 2013 Intel Corporation.
 *
 * Adrian Burns (adrian.burns@intel.com)
 * Thomas Faust (thomas.faust@intel.com)
 * Ivan De Cesaris (ivan.de.cesaris@intel.com)
 * Julien Carreno (julien.carreno@intel.com)
 * Jeffrey Maxwell (jeffrey.r.maxwell@intel.com)
 *
 * This program is free software; you can redistribute it and/or modify
 * it under the terms of the GNU General Public License as published by
 * the Free Software Foundation; either version 2 of the License, or
 * (at your option) any later version.
 *
 * This program is distributed in the hope that it will be useful, but
 * WITHOUT ANY WARRANTY; without even the implied warranty of
 * MERCHANTABILITY or FITNESS FOR A PARTICULAR PURPOSE.  See the GNU
 * General Public License for more details.
 *
 * You should have received a copy of the GNU General Public License
 * along with this program.  If not, see <http://www.gnu.org/licenses/>.
 *
 * Contact Information:
 * Intel Corporation
 */

/*
 * @file
 * This implements generic x86 32 bit memory and breakpoint operations.
 */

#ifdef HAVE_CONFIG_H
#include "config.h"
#endif

#include <helper/log.h>

#include "target.h"
#include "target_type.h"
#include "register.h"
#include "breakpoints.h"
#include "x86_32_common.h"

static int set_debug_regs(struct target *t, uint32_t address,
			uint8_t bp_num, uint8_t bp_type, uint8_t bp_length);
static int unset_debug_regs(struct target *t, uint8_t bp_num);
static int read_mem(struct target *t, uint32_t size,
			uint32_t addr, uint8_t *buf);
static int write_mem(struct target *t, uint32_t size,
			uint32_t addr, const uint8_t *buf);
static int calcaddr_physfromlin(struct target *t, target_addr_t addr,
			target_addr_t *physaddr);
static int read_phys_mem(struct target *t, uint32_t phys_address,
			uint32_t size, uint32_t count, uint8_t *buffer);
static int write_phys_mem(struct target *t, uint32_t phys_address,
			uint32_t size, uint32_t count, const uint8_t *buffer);
static int set_breakpoint(struct target *target,
			struct breakpoint *breakpoint);
static int unset_breakpoint(struct target *target,
			struct breakpoint *breakpoint);
static int set_watchpoint(struct target *target,
			struct watchpoint *watchpoint);
static int unset_watchpoint(struct target *target,
			struct watchpoint *watchpoint);
static int read_hw_reg_to_cache(struct target *t, int num);
static int write_hw_reg_from_cache(struct target *t, int num);

int x86_32_get_gdb_reg_list(struct target *t,
			struct reg **reg_list[], int *reg_list_size,
			enum target_register_class reg_class)
{

	struct x86_32_common *x86_32 = target_to_x86_32(t);
	int i;
	*reg_list_size = x86_32->cache->num_regs;
	LOG_DEBUG("num_regs=%d, reg_class=%d", (*reg_list_size), reg_class);
	*reg_list = malloc(sizeof(struct reg *) * (*reg_list_size));
	if (*reg_list == NULL) {
		LOG_ERROR("%s out of memory", __func__);
		return ERROR_FAIL;
	}
	/* this will copy the values from our reg list to gdbs */
	for (i = 0; i < (*reg_list_size); i++) {
		(*reg_list)[i] = &x86_32->cache->reg_list[i];
		LOG_DEBUG("value %s = %08" PRIx32, x86_32->cache->reg_list[i].name,
				buf_get_u32(x86_32->cache->reg_list[i].value, 0, 32));
	}
	return ERROR_OK;
}

int x86_32_common_init_arch_info(struct target *t, struct x86_32_common *x86_32)
{
	t->arch_info = x86_32;
	x86_32->common_magic = X86_32_COMMON_MAGIC;
	x86_32->num_hw_bpoints = MAX_DEBUG_REGS;
	x86_32->hw_break_list = calloc(x86_32->num_hw_bpoints,
				sizeof(struct x86_32_dbg_reg));
	if (x86_32->hw_break_list == NULL) {
		LOG_ERROR("%s out of memory", __func__);
		return ERROR_FAIL;
	}
	x86_32->curr_tap = t->tap;
	x86_32->fast_data_area = NULL;
	x86_32->flush = 1;
	x86_32->read_hw_reg_to_cache = read_hw_reg_to_cache;
	x86_32->write_hw_reg_from_cache = write_hw_reg_from_cache;
	return ERROR_OK;
}

int x86_32_common_mmu(struct target *t, int *enabled)
{
	*enabled = true;
	return ERROR_OK;
}

int x86_32_common_virt2phys(struct target *t, target_addr_t address, target_addr_t *physical)
{
	struct x86_32_common *x86_32 = target_to_x86_32(t);

	/*
	 * We need to ignore 'segmentation' for now, as OpenOCD can't handle
	 * segmented addresses.
	 * In protected mode that is almost OK, as (almost) any known OS is using
	 * flat segmentation. In real mode we use use the base of the DS segment,
	 * as we don't know better ...
	 */

	uint32_t cr0 = buf_get_u32(x86_32->cache->reg_list[CR0].value, 0, 32);
	if (!(cr0 & CR0_PG)) {
		/* target halted in real mode */
		/* TODO: needs validation !!! */
		uint32_t dsb = buf_get_u32(x86_32->cache->reg_list[DSB].value, 0, 32);
		*physical = dsb + address;

	} else {
		/* target halted in protected mode */
		if (calcaddr_physfromlin(t, address, physical) != ERROR_OK) {
			LOG_ERROR("%s failed to calculate physical address from " TARGET_ADDR_FMT,
					__func__, address);
			return ERROR_FAIL;
		}
	}
	return ERROR_OK;
}

int x86_32_common_read_phys_mem(struct target *t, target_addr_t phys_address,
			uint32_t size, uint32_t count, uint8_t *buffer)
{
	struct x86_32_common *x86_32 = target_to_x86_32(t);
	int error;

	error = read_phys_mem(t, phys_address, size, count, buffer);
	if (error != ERROR_OK)
		return error;

	/* After reading memory from target, we must replace software breakpoints
	 * with the original instructions again.
	 */
	struct swbp_mem_patch *iter = x86_32->swbbp_mem_patch_list;
	while (iter != NULL) {
		if (iter->physaddr >= phys_address && iter->physaddr < phys_address+(size*count)) {
			uint32_t offset = iter->physaddr - phys_address;
			buffer[offset] = iter->orig_byte;
		}
		iter = iter->next;
	}
	return ERROR_OK;
}

static int read_phys_mem(struct target *t, uint32_t phys_address,
			uint32_t size, uint32_t count, uint8_t *buffer)
{
	int retval = ERROR_OK;
	bool pg_disabled = false;
	LOG_DEBUG("addr=0x%08" PRIx32 ", size=%" PRIu32 ", count=0x%" PRIx32 ", buf=%p",
			phys_address, size, count, buffer);
	struct x86_32_common *x86_32 = target_to_x86_32(t);

	if (check_not_halted(t))
		return ERROR_TARGET_NOT_HALTED;
	if (!count || !buffer || !phys_address) {
		LOG_ERROR("%s invalid params count=0x%" PRIx32 ", buf=%p, addr=0x%08" PRIx32,
				__func__, count, buffer, phys_address);
		return ERROR_COMMAND_ARGUMENT_INVALID;
	}

	/* to access physical memory, switch off the CR0.PG bit */
	if (x86_32->is_paging_enabled(t)) {
		retval = x86_32->disable_paging(t);
		if (retval != ERROR_OK) {
			LOG_ERROR("%s could not disable paging", __func__);
			return retval;
		}
		pg_disabled = true;
	}

	for (uint32_t i = 0; i < count; i++) {
		switch (size) {
		case BYTE:
			retval = read_mem(t, size, phys_address + i, buffer + i);
			break;
		case WORD:
			retval = read_mem(t, size, phys_address + i * 2, buffer + i * 2);
			break;
		case DWORD:
			retval = read_mem(t, size, phys_address + i * 4, buffer + i * 4);
			break;
		default:
			LOG_ERROR("%s invalid read size", __func__);
			break;
		}
		if (retval != ERROR_OK)
			break;
	}
	/* restore CR0.PG bit if needed (regardless of retval) */
	if (pg_disabled) {
		int retval2 = x86_32->enable_paging(t);
		if (retval2 != ERROR_OK) {
			LOG_ERROR("%s could not enable paging", __func__);
			return retval2;
		}
	}
	/* TODO: After reading memory from target, we must replace
	 * software breakpoints with the original instructions again.
	 * Solve this with the breakpoint fix
	 */
	return retval;
}

int x86_32_common_write_phys_mem(struct target *t, target_addr_t phys_address,
			uint32_t size, uint32_t count, const uint8_t *buffer)
{
	struct x86_32_common *x86_32 = target_to_x86_32(t);
	int error = ERROR_OK;
	uint8_t *newbuffer = NULL;

	check_not_halted(t);
	if (!count || !buffer || !phys_address) {
		LOG_ERROR("%s invalid params count=0x%" PRIx32 ", buf=%p, addr=" TARGET_ADDR_FMT,
				__func__, count, buffer, phys_address);
		return ERROR_COMMAND_ARGUMENT_INVALID;
	}
	/* Before writing memory to target, we must update software breakpoints
	 * with the new instructions and patch the memory buffer with the
	 * breakpoint instruction.
	 */
	newbuffer = malloc(size*count);
	if (newbuffer == NULL) {
		LOG_ERROR("%s out of memory", __func__);
		return ERROR_FAIL;
	}
	memcpy(newbuffer, buffer, size*count);
	struct swbp_mem_patch *iter = x86_32->swbbp_mem_patch_list;
	while (iter != NULL) {
		if (iter->physaddr >= phys_address && iter->physaddr < phys_address+(size*count)) {
			uint32_t offset = iter->physaddr - phys_address;
			newbuffer[offset] = SW_BP_OPCODE;

			/* update the breakpoint */
			struct breakpoint *pbiter = t->breakpoints;
			while (pbiter != NULL && pbiter->unique_id != iter->swbp_unique_id)
				pbiter = pbiter->next;
			if (pbiter)
				pbiter->orig_instr[0] = buffer[offset];
		}
		iter = iter->next;
	}

	error = write_phys_mem(t, phys_address, size, count, newbuffer);
	free(newbuffer);
	return error;
}

static int write_phys_mem(struct target *t, uint32_t phys_address,
			uint32_t size, uint32_t count, const uint8_t *buffer)
{
	int retval = ERROR_OK;
	bool pg_disabled = false;
	struct x86_32_common *x86_32 = target_to_x86_32(t);
	LOG_DEBUG("addr=0x%08" PRIx32 ", size=%" PRIu32 ", count=0x%" PRIx32 ", buf=%p",
			phys_address, size, count, buffer);

	check_not_halted(t);
	if (!count || !buffer || !phys_address) {
		LOG_ERROR("%s invalid params count=0x%" PRIx32 ", buf=%p, addr=0x%08" PRIx32,
				__func__, count, buffer, phys_address);
		return ERROR_COMMAND_ARGUMENT_INVALID;
	}
	/* TODO: Before writing memory to target, we must update
	 * software breakpoints with the new instructions and
	 * patch the memory buffer with the breakpoint instruction.
	 * Solve this with the breakpoint fix
	 */

	/* to access physical memory, switch off the CR0.PG bit */
	if (x86_32->is_paging_enabled(t)) {
		retval = x86_32->disable_paging(t);
		if (retval != ERROR_OK) {
			LOG_ERROR("%s could not disable paging", __func__);
			return retval;
		}
		pg_disabled = true;
	}
	for (uint32_t i = 0; i < count; i++) {
		switch (size) {
		case BYTE:
			retval = write_mem(t, size, phys_address + i, buffer + i);
			break;
		case WORD:
			retval = write_mem(t, size, phys_address + i * 2, buffer + i * 2);
			break;
		case DWORD:
			retval = write_mem(t, size, phys_address + i * 4, buffer + i * 4);
			break;
		default:
			LOG_DEBUG("invalid read size");
			break;
		}
	}
	/* restore CR0.PG bit if needed (regardless of retval) */
	if (pg_disabled) {
		retval = x86_32->enable_paging(t);
		if (retval != ERROR_OK) {
			LOG_ERROR("%s could not enable paging", __func__);
			return retval;
		}
	}
	return retval;
}

static int read_mem(struct target *t, uint32_t size,
			uint32_t addr, uint8_t *buf)
{
	struct x86_32_common *x86_32 = target_to_x86_32(t);

	/* if CS.D bit=1 then its a 32 bit code segment, else 16 */
	bool use32 = (buf_get_u32(x86_32->cache->reg_list[CSAR].value, 0, 32)) & CSAR_D;
	int retval = x86_32->write_hw_reg(t, EAX, addr, 0);
	if (retval != ERROR_OK) {
		LOG_ERROR("%s error write EAX", __func__);
		return retval;
	}

	switch (size) {
		case BYTE:
			if (use32)
				retval = x86_32->submit_instruction(t, MEMRDB32);
			else
				retval = x86_32->submit_instruction(t, MEMRDB16);
			break;
		case WORD:
			if (use32)
				retval = x86_32->submit_instruction(t, MEMRDH32);
			else
				retval = x86_32->submit_instruction(t, MEMRDH16);
			break;
		case DWORD:
			if (use32)
				retval = x86_32->submit_instruction(t, MEMRDW32);
			else
				retval = x86_32->submit_instruction(t, MEMRDW16);
			break;
		default:
			LOG_ERROR("%s invalid read mem size", __func__);
			break;
	}

	if (retval != ERROR_OK)
		return retval;

	/* read_hw_reg() will write to 4 bytes (uint32_t)
	 * Watch out, the buffer passed into read_mem() might be 1 or 2 bytes.
	 */
	uint32_t regval;
	retval = x86_32->read_hw_reg(t, EDX, &regval, 0);

	if (retval != ERROR_OK) {
		LOG_ERROR("%s error read EDX", __func__);
		return retval;
	}
	for (uint8_t i = 0; i < size; i++)
		buf[i] = (regval >> (i*8)) & 0x000000FF;

	retval = x86_32->transaction_status(t);
	if (retval != ERROR_OK) {
		LOG_ERROR("%s error on mem read", __func__);
		return retval;
	}
	return retval;
}

static int write_mem(struct target *t, uint32_t size,
			uint32_t addr, const uint8_t *buf)
{
	uint32_t i = 0;
	uint32_t buf4bytes = 0;
	int retval = ERROR_OK;
	struct x86_32_common *x86_32 = target_to_x86_32(t);

	for (i = 0; i < size; ++i) {
		buf4bytes = buf4bytes << 8; /* first time we only shift 0s */
		buf4bytes += buf[(size-1)-i]; /* it was hard to write, should be hard to read! */
	}
	/* if CS.D bit=1 then its a 32 bit code segment, else 16 */
	bool use32 = (buf_get_u32(x86_32->cache->reg_list[CSAR].value, 0, 32)) & CSAR_D;
	retval = x86_32->write_hw_reg(t, EAX, addr, 0);
	if (retval != ERROR_OK) {
		LOG_ERROR("%s error write EAX", __func__);
		return retval;
	}

	/* write_hw_reg() will write to 4 bytes (uint32_t)
	 * Watch out, the buffer passed into write_mem() might be 1 or 2 bytes.
	 */
	retval = x86_32->write_hw_reg(t, EDX, buf4bytes, 0);
	if (retval != ERROR_OK) {
		LOG_ERROR("%s error write EDX", __func__);
		return retval;
	}
	switch (size) {
		case BYTE:
			if (use32)
				retval = x86_32->submit_instruction(t, MEMWRB32);
			else
				retval = x86_32->submit_instruction(t, MEMWRB16);
			break;
		case WORD:
			if (use32)
				retval = x86_32->submit_instruction(t, MEMWRH32);
			else
				retval = x86_32->submit_instruction(t, MEMWRH16);
			break;
		case DWORD:
			if (use32)
				retval = x86_32->submit_instruction(t, MEMWRW32);
			else
				retval = x86_32->submit_instruction(t, MEMWRW16);
			break;
		default:
			LOG_ERROR("%s invalid write mem size", __func__);
			return ERROR_FAIL;
	}

	if (retval != ERROR_OK)
		return retval;

	retval = x86_32->transaction_status(t);
	if (retval != ERROR_OK) {
		LOG_ERROR("%s error on mem write", __func__);
		return retval;
	}
	return retval;
}

int calcaddr_physfromlin(struct target *t, target_addr_t addr, target_addr_t *physaddr)
{
	uint8_t entry_buffer[8];

	if (physaddr == NULL || t == NULL)
		return ERROR_FAIL;

	struct x86_32_common *x86_32 = target_to_x86_32(t);

	/* The 'user-visible' CR0.PG should be set - otherwise the function shouldn't be called
	 * (Don't check the CR0.PG on the target, this might be temporally disabled at this point)
	 */
	uint32_t cr0 = buf_get_u32(x86_32->cache->reg_list[CR0].value, 0, 32);
	if (!(cr0 & CR0_PG)) {
		/* you are wrong in this function, never mind */
		*physaddr = addr;
		return ERROR_OK;
	}

	uint32_t cr4 = buf_get_u32(x86_32->cache->reg_list[CR4].value, 0, 32);
	bool isPAE = cr4 & 0x00000020; /* PAE - Physical Address Extension */

	uint32_t cr3 = buf_get_u32(x86_32->cache->reg_list[CR3].value, 0, 32);
	if (isPAE) {
		uint32_t pdpt_base = cr3 & 0xFFFFF000; /* lower 12 bits of CR3 must always be 0 */
		uint32_t pdpt_index = (addr & 0xC0000000) >> 30; /* A[31:30] index to PDPT */
		uint32_t pdpt_addr = pdpt_base + (8 * pdpt_index);
		if (x86_32_common_read_phys_mem(t, pdpt_addr, 4, 2, entry_buffer) != ERROR_OK) {
			LOG_ERROR("%s couldn't read page directory pointer table entry at 0x%08" PRIx32,
					__func__, pdpt_addr);
			return ERROR_FAIL;
		}
		uint64_t pdpt_entry = target_buffer_get_u64(t, entry_buffer);
		if (!(pdpt_entry & 0x0000000000000001)) {
			LOG_ERROR("%s page directory pointer table entry at 0x%08" PRIx32 " is not present",
					__func__, pdpt_addr);
			return ERROR_FAIL;
		}

		uint32_t pd_base = pdpt_entry & 0xFFFFF000; /* A[31:12] is PageTable/Page Base Address */
		uint32_t pd_index = (addr & 0x3FE00000) >> 21; /* A[29:21] index to PD entry with PAE */
		uint32_t pd_addr = pd_base + (8 * pd_index);
		if (x86_32_common_read_phys_mem(t, pd_addr, 4, 2, entry_buffer) != ERROR_OK) {
			LOG_ERROR("%s couldn't read page directory entry at 0x%08" PRIx32,
					__func__, pd_addr);
			return ERROR_FAIL;
		}
		uint64_t pd_entry = target_buffer_get_u64(t, entry_buffer);
		if (!(pd_entry & 0x0000000000000001)) {
			LOG_ERROR("%s page directory entry at 0x%08" PRIx32 " is not present",
					__func__, pd_addr);
			return ERROR_FAIL;
		}

		/* PS bit in PD entry is indicating 4KB or 2MB page size */
		if (pd_entry & 0x0000000000000080) {

			uint32_t page_base = (uint32_t)(pd_entry & 0x00000000FFE00000); /* [31:21] */
			uint32_t offset = addr & 0x001FFFFF; /* [20:0] */
			*physaddr = page_base + offset;
			return ERROR_OK;

		} else {

			uint32_t pt_base = (uint32_t)(pd_entry & 0x00000000FFFFF000); /*[31:12]*/
			uint32_t pt_index = (addr & 0x001FF000) >> 12; /*[20:12]*/
			uint32_t pt_addr = pt_base + (8 * pt_index);
			if (x86_32_common_read_phys_mem(t, pt_addr, 4, 2, entry_buffer) != ERROR_OK) {
				LOG_ERROR("%s couldn't read page table entry at 0x%08" PRIx32, __func__, pt_addr);
				return ERROR_FAIL;
			}
			uint64_t pt_entry = target_buffer_get_u64(t, entry_buffer);
			if (!(pt_entry & 0x0000000000000001)) {
				LOG_ERROR("%s page table entry at 0x%08" PRIx32 " is not present", __func__, pt_addr);
				return ERROR_FAIL;
			}

			uint32_t page_base = (uint32_t)(pt_entry & 0x00000000FFFFF000); /*[31:12]*/
			uint32_t offset =  addr & 0x00000FFF; /*[11:0]*/
			*physaddr = page_base + offset;
			return ERROR_OK;
		}
	} else {
		uint32_t pd_base = cr3 & 0xFFFFF000; /* lower 12 bits of CR3 must always be 0 */
		uint32_t pd_index = (addr & 0xFFC00000) >> 22; /* A[31:22] index to PD entry */
		uint32_t pd_addr = pd_base + (4 * pd_index);
		if (x86_32_common_read_phys_mem(t, pd_addr, 4, 1, entry_buffer) != ERROR_OK) {
			LOG_ERROR("%s couldn't read page directory entry at 0x%08" PRIx32, __func__, pd_addr);
			return ERROR_FAIL;
		}
		uint32_t pd_entry = target_buffer_get_u32(t, entry_buffer);
		if (!(pd_entry & 0x00000001)) {
			LOG_ERROR("%s page directory entry at 0x%08" PRIx32 " is not present", __func__, pd_addr);
			return ERROR_FAIL;
		}

		/* Bit 7 in page directory entry is page size.
		 */
		if (pd_entry & 0x00000080) {
			/* 4MB pages */
			uint32_t page_base = pd_entry & 0xFFC00000;
			*physaddr = page_base + (addr & 0x003FFFFF);

		} else {
			/* 4KB pages */
			uint32_t pt_base = pd_entry & 0xFFFFF000; /* A[31:12] is PageTable/Page Base Address */
			uint32_t pt_index = (addr & 0x003FF000) >> 12; /* A[21:12] index to page table entry */
			uint32_t pt_addr = pt_base + (4 * pt_index);
			if (x86_32_common_read_phys_mem(t, pt_addr, 4, 1, entry_buffer) != ERROR_OK) {
				LOG_ERROR("%s couldn't read page table entry at 0x%08" PRIx32, __func__, pt_addr);
				return ERROR_FAIL;
			}
			uint32_t pt_entry = target_buffer_get_u32(t, entry_buffer);
			if (!(pt_entry & 0x00000001)) {
				LOG_ERROR("%s page table entry at 0x%08" PRIx32 " is not present", __func__, pt_addr);
				return ERROR_FAIL;
			}
			uint32_t page_base = pt_entry & 0xFFFFF000; /* A[31:12] is PageTable/Page Base Address */
			*physaddr = page_base + (addr & 0x00000FFF); /* A[11:0] offset to 4KB page in linear address */
		}
	}
	return ERROR_OK;
}

int x86_32_common_read_memory(struct target *t, target_addr_t addr,
			uint32_t size, uint32_t count, uint8_t *buf)
{
	int retval = ERROR_OK;
	struct x86_32_common *x86_32 = target_to_x86_32(t);
	LOG_DEBUG("addr=" TARGET_ADDR_FMT ", size=%" PRIu32 ", count=0x%" PRIx32 ", buf=%p",
			addr, size, count, buf);
	check_not_halted(t);
	if (!count || !buf || !addr) {
		LOG_ERROR("%s invalid params count=0x%" PRIx32 ", buf=%p, addr=" TARGET_ADDR_FMT,
				__func__, count, buf, addr);
		return ERROR_COMMAND_ARGUMENT_INVALID;
	}

	if (x86_32->is_paging_enabled(t)) {
		/* all memory accesses from debugger must be physical (CR0.PG == 0)
		 * conversion to physical address space needed
		 */
		retval = x86_32->disable_paging(t);
		if (retval != ERROR_OK) {
			LOG_ERROR("%s could not disable paging", __func__);
			return retval;
		}
		target_addr_t physaddr = 0;
		if (calcaddr_physfromlin(t, addr, &physaddr) != ERROR_OK) {
			LOG_ERROR("%s failed to calculate physical address from " TARGET_ADDR_FMT,
					  __func__, addr);
			retval = ERROR_FAIL;
		}
		/* TODO: !!! Watch out for page boundaries
		 * for every 4kB, the physical address has to be re-calculated
		 * This should be fixed together with bulk memory reads
		 */

		if (retval == ERROR_OK
			&& x86_32_common_read_phys_mem(t, physaddr, size, count, buf) != ERROR_OK) {
			LOG_ERROR("%s failed to read memory from physical address " TARGET_ADDR_FMT,
					  __func__, physaddr);
<<<<<<< HEAD
			retval = ERROR_FAIL;
=======
>>>>>>> db070eb8
		}
		/* restore PG bit if it was cleared prior (regardless of retval) */
		retval = x86_32->enable_paging(t);
		if (retval != ERROR_OK) {
			LOG_ERROR("%s could not enable paging", __func__);
			return retval;
		}
	} else {
		/* paging is off - linear address is physical address */
		if (x86_32_common_read_phys_mem(t, addr, size, count, buf) != ERROR_OK) {
			LOG_ERROR("%s failed to read memory from address " TARGET_ADDR_FMT,
					  __func__, addr);
			retval = ERROR_FAIL;
		}
	}

	return retval;
}

int x86_32_common_write_memory(struct target *t, target_addr_t addr,
			uint32_t size, uint32_t count, const uint8_t *buf)
{
	int retval = ERROR_OK;
	struct x86_32_common *x86_32 = target_to_x86_32(t);
	LOG_DEBUG("addr=" TARGET_ADDR_FMT ", size=%" PRIu32 ", count=0x%" PRIx32 ", buf=%p",
			addr, size, count, buf);
	check_not_halted(t);
	if (!count || !buf || !addr) {
		LOG_ERROR("%s invalid params count=0x%" PRIx32 ", buf=%p, addr=" TARGET_ADDR_FMT,
					__func__, count, buf, addr);
		return ERROR_COMMAND_ARGUMENT_INVALID;
	}
	if (x86_32->is_paging_enabled(t)) {
		/* all memory accesses from debugger must be physical (CR0.PG == 0)
		 * conversion to physical address space needed
		 */
		retval = x86_32->disable_paging(t);
		if (retval != ERROR_OK) {
			LOG_ERROR("%s could not disable paging", __func__);
			return retval;
		}
		target_addr_t physaddr = 0;
		if (calcaddr_physfromlin(t, addr, &physaddr) != ERROR_OK) {
			LOG_ERROR("%s failed to calculate physical address from " TARGET_ADDR_FMT,
					__func__, addr);
			retval = ERROR_FAIL;
		}
		/* TODO: !!! Watch out for page boundaries
		 * for every 4kB, the physical address has to be re-calculated
		 * This should be fixed together with bulk memory reads
		 */
		if (retval == ERROR_OK
			&& x86_32_common_write_phys_mem(t, physaddr, size, count, buf) != ERROR_OK) {
			LOG_ERROR("%s failed to write memory to physical address " TARGET_ADDR_FMT,
					__func__, physaddr);
		}
		/* restore PG bit if it was cleared prior (regardless of retval) */
		retval = x86_32->enable_paging(t);
		if (retval != ERROR_OK) {
			LOG_ERROR("%s could not enable paging", __func__);
			return retval;
		}
	} else {

		/* paging is off - linear address is physical address */
		if (x86_32_common_write_phys_mem(t, addr, size, count, buf) != ERROR_OK) {
			LOG_ERROR("%s failed to write memory to address " TARGET_ADDR_FMT,
					__func__, addr);
			retval = ERROR_FAIL;
		}
	}
	return retval;
}

int x86_32_common_read_io(struct target *t, uint32_t addr,
			uint32_t size, uint8_t *buf)
{
	struct x86_32_common *x86_32 = target_to_x86_32(t);
	/* if CS.D bit=1 then its a 32 bit code segment, else 16 */
	bool use32 = (buf_get_u32(x86_32->cache->reg_list[CSAR].value, 0, 32)) & CSAR_D;
	int retval = ERROR_FAIL;
	bool pg_disabled = false;
	LOG_DEBUG("addr=0x%08" PRIx32 ", size=%" PRIu32 ", buf=%p", addr, size, buf);
	check_not_halted(t);
	if (!buf || !addr) {
		LOG_ERROR("%s invalid params buf=%p, addr=%08" PRIx32, __func__, buf, addr);
		return retval;
	}
	retval = x86_32->write_hw_reg(t, EDX, addr, 0);
	if (retval != ERROR_OK) {
		LOG_ERROR("%s error EDX write", __func__);
		return retval;
	}
	/* to access physical memory, switch off the CR0.PG bit */
	if (x86_32->is_paging_enabled(t)) {
		retval = x86_32->disable_paging(t);
		if (retval != ERROR_OK) {
			LOG_ERROR("%s could not disable paging", __func__);
			return retval;
		}
		pg_disabled = true;
	}
	switch (size) {
		case BYTE:
			if (use32)
				retval = x86_32->submit_instruction(t, IORDB32);
			else
				retval = x86_32->submit_instruction(t, IORDB16);
			break;
		case WORD:
			if (use32)
				retval = x86_32->submit_instruction(t, IORDH32);
			else
				retval = x86_32->submit_instruction(t, IORDH16);
			break;
		case DWORD:
			if (use32)
				retval = x86_32->submit_instruction(t, IORDW32);
			else
				retval = x86_32->submit_instruction(t, IORDW16);
			break;
		default:
			LOG_ERROR("%s invalid read io size", __func__);
			return ERROR_FAIL;
	}

	/* restore CR0.PG bit if needed */
	if (pg_disabled) {
		int retval2 = x86_32->enable_paging(t);
		if (retval2 != ERROR_OK) {
			LOG_ERROR("%s could not enable paging", __func__);
			return retval2;
		}
	}

	if (retval != ERROR_OK)
		return retval;

	uint32_t regval = 0;
	retval = x86_32->read_hw_reg(t, EAX, &regval, 0);
	if (retval != ERROR_OK) {
		LOG_ERROR("%s error on read EAX", __func__);
		return retval;
	}
	for (uint8_t i = 0; i < size; i++)
		buf[i] = (regval >> (i*8)) & 0x000000FF;
	retval = x86_32->transaction_status(t);
	if (retval != ERROR_OK) {
		LOG_ERROR("%s error on io read", __func__);
		return retval;
	}
	return retval;
}

int x86_32_common_write_io(struct target *t, uint32_t addr,
			uint32_t size, const uint8_t *buf)
{
	struct x86_32_common *x86_32 = target_to_x86_32(t);
	/* if CS.D bit=1 then its a 32 bit code segment, else 16 */
	bool use32 = (buf_get_u32(x86_32->cache->reg_list[CSAR].value, 0, 32)) & CSAR_D;
	LOG_DEBUG("addr=0x%08" PRIx32 ", size=%" PRIu32 ", buf=%p", addr, size, buf);
	check_not_halted(t);
	int retval = ERROR_FAIL;
	bool pg_disabled = false;
	if (!buf || !addr) {
		LOG_ERROR("%s invalid params buf=%p, addr=0x%08" PRIx32, __func__, buf, addr);
		return retval;
	}
	/* no do the write */
	retval = x86_32->write_hw_reg(t, EDX, addr, 0);
	if (retval != ERROR_OK) {
		LOG_ERROR("%s error on EDX write", __func__);
		return retval;
	}
	uint32_t regval = 0;
	for (uint8_t i = 0; i < size; i++)
		regval += (buf[i] << (i*8));
	retval = x86_32->write_hw_reg(t, EAX, regval, 0);
	if (retval != ERROR_OK) {
		LOG_ERROR("%s error on EAX write", __func__);
		return retval;
	}
	/* to access physical memory, switch off the CR0.PG bit */
	if (x86_32->is_paging_enabled(t)) {
		retval = x86_32->disable_paging(t);
		if (retval != ERROR_OK) {
			LOG_ERROR("%s could not disable paging", __func__);
			return retval;
		}
		pg_disabled = true;
	}
	switch (size) {
		case BYTE:
			if (use32)
				retval = x86_32->submit_instruction(t, IOWRB32);
			else
				retval = x86_32->submit_instruction(t, IOWRB16);
			break;
		case WORD:
			if (use32)
				retval = x86_32->submit_instruction(t, IOWRH32);
			else
				retval = x86_32->submit_instruction(t, IOWRH16);
			break;
		case DWORD:
			if (use32)
				retval = x86_32->submit_instruction(t, IOWRW32);
			else
				retval = x86_32->submit_instruction(t, IOWRW16);
			break;
		default:
			LOG_ERROR("%s invalid write io size", __func__);
			return ERROR_FAIL;
	}

	/* restore CR0.PG bit if needed */
	if (pg_disabled) {
		int retval2 = x86_32->enable_paging(t);
		if (retval2 != ERROR_OK) {
			LOG_ERROR("%s could not enable paging", __func__);
			return retval2;
		}
	}

	if (retval != ERROR_OK)
		return retval;

	retval = x86_32->transaction_status(t);
	if (retval != ERROR_OK) {
		LOG_ERROR("%s error on io write", __func__);
		return retval;
	}
	return retval;
}

int x86_32_common_add_watchpoint(struct target *t, struct watchpoint *wp)
{
	check_not_halted(t);
	/* set_watchpoint() will return ERROR_TARGET_RESOURCE_NOT_AVAILABLE if all
	 * hardware registers are gone
	 */
	return set_watchpoint(t, wp);
}

int x86_32_common_remove_watchpoint(struct target *t, struct watchpoint *wp)
{
	if (check_not_halted(t))
		return ERROR_TARGET_NOT_HALTED;
	if (wp->set)
		unset_watchpoint(t, wp);
	return ERROR_OK;
}

int x86_32_common_add_breakpoint(struct target *t, struct breakpoint *bp)
{
	LOG_DEBUG("type=%d, addr=" TARGET_ADDR_FMT, bp->type, bp->address);
	if (check_not_halted(t))
		return ERROR_TARGET_NOT_HALTED;
	/* set_breakpoint() will return ERROR_TARGET_RESOURCE_NOT_AVAILABLE if all
	 * hardware registers are gone (for hardware breakpoints)
	 */
	return set_breakpoint(t, bp);
}

int x86_32_common_remove_breakpoint(struct target *t, struct breakpoint *bp)
{
	LOG_DEBUG("type=%d, addr=" TARGET_ADDR_FMT, bp->type, bp->address);
	if (check_not_halted(t))
		return ERROR_TARGET_NOT_HALTED;
	if (bp->set)
		unset_breakpoint(t, bp);

	return ERROR_OK;
}

static int set_debug_regs(struct target *t, uint32_t address,
			uint8_t bp_num, uint8_t bp_type, uint8_t bp_length)
{
	struct x86_32_common *x86_32 = target_to_x86_32(t);
	LOG_DEBUG("addr=0x%08" PRIx32 ", bp_num=%" PRIu8 ", bp_type=%" PRIu8 ", pb_length=%" PRIu8,
			address, bp_num, bp_type, bp_length);

	/* DR7 - set global enable */
	uint32_t dr7 = buf_get_u32(x86_32->cache->reg_list[DR7].value, 0, 32);

	if (bp_length != 1 && bp_length != 2 && bp_length != 4)
		return ERROR_FAIL;

	if (DR7_BP_FREE(dr7, bp_num))
		DR7_GLOBAL_ENABLE(dr7, bp_num);
	else {
		LOG_ERROR("%s dr7 error, already enabled, val=%08" PRIx32, __func__, dr7);
		return ERROR_TARGET_RESOURCE_NOT_AVAILABLE;
	}

	switch (bp_type) {
		case 0:
			/* 00 - only on instruction execution */
			DR7_SET_EXE(dr7, bp_num);
			DR7_SET_LENGTH(dr7, bp_num, bp_length);
		break;
		case 1:
			/* 01 - only on data writes */
			DR7_SET_WRITE(dr7, bp_num);
			DR7_SET_LENGTH(dr7, bp_num, bp_length);
		break;
		case 2:
			/* 10 UNSUPPORTED - an I/O read and I/O write */
			LOG_ERROR("%s unsupported feature bp_type=%d", __func__, bp_type);
			return ERROR_FAIL;
		break;
		case 3:
			/* on data read or data write */
			DR7_SET_ACCESS(dr7, bp_num);
			DR7_SET_LENGTH(dr7, bp_num, bp_length);
		break;
		default:
			LOG_ERROR("%s invalid request [only 0-3] bp_type=%d", __func__, bp_type);
			return ERROR_FAIL;
	}

	/* update regs in the reg cache ready to be written to hardware
	 * when we exit PM
	*/
	buf_set_u32(x86_32->cache->reg_list[bp_num+DR0].value, 0, 32, address);
	x86_32->cache->reg_list[bp_num+DR0].dirty = 1;
	x86_32->cache->reg_list[bp_num+DR0].valid = 1;
	buf_set_u32(x86_32->cache->reg_list[DR6].value, 0, 32, PM_DR6);
	x86_32->cache->reg_list[DR6].dirty = 1;
	x86_32->cache->reg_list[DR6].valid = 1;
	buf_set_u32(x86_32->cache->reg_list[DR7].value, 0, 32, dr7);
	x86_32->cache->reg_list[DR7].dirty = 1;
	x86_32->cache->reg_list[DR7].valid = 1;
	return ERROR_OK;
}

static int unset_debug_regs(struct target *t, uint8_t bp_num)
{
	struct x86_32_common *x86_32 = target_to_x86_32(t);
	LOG_DEBUG("bp_num=%" PRIu8, bp_num);

	uint32_t dr7 = buf_get_u32(x86_32->cache->reg_list[DR7].value, 0, 32);

	if (!(DR7_BP_FREE(dr7, bp_num))) {
		DR7_GLOBAL_DISABLE(dr7, bp_num);
	} else {
		LOG_ERROR("%s dr7 error, not enabled, val=0x%08" PRIx32, __func__, dr7);
		return ERROR_TARGET_RESOURCE_NOT_AVAILABLE;
	}
	/* this will clear rw and len bits */
	DR7_RESET_RWLEN_BITS(dr7, bp_num);

	/* update regs in the reg cache ready to be written to hardware
	 * when we exit PM
	*/
	buf_set_u32(x86_32->cache->reg_list[bp_num+DR0].value, 0, 32, 0);
	x86_32->cache->reg_list[bp_num+DR0].dirty = 1;
	x86_32->cache->reg_list[bp_num+DR0].valid = 1;
	buf_set_u32(x86_32->cache->reg_list[DR6].value, 0, 32, PM_DR6);
	x86_32->cache->reg_list[DR6].dirty = 1;
	x86_32->cache->reg_list[DR6].valid = 1;
	buf_set_u32(x86_32->cache->reg_list[DR7].value, 0, 32, dr7);
	x86_32->cache->reg_list[DR7].dirty = 1;
	x86_32->cache->reg_list[DR7].valid = 1;
	return ERROR_OK;
}

static int set_hwbp(struct target *t, struct breakpoint *bp)
{
	struct x86_32_common *x86_32 = target_to_x86_32(t);
	struct x86_32_dbg_reg *debug_reg_list = x86_32->hw_break_list;
	uint8_t hwbp_num = 0;

	while (debug_reg_list[hwbp_num].used && (hwbp_num < x86_32->num_hw_bpoints))
		hwbp_num++;
	if (hwbp_num >= x86_32->num_hw_bpoints) {
		LOG_ERROR("%s no free hw breakpoint bpid=0x%" PRIx32, __func__, bp->unique_id);
		return ERROR_TARGET_RESOURCE_NOT_AVAILABLE;
	}
	if (set_debug_regs(t, bp->address, hwbp_num, DR7_BP_EXECUTE, 1) != ERROR_OK)
		return ERROR_FAIL;
	bp->set = hwbp_num + 1;
	debug_reg_list[hwbp_num].used = 1;
	debug_reg_list[hwbp_num].bp_value = bp->address;
	LOG_USER("%s hardware breakpoint %" PRIu32 " set at 0x%08" PRIx32 " (hwreg=%" PRIu8 ")", __func__,
			bp->unique_id, debug_reg_list[hwbp_num].bp_value, hwbp_num);
	return ERROR_OK;
}

static int unset_hwbp(struct target *t, struct breakpoint *bp)
{
	struct x86_32_common *x86_32 = target_to_x86_32(t);
	struct x86_32_dbg_reg *debug_reg_list = x86_32->hw_break_list;
	int hwbp_num = bp->set - 1;

	if ((hwbp_num < 0) || (hwbp_num >= x86_32->num_hw_bpoints)) {
		LOG_ERROR("%s invalid breakpoint number=%d, bpid=%" PRIu32,
				__func__, hwbp_num, bp->unique_id);
		return ERROR_OK;
	}

	if (unset_debug_regs(t, hwbp_num) != ERROR_OK)
		return ERROR_FAIL;
	debug_reg_list[hwbp_num].used = 0;
	debug_reg_list[hwbp_num].bp_value = 0;

	LOG_USER("%s hardware breakpoint %" PRIu32 " removed from " TARGET_ADDR_FMT " (hwreg=%d)",
			__func__, bp->unique_id, bp->address, hwbp_num);
	return ERROR_OK;
}

static int set_swbp(struct target *t, struct breakpoint *bp)
{
	struct x86_32_common *x86_32 = target_to_x86_32(t);
	LOG_DEBUG("id %" PRIx32, bp->unique_id);
	target_addr_t physaddr;
	uint8_t opcode = SW_BP_OPCODE;
	uint8_t readback;

	if (calcaddr_physfromlin(t, bp->address, &physaddr) != ERROR_OK)
		return ERROR_FAIL;
	if (read_phys_mem(t, physaddr, 1, 1, bp->orig_instr))
		return ERROR_FAIL;

	LOG_DEBUG("set software breakpoint - orig byte=0x%02" PRIx8 "", *bp->orig_instr);

	/* just write the instruction trap byte */
	if (write_phys_mem(t, physaddr, 1, 1, &opcode))
		return ERROR_FAIL;

	/* verify that this is not invalid/read-only memory */
	if (read_phys_mem(t, physaddr, 1, 1, &readback))
		return ERROR_FAIL;

	if (readback != SW_BP_OPCODE) {
		LOG_ERROR("%s software breakpoint error at " TARGET_ADDR_FMT ", check memory",
				__func__, bp->address);
		LOG_ERROR("%s readback=0x%02" PRIx8 " orig=0x%02" PRIx8 "",
				__func__, readback, *bp->orig_instr);
		return ERROR_FAIL;
	}
	bp->set = SW_BP_OPCODE; /* just non 0 */

	/* add the memory patch */
	struct swbp_mem_patch *new_patch = malloc(sizeof(struct swbp_mem_patch));
	if (new_patch == NULL) {
		LOG_ERROR("%s out of memory", __func__);
		return ERROR_FAIL;
	}
	new_patch->next = NULL;
	new_patch->orig_byte = *bp->orig_instr;
	new_patch->physaddr = physaddr;
	new_patch->swbp_unique_id = bp->unique_id;

	struct swbp_mem_patch *addto = x86_32->swbbp_mem_patch_list;
	if (addto == NULL)
		x86_32->swbbp_mem_patch_list = new_patch;
	else {
		while (addto->next != NULL)
			addto = addto->next;
		addto->next = new_patch;
	}
	LOG_USER("%s software breakpoint %" PRIu32 " set at " TARGET_ADDR_FMT,
			__func__, bp->unique_id, bp->address);
	return ERROR_OK;
}

static int unset_swbp(struct target *t, struct breakpoint *bp)
{
	struct x86_32_common *x86_32 = target_to_x86_32(t);
	LOG_DEBUG("id %" PRIx32, bp->unique_id);
	target_addr_t physaddr;
	uint8_t current_instr;

	/* check that user program has not modified breakpoint instruction */
	if (calcaddr_physfromlin(t, bp->address, &physaddr) != ERROR_OK)
		return ERROR_FAIL;
	if (read_phys_mem(t, physaddr, 1, 1, &current_instr))
		return ERROR_FAIL;

	if (current_instr == SW_BP_OPCODE) {
		if (write_phys_mem(t, physaddr, 1, 1, bp->orig_instr))
			return ERROR_FAIL;
	} else {
		LOG_ERROR("%s software breakpoint remove error at " TARGET_ADDR_FMT ", check memory",
				__func__, bp->address);
		LOG_ERROR("%s current=0x%02" PRIx8 " orig=0x%02" PRIx8 "",
				__func__, current_instr, *bp->orig_instr);
		return ERROR_FAIL;
	}

	/* remove from patch */
	struct swbp_mem_patch *iter = x86_32->swbbp_mem_patch_list;
	if (iter != NULL) {
		if (iter->swbp_unique_id == bp->unique_id) {
			/* it's the first item */
			x86_32->swbbp_mem_patch_list = iter->next;
			free(iter);
		} else {
			while (iter->next != NULL && iter->next->swbp_unique_id != bp->unique_id)
				iter = iter->next;
			if (iter->next != NULL) {
				/* it's the next one */
				struct swbp_mem_patch *freeme = iter->next;
				iter->next = iter->next->next;
				free(freeme);
			}
		}
	}

	LOG_USER("%s software breakpoint %" PRIu32 " removed from " TARGET_ADDR_FMT,
			__func__, bp->unique_id, bp->address);
	return ERROR_OK;
}

static int set_breakpoint(struct target *t, struct breakpoint *bp)
{
	int error = ERROR_OK;
	struct x86_32_common *x86_32 = target_to_x86_32(t);
	LOG_DEBUG("type=%d, addr=" TARGET_ADDR_FMT, bp->type, bp->address);
	if (bp->set) {
		LOG_ERROR("breakpoint already set");
		return error;
	}
	if (bp->type == BKPT_HARD) {
		error = set_hwbp(t, bp);
		if (error != ERROR_OK) {
			LOG_ERROR("%s error setting hardware breakpoint at " TARGET_ADDR_FMT,
					__func__, bp->address);
			return error;
		}
	} else {
		if (x86_32->sw_bpts_supported(t)) {
			error = set_swbp(t, bp);
			if (error != ERROR_OK) {
				LOG_ERROR("%s error setting software breakpoint at " TARGET_ADDR_FMT,
						__func__, bp->address);
				return error;
			}
		} else {
			LOG_ERROR("%s core doesn't support SW breakpoints", __func__);
			return ERROR_FAIL;
		}
	}
	return error;
}

static int unset_breakpoint(struct target *t, struct breakpoint *bp)
{
	LOG_DEBUG("type=%d, addr=" TARGET_ADDR_FMT, bp->type, bp->address);
	if (!bp->set) {
		LOG_WARNING("breakpoint not set");
		return ERROR_OK;
	}

	if (bp->type == BKPT_HARD) {
		if (unset_hwbp(t, bp) != ERROR_OK) {
			LOG_ERROR("%s error removing hardware breakpoint at " TARGET_ADDR_FMT,
					__func__, bp->address);
			return ERROR_FAIL;
		}
	} else {
		if (unset_swbp(t, bp) != ERROR_OK) {
			LOG_ERROR("%s error removing software breakpoint at " TARGET_ADDR_FMT,
					__func__, bp->address);
			return ERROR_FAIL;
		}
	}
	bp->set = 0;
	return ERROR_OK;
}

static int set_watchpoint(struct target *t, struct watchpoint *wp)
{
	struct x86_32_common *x86_32 = target_to_x86_32(t);
	struct x86_32_dbg_reg *debug_reg_list = x86_32->hw_break_list;
	int wp_num = 0;
	LOG_DEBUG("type=%d, addr=" TARGET_ADDR_FMT, wp->rw, wp->address);

	if (wp->set) {
		LOG_ERROR("%s watchpoint already set", __func__);
		return ERROR_OK;
	}

	if (wp->rw == WPT_READ) {
		LOG_ERROR("%s no support for 'read' watchpoints, use 'access' or 'write'"
				, __func__);
		return ERROR_TARGET_RESOURCE_NOT_AVAILABLE;
	}

	while (debug_reg_list[wp_num].used && (wp_num < x86_32->num_hw_bpoints))
		wp_num++;
	if (wp_num >= x86_32->num_hw_bpoints) {
		LOG_ERROR("%s no debug registers left", __func__);
		return ERROR_TARGET_RESOURCE_NOT_AVAILABLE;
	}

	if (wp->length != 4 && wp->length != 2 && wp->length != 1) {
		LOG_ERROR("%s only watchpoints of length 1, 2 or 4 are supported", __func__);
		return ERROR_TARGET_RESOURCE_NOT_AVAILABLE;
	}

	switch (wp->rw) {
		case WPT_WRITE:
			if (set_debug_regs(t, wp->address, wp_num,
						DR7_BP_WRITE, wp->length) != ERROR_OK) {
				return ERROR_FAIL;
			}
			break;
		case WPT_ACCESS:
			if (set_debug_regs(t, wp->address, wp_num, DR7_BP_READWRITE,
						wp->length) != ERROR_OK) {
				return ERROR_FAIL;
			}
			break;
		default:
			LOG_ERROR("%s only 'access' or 'write' watchpoints are supported", __func__);
			break;
	}
	wp->set = wp_num + 1;
	debug_reg_list[wp_num].used = 1;
	debug_reg_list[wp_num].bp_value = wp->address;
	LOG_USER("'%s' watchpoint %d set at " TARGET_ADDR_FMT " with length %" PRIu32 " (hwreg=%d)",
			wp->rw == WPT_READ ? "read" : wp->rw == WPT_WRITE ?
			"write" : wp->rw == WPT_ACCESS ? "access" : "?",
			wp->unique_id, wp->address, wp->length, wp_num);
	return ERROR_OK;
}

static int unset_watchpoint(struct target *t, struct watchpoint *wp)
{
	struct x86_32_common *x86_32 = target_to_x86_32(t);
	struct x86_32_dbg_reg *debug_reg_list = x86_32->hw_break_list;
	LOG_DEBUG("type=%d, addr=" TARGET_ADDR_FMT, wp->rw, wp->address);
	if (!wp->set) {
		LOG_WARNING("watchpoint not set");
		return ERROR_OK;
	}

	int wp_num = wp->set - 1;
	if ((wp_num < 0) || (wp_num >= x86_32->num_hw_bpoints)) {
		LOG_DEBUG("Invalid FP Comparator number in watchpoint");
		return ERROR_OK;
	}
	if (unset_debug_regs(t, wp_num) != ERROR_OK)
		return ERROR_FAIL;

	debug_reg_list[wp_num].used = 0;
	debug_reg_list[wp_num].bp_value = 0;
	wp->set = 0;

	LOG_USER("'%s' watchpoint %d removed from " TARGET_ADDR_FMT " with length %" PRIu32 " (hwreg=%d)",
			wp->rw == WPT_READ ? "read" : wp->rw == WPT_WRITE ?
			"write" : wp->rw == WPT_ACCESS ? "access" : "?",
			wp->unique_id, wp->address, wp->length, wp_num);

	return ERROR_OK;
}

/* after reset breakpoints and watchpoints in memory are not valid anymore and
 * debug registers are cleared.
 * we can't afford to remove sw breakpoints using the default methods as the
 * memory doesn't have the same layout yet and an access might crash the target,
 * so we just clear the openocd breakpoints structures.
 */
void x86_32_common_reset_breakpoints_watchpoints(struct target *t)
{
	struct x86_32_common *x86_32 = target_to_x86_32(t);
	struct x86_32_dbg_reg *debug_reg_list = x86_32->hw_break_list;
	struct breakpoint *next_b;
	struct watchpoint *next_w;

	while (t->breakpoints) {
		next_b = t->breakpoints->next;
		free(t->breakpoints->orig_instr);
		free(t->breakpoints);
		t->breakpoints = next_b;
	}

	while (t->watchpoints) {
		next_w = t->watchpoints->next;
		free(t->watchpoints);
		t->watchpoints = next_w;
	}

	for (int i = 0; i < x86_32->num_hw_bpoints; i++) {
		debug_reg_list[i].used = 0;
		debug_reg_list[i].bp_value = 0;
	}
}

static int read_hw_reg_to_cache(struct target *t, int num)
{
	uint32_t reg_value;
	struct x86_32_common *x86_32 = target_to_x86_32(t);

	if (check_not_halted(t))
		return ERROR_TARGET_NOT_HALTED;
	if ((num < 0) || (num >= x86_32->get_num_user_regs(t)))
		return ERROR_COMMAND_SYNTAX_ERROR;
	if (x86_32->read_hw_reg(t, num, &reg_value, 1) != ERROR_OK) {
		LOG_ERROR("%s fail for %s", x86_32->cache->reg_list[num].name, __func__);
		return ERROR_FAIL;
	}
	LOG_DEBUG("reg %s value 0x%08" PRIx32,
			x86_32->cache->reg_list[num].name, reg_value);
	return ERROR_OK;
}

static int write_hw_reg_from_cache(struct target *t, int num)
{
	struct x86_32_common *x86_32 = target_to_x86_32(t);
	if (check_not_halted(t))
		return ERROR_TARGET_NOT_HALTED;
	if ((num < 0) || (num >= x86_32->get_num_user_regs(t)))
		return ERROR_COMMAND_SYNTAX_ERROR;
	if (x86_32->write_hw_reg(t, num, 0, 1) != ERROR_OK) {
		LOG_ERROR("%s fail for %s", x86_32->cache->reg_list[num].name, __func__);
		return ERROR_FAIL;
	}
	LOG_DEBUG("reg %s value 0x%08" PRIx32, x86_32->cache->reg_list[num].name,
			buf_get_u32(x86_32->cache->reg_list[num].value, 0, 32));
	return ERROR_OK;
}

/* x86 32 commands */
static void handle_iod_output(struct command_context *cmd_ctx,
		struct target *target, uint32_t address, unsigned size,
		unsigned count, const uint8_t *buffer)
{
	const unsigned line_bytecnt = 32;
	unsigned line_modulo = line_bytecnt / size;

	char output[line_bytecnt * 4 + 1];
	unsigned output_len = 0;

	const char *value_fmt;
	switch (size) {
	case 4:
		value_fmt = "%8.8x ";
		break;
	case 2:
		value_fmt = "%4.4x ";
		break;
	case 1:
		value_fmt = "%2.2x ";
		break;
	default:
		/* "can't happen", caller checked */
		LOG_ERROR("%s invalid memory read size: %u", __func__, size);
		return;
	}

	for (unsigned i = 0; i < count; i++) {
		if (i % line_modulo == 0) {
			output_len += snprintf(output + output_len,
					sizeof(output) - output_len,
					"0x%8.8x: ",
					(unsigned)(address + (i*size)));
		}

		uint32_t value = 0;
		const uint8_t *value_ptr = buffer + i * size;
		switch (size) {
		case 4:
			value = target_buffer_get_u32(target, value_ptr);
			break;
		case 2:
			value = target_buffer_get_u16(target, value_ptr);
			break;
		case 1:
			value = *value_ptr;
		}
		output_len += snprintf(output + output_len,
				sizeof(output) - output_len,
				value_fmt, value);

		if ((i % line_modulo == line_modulo - 1) || (i == count - 1)) {
			command_print(cmd_ctx, "%s", output);
			output_len = 0;
		}
	}
}

COMMAND_HANDLER(handle_iod_command)
{
	if (CMD_ARGC != 1)
		return ERROR_COMMAND_SYNTAX_ERROR;

	uint32_t address;
	COMMAND_PARSE_NUMBER(u32, CMD_ARGV[0], address);
	if (address > 0xffff) {
		LOG_ERROR("%s IA-32 I/O space is 2^16, 0x%08" PRIx32 " exceeds max", __func__, address);
		return ERROR_COMMAND_SYNTAX_ERROR;
	}

	unsigned size = 0;
	switch (CMD_NAME[2]) {
	case 'w':
		size = 4;
		break;
	case 'h':
		size = 2;
		break;
	case 'b':
		size = 1;
		break;
	default:
		return ERROR_COMMAND_SYNTAX_ERROR;
	}
	unsigned count = 1;
	uint8_t *buffer = calloc(count, size);
	struct target *target = get_current_target(CMD_CTX);
	int retval = x86_32_common_read_io(target, address, size, buffer);
	if (ERROR_OK == retval)
		handle_iod_output(CMD_CTX, target, address, size, count, buffer);
	free(buffer);
	return retval;
}

static int target_fill_io(struct target *target,
		uint32_t address,
		unsigned data_size,
		/* value */
		uint32_t b)
{
	LOG_DEBUG("address=0x%08" PRIx32 ", data_size=%u, b=0x%08" PRIx32,
			address, data_size, b);
	uint8_t target_buf[data_size];
	switch (data_size) {
	case 4:
		target_buffer_set_u32(target, target_buf, b);
		break;
	case 2:
		target_buffer_set_u16(target, target_buf, b);
		break;
	case 1:
		target_buf[0] = (b & 0x0ff);
		break;
	default:
		exit(-1);
	}
	return x86_32_common_write_io(target, address, data_size, target_buf);
}

COMMAND_HANDLER(handle_iow_command)
{
	if (CMD_ARGC != 2)
		return ERROR_COMMAND_SYNTAX_ERROR;
	uint32_t address;
	COMMAND_PARSE_NUMBER(u32, CMD_ARGV[0], address);
	uint32_t value;
	COMMAND_PARSE_NUMBER(u32, CMD_ARGV[1], value);
	struct target *target = get_current_target(CMD_CTX);

	unsigned wordsize;
	switch (CMD_NAME[2]) {
		case 'w':
			wordsize = 4;
			break;
		case 'h':
			wordsize = 2;
			break;
		case 'b':
			wordsize = 1;
			break;
		default:
			return ERROR_COMMAND_SYNTAX_ERROR;
	}
	return target_fill_io(target, address, wordsize, value);
}

static const struct command_registration x86_32_exec_command_handlers[] = {
	{
		.name = "iww",
		.mode = COMMAND_EXEC,
		.handler = handle_iow_command,
		.help = "write I/O port word",
		.usage = "port data[word]",
	},
	{
		.name = "iwh",
		.mode = COMMAND_EXEC,
		.handler = handle_iow_command,
		.help = "write I/O port halfword",
		.usage = "port data[halfword]",
	},
	{
		.name = "iwb",
		.mode = COMMAND_EXEC,
		.handler = handle_iow_command,
		.help = "write I/O port byte",
		.usage = "port data[byte]",
	},
	{
		.name = "idw",
		.mode = COMMAND_EXEC,
		.handler = handle_iod_command,
		.help = "display I/O port word",
		.usage = "port",
	},
	{
		.name = "idh",
		.mode = COMMAND_EXEC,
		.handler = handle_iod_command,
		.help = "display I/O port halfword",
		.usage = "port",
	},
	{
		.name = "idb",
		.mode = COMMAND_EXEC,
		.handler = handle_iod_command,
		.help = "display I/O port byte",
		.usage = "port",
	},

	COMMAND_REGISTRATION_DONE
};

const struct command_registration x86_32_command_handlers[] = {
	{
		.name = "x86_32",
		.mode = COMMAND_ANY,
		.help = "x86_32 target commands",
		.usage = "",
		.chain = x86_32_exec_command_handlers,
	},
	COMMAND_REGISTRATION_DONE
};<|MERGE_RESOLUTION|>--- conflicted
+++ resolved
@@ -614,10 +614,6 @@
 			&& x86_32_common_read_phys_mem(t, physaddr, size, count, buf) != ERROR_OK) {
 			LOG_ERROR("%s failed to read memory from physical address " TARGET_ADDR_FMT,
 					  __func__, physaddr);
-<<<<<<< HEAD
-			retval = ERROR_FAIL;
-=======
->>>>>>> db070eb8
 		}
 		/* restore PG bit if it was cleared prior (regardless of retval) */
 		retval = x86_32->enable_paging(t);
