/***************************************************************************
 *   Copyright (C) 2018 by Square, Inc.                                    *
 *   Steven Stallion <stallion@squareup.com>                               *
 *                                                                         *
 *   This program is free software; you can redistribute it and/or modify  *
 *   it under the terms of the GNU General Public License as published by  *
 *   the Free Software Foundation; either version 2 of the License, or     *
 *   (at your option) any later version.                                   *
 *                                                                         *
 *   This program is distributed in the hope that it will be useful,       *
 *   but WITHOUT ANY WARRANTY; without even the implied warranty of        *
 *   MERCHANTABILITY or FITNESS FOR A PARTICULAR PURPOSE.  See the         *
 *   GNU General Public License for more details.                          *
 *                                                                         *
 *   You should have received a copy of the GNU General Public License     *
 *   along with this program.  If not, see <http://www.gnu.org/licenses/>. *
 ***************************************************************************/

#ifdef HAVE_CONFIG_H
#include "config.h"
#endif

#include <helper/binarybuffer.h>
#include <helper/command.h>
#include <helper/fileio.h>
#include <helper/log.h>
#include <helper/types.h>
#include <target/target.h>

#include "esirisc.h"

#define BIT_MASK(x)			((1 << (x)) - 1)

/* Control Fields */
#define CONTROL_ST			(1<<0)					/* Start */
#define CONTROL_SP			(1<<1)					/* Stop */
#define CONTROL_W			(1<<2)					/* Wrap */
#define CONTROL_FC			(1<<3)					/* Flow Control */
#define CONTROL_FMT(x)		(((x) <<  4) & 0x30)	/* Format */
#define CONTROL_PCB(x)		(((x) << 10) & 0x7c00)	/* PC Bits */

/* Status Fields */
#define STATUS_T			(1<<0)	/* Trace Started */
#define STATUS_TD			(1<<1)	/* Trace Disabled */
#define	STATUS_W			(1<<2)	/* Wrapped */
#define STATUS_O			(1<<3)	/* Overflow */

/* Trigger Fields */
#define TRIGGER_TST(x)		(((x) << 0) & 0xf)		/* Trigger Start */
#define TRIGGER_DST			(1<<7)					/* Delay Start */
#define TRIGGER_TSP(x)		(((x) << 8) & 0xf00)	/* Trigger Stop */
#define TRIGGER_DSP			(1<<15)					/* Delay Start */

static const char * const esirisc_trace_delay_strings[] = {
	"none", "start", "stop", "both",
};

static const char * const esirisc_trace_format_strings[] = {
	"full", "branch", "icache",
};

static const char * const esirisc_trace_id_strings[] = {
	"sequential instruction",
	"pipeline stall",
	"direct branch",
	"extended ID",
};

static const char * const esirisc_trace_ext_id_strings[] = {
	"",	/* unused */
	"exception",
	"eret",
	"stop instruction",
	"wait instruction",
	"multicycle instruction",
	"count",
	"initial",
	"indirect branch",
	"end of trace",
	"final",
};

static const char * const esirisc_trace_trigger_strings[] = {
	"none", "pc", "load", "store", "exception", "eret", "wait", "stop",
	"high", "low",	/* start only */
};

static int esirisc_trace_clear_status(struct target *target)
{
	struct esirisc_common *esirisc = target_to_esirisc(target);
	struct esirisc_jtag *jtag_info = &esirisc->jtag_info;
	int retval;

	if (target->state != TARGET_HALTED)
		return ERROR_TARGET_NOT_HALTED;

	retval = esirisc_jtag_write_csr(jtag_info, CSR_TRACE, CSR_TRACE_STATUS, ~0);
	if (retval != ERROR_OK) {
		LOG_ERROR("%s: failed to write Trace CSR: Status", target_name(target));
		return retval;
	}

	return ERROR_OK;
}

static int esirisc_trace_get_status(struct target *target, uint32_t *status)
{
	struct esirisc_common *esirisc = target_to_esirisc(target);
	struct esirisc_jtag *jtag_info = &esirisc->jtag_info;

	if (target->state != TARGET_HALTED)
		return ERROR_TARGET_NOT_HALTED;

	int retval = esirisc_jtag_read_csr(jtag_info, CSR_TRACE, CSR_TRACE_STATUS, status);
	if (retval != ERROR_OK) {
		LOG_ERROR("%s: failed to read Trace CSR: Status", target_name(target));
		return retval;
	}

	return ERROR_OK;
}

static int esirisc_trace_start(struct target *target)
{
	struct esirisc_common *esirisc = target_to_esirisc(target);
	struct esirisc_jtag *jtag_info = &esirisc->jtag_info;
	uint32_t control;
	int retval;

	if (target->state != TARGET_HALTED)
		return ERROR_TARGET_NOT_HALTED;

	retval = esirisc_jtag_read_csr(jtag_info, CSR_TRACE, CSR_TRACE_CONTROL, &control);
	if (retval != ERROR_OK) {
		LOG_ERROR("%s: failed to read Trace CSR: Control", target_name(target));
		return retval;
	}

	control |= CONTROL_ST;

	retval = esirisc_jtag_write_csr(jtag_info, CSR_TRACE, CSR_TRACE_CONTROL, control);
	if (retval != ERROR_OK) {
		LOG_ERROR("%s: failed to write Trace CSR: Control", target_name(target));
		return retval;
	}

	return ERROR_OK;
}

static int esirisc_trace_stop(struct target *target)
{
	struct esirisc_common *esirisc = target_to_esirisc(target);
	struct esirisc_jtag *jtag_info = &esirisc->jtag_info;
	uint32_t control;
	int retval;

	if (target->state != TARGET_HALTED)
		return ERROR_TARGET_NOT_HALTED;

	retval = esirisc_jtag_read_csr(jtag_info, CSR_TRACE, CSR_TRACE_CONTROL, &control);
	if (retval != ERROR_OK) {
		LOG_ERROR("%s: failed to read Trace CSR: Control", target_name(target));
		return retval;
	}

	control |= CONTROL_SP;

	retval = esirisc_jtag_write_csr(jtag_info, CSR_TRACE, CSR_TRACE_CONTROL, control);
	if (retval != ERROR_OK) {
		LOG_ERROR("%s: failed to write Trace CSR: Control", target_name(target));
		return retval;
	}

	return ERROR_OK;
}

static int esirisc_trace_init(struct target *target)
{
	struct esirisc_common *esirisc = target_to_esirisc(target);
	struct esirisc_jtag *jtag_info = &esirisc->jtag_info;
	struct esirisc_trace *trace_info = &esirisc->trace_info;
	uint32_t control, trigger;
	int retval;

	if (target->state != TARGET_HALTED)
		return ERROR_TARGET_NOT_HALTED;

	/* stop if running and clear status */
	retval = esirisc_trace_stop(target);
	if (retval != ERROR_OK)
		return retval;

	retval = esirisc_trace_clear_status(target);
	if (retval != ERROR_OK)
		return retval;

	/* initialize Control CSR */
	control = CONTROL_FMT(trace_info->format)
			| CONTROL_PCB(trace_info->pc_bits);

	if (trace_info->buffer_wrap)
		control |= CONTROL_W;

	if (trace_info->flow_control)
		control |= CONTROL_FC;

	retval = esirisc_jtag_write_csr(jtag_info, CSR_TRACE, CSR_TRACE_CONTROL, control);
	if (retval != ERROR_OK) {
		LOG_ERROR("%s: failed to write Trace CSR: Control", target_name(target));
		return retval;
	}

	/* initialize buffer CSRs */
	retval = esirisc_jtag_write_csr(jtag_info, CSR_TRACE, CSR_TRACE_BUFFER_START,
			trace_info->buffer_start);
	if (retval != ERROR_OK) {
		LOG_ERROR("%s: failed to write Trace CSR: BufferStart", target_name(target));
		return retval;
	}

	retval = esirisc_jtag_write_csr(jtag_info, CSR_TRACE, CSR_TRACE_BUFFER_END,
			trace_info->buffer_end);
	if (retval != ERROR_OK) {
		LOG_ERROR("%s: failed to write Trace CSR: BufferEnd", target_name(target));
		return retval;
	}

	/*
	 * The BufferCurrent CSR must be initialized to the same value as
	 * BufferStart before tracing can be enabled:
	 */
	retval = esirisc_jtag_write_csr(jtag_info, CSR_TRACE, CSR_TRACE_BUFFER_CUR,
			trace_info->buffer_start);
	if (retval != ERROR_OK) {
		LOG_ERROR("%s: failed to write Trace CSR: BufferCurrent", target_name(target));
		return retval;
	}

	/* initialize Trigger CSR */
	trigger = TRIGGER_TST(trace_info->start_trigger)
			| TRIGGER_TSP(trace_info->stop_trigger);

	if (trace_info->delay == ESIRISC_TRACE_DELAY_START
		|| trace_info->delay == ESIRISC_TRACE_DELAY_BOTH) {
		trigger |= TRIGGER_DST;
	}

	if (trace_info->delay == ESIRISC_TRACE_DELAY_STOP
		|| trace_info->delay == ESIRISC_TRACE_DELAY_BOTH) {
		trigger |= TRIGGER_DSP;
	}

	retval = esirisc_jtag_write_csr(jtag_info, CSR_TRACE, CSR_TRACE_TRIGGER, trigger);
	if (retval != ERROR_OK) {
		LOG_ERROR("%s: failed to write Trace CSR: Trigger", target_name(target));
		return retval;
	}

	/* initialize StartData/StartMask CSRs */
	retval = esirisc_jtag_write_csr(jtag_info, CSR_TRACE, CSR_TRACE_START_DATA,
			trace_info->start_data);
	if (retval != ERROR_OK) {
		LOG_ERROR("%s: failed to write Trace CSR: StartData", target_name(target));
		return retval;
	}

	retval = esirisc_jtag_write_csr(jtag_info, CSR_TRACE, CSR_TRACE_START_MASK,
			trace_info->start_mask);
	if (retval != ERROR_OK) {
		LOG_ERROR("%s: failed to write Trace CSR: StartMask", target_name(target));
		return retval;
	}

	/* initialize StopData/StopMask CSRs */
	retval = esirisc_jtag_write_csr(jtag_info, CSR_TRACE, CSR_TRACE_STOP_DATA,
			trace_info->stop_data);
	if (retval != ERROR_OK) {
		LOG_ERROR("%s: failed to write Trace CSR: StopData", target_name(target));
		return retval;
	}

	retval = esirisc_jtag_write_csr(jtag_info, CSR_TRACE, CSR_TRACE_STOP_MASK,
			trace_info->stop_mask);
	if (retval != ERROR_OK) {
		LOG_ERROR("%s: failed to write Trace CSR: StopMask", target_name(target));
		return retval;
	}

	/* initialize Delay CSR */
	retval = esirisc_jtag_write_csr(jtag_info, CSR_TRACE, CSR_TRACE_DELAY,
			trace_info->delay_cycles);
	if (retval != ERROR_OK) {
		LOG_ERROR("%s: failed to write Trace CSR: Delay", target_name(target));
		return retval;
	}

	return ERROR_OK;
}

static int esirisc_trace_buf_get_u32(uint8_t *buffer, uint32_t size,
		unsigned *pos, unsigned count, uint32_t *value)
{
	const unsigned num_bits = size * 8;

	if (*pos+count > num_bits)
		return ERROR_FAIL;

	*value = buf_get_u32(buffer, *pos, count);
	*pos += count;

	return ERROR_OK;
}

static int esirisc_trace_buf_get_pc(struct target *target, uint8_t *buffer, uint32_t size,
		unsigned *pos, uint32_t *value)
{
	struct esirisc_common *esirisc = target_to_esirisc(target);
	struct esirisc_trace *trace_info = &esirisc->trace_info;
	int retval;

	retval = esirisc_trace_buf_get_u32(buffer, size, pos, trace_info->pc_bits, value);
	if (retval != ERROR_OK)
		return retval;

	*value <<= esirisc->num_bits - trace_info->pc_bits;

	return ERROR_OK;
}

static int esirisc_trace_read_memory(struct target *target, target_addr_t address, uint32_t size,
		uint8_t *buffer)
{
	int retval;

	if (target->state != TARGET_HALTED)
		return ERROR_TARGET_NOT_HALTED;

	retval = target_read_memory(target, address, 1, size, buffer);
	if (retval != ERROR_OK) {
		LOG_ERROR("%s: failed to read trace data", target_name(target));
		return retval;
	}

	return ERROR_OK;
}

static int esirisc_trace_read_buffer(struct target *target, uint8_t *buffer)
{
	struct esirisc_common *esirisc = target_to_esirisc(target);
	struct esirisc_jtag *jtag_info = &esirisc->jtag_info;
	struct esirisc_trace *trace_info = &esirisc->trace_info;
	uint32_t buffer_cur, status;
	int retval;

	if (target->state != TARGET_HALTED)
		return ERROR_TARGET_NOT_HALTED;

	retval = esirisc_jtag_read_csr(jtag_info, CSR_TRACE, CSR_TRACE_BUFFER_CUR, &buffer_cur);
	if (retval != ERROR_OK) {
		LOG_ERROR("%s: failed to read Trace CSR: BufferCurrent", target_name(target));
		return retval;
	}

	/*
	 * If the buffer has wrapped, the BufferCurrent CSR indicates the
	 * next address to be written (ie. the start address). These bytes
	 * must be dumped first to maintain coherency when analyzing
	 * captured data.
	 */
	retval = esirisc_trace_get_status(target, &status);
	if (retval != ERROR_OK)
		return retval;

	if (status & STATUS_W) {
		uint32_t size = trace_info->buffer_end - buffer_cur;

		retval = esirisc_trace_read_memory(target, buffer_cur, size, buffer);
		if (retval != ERROR_OK)
			return retval;

		buffer += size;
	}

	return esirisc_trace_read_memory(target, trace_info->buffer_start,
			buffer_cur - trace_info->buffer_start, buffer);
}

static int esirisc_trace_analyze_full(struct command_invocation *cmd, uint8_t *buffer, uint32_t size)
{
	struct target *target = get_current_target(cmd->ctx);
	const uint32_t num_bits = size * 8;
	int retval;

	unsigned pos = 0;
	while (pos < num_bits) {
		uint32_t id;

		retval = esirisc_trace_buf_get_u32(buffer, size, &pos, 2, &id);
		if (retval != ERROR_OK)
			goto fail;

		switch (id) {
			case ESIRISC_TRACE_ID_EXECUTE:
			case ESIRISC_TRACE_ID_STALL:
			case ESIRISC_TRACE_ID_BRANCH:
				command_print(cmd, "%s", esirisc_trace_id_strings[id]);
				break;

			case ESIRISC_TRACE_ID_EXTENDED: {
				uint32_t ext_id;

				retval = esirisc_trace_buf_get_u32(buffer, size, &pos, 4, &ext_id);
				if (retval != ERROR_OK)
					goto fail;

				switch (ext_id) {
					case ESIRISC_TRACE_EXT_ID_STOP:
					case ESIRISC_TRACE_EXT_ID_WAIT:
					case ESIRISC_TRACE_EXT_ID_MULTICYCLE:
						command_print(cmd, "%s", esirisc_trace_ext_id_strings[ext_id]);
						break;

					case ESIRISC_TRACE_EXT_ID_ERET:
					case ESIRISC_TRACE_EXT_ID_PC:
					case ESIRISC_TRACE_EXT_ID_INDIRECT:
					case ESIRISC_TRACE_EXT_ID_END_PC: {
						uint32_t pc;

						retval = esirisc_trace_buf_get_pc(target, buffer, size, &pos, &pc);
						if (retval != ERROR_OK)
							goto fail;

						command_print(cmd, "%s PC: 0x%" PRIx32,
								esirisc_trace_ext_id_strings[ext_id], pc);

						if (ext_id == ESIRISC_TRACE_EXT_ID_END_PC) {
							command_print(cmd, "--- end of trace ---");
							return ERROR_OK;
						}
						break;
					}
					case ESIRISC_TRACE_EXT_ID_EXCEPTION: {
						uint32_t eid, epc;

						retval = esirisc_trace_buf_get_u32(buffer, size, &pos, 6, &eid);
						if (retval != ERROR_OK)
							goto fail;

						retval = esirisc_trace_buf_get_pc(target, buffer, size, &pos, &epc);
						if (retval != ERROR_OK)
							goto fail;

						command_print(cmd, "%s EID: 0x%" PRIx32 ", EPC: 0x%" PRIx32,
								esirisc_trace_ext_id_strings[ext_id], eid, epc);
						break;
					}
					case ESIRISC_TRACE_EXT_ID_COUNT: {
						uint32_t count;

						retval = esirisc_trace_buf_get_u32(buffer, size, &pos, 6, &count);
						if (retval != ERROR_OK)
							goto fail;

<<<<<<< HEAD
						command_print(cmd, "repeats %" PRId32 " %s", count,
=======
						command_print(cmd, "repeats %" PRIu32 " %s", count,
>>>>>>> b61a2808
								(count == 1) ? "time" : "times");
						break;
					}
					case ESIRISC_TRACE_EXT_ID_END:
						command_print(cmd, "--- end of trace ---");
						return ERROR_OK;

					default:
<<<<<<< HEAD
						command_print(cmd, "invalid extended trace ID: %" PRId32, ext_id);
=======
						command_print(cmd, "invalid extended trace ID: %" PRIu32, ext_id);
>>>>>>> b61a2808
						return ERROR_FAIL;
				}
				break;
			}
			default:
<<<<<<< HEAD
				command_print(cmd, "invalid trace ID: %" PRId32, id);
=======
				command_print(cmd, "invalid trace ID: %" PRIu32, id);
>>>>>>> b61a2808
				return ERROR_FAIL;
		}
	}

fail:
	command_print(cmd, "trace buffer too small");
	return ERROR_BUF_TOO_SMALL;
}

static int esirisc_trace_analyze_simple(struct command_invocation *cmd, uint8_t *buffer, uint32_t size)
{
	struct target *target = get_current_target(cmd->ctx);
	struct esirisc_common *esirisc = target_to_esirisc(target);
	struct esirisc_trace *trace_info = &esirisc->trace_info;
	const uint32_t end_of_trace = BIT_MASK(trace_info->pc_bits) << 1;
	const uint32_t num_bits = size * 8;
	int retval;

	unsigned pos = 0;
	while (pos < num_bits) {
		uint32_t pc;

		retval = esirisc_trace_buf_get_pc(target, buffer, size, &pos, &pc);
		if (retval != ERROR_OK)
			break;

		if (pc == end_of_trace) {
			command_print(cmd, "--- end of trace ---");
			return ERROR_OK;
		}

		command_print(cmd, "PC: 0x%" PRIx32, pc);
	}

	command_print(cmd, "trace buffer too small");
	return ERROR_BUF_TOO_SMALL;
}

static int esirisc_trace_analyze(struct command_invocation *cmd, uint8_t *buffer, uint32_t size)
{
	struct target *target = get_current_target(cmd->ctx);
	struct esirisc_common *esirisc = target_to_esirisc(target);
	struct esirisc_trace *trace_info = &esirisc->trace_info;

	switch (trace_info->format) {
		case ESIRISC_TRACE_FORMAT_FULL:
			command_print(cmd, "--- full pipeline ---");
			return esirisc_trace_analyze_full(cmd, buffer, size);

		case ESIRISC_TRACE_FORMAT_BRANCH:
			command_print(cmd, "--- branches taken ---");
			return esirisc_trace_analyze_full(cmd, buffer, size);

		case ESIRISC_TRACE_FORMAT_ICACHE:
			command_print(cmd, "--- icache misses ---");
			return esirisc_trace_analyze_simple(cmd, buffer, size);

		default:
			command_print(cmd, "invalid trace format: %i", trace_info->format);
			return ERROR_FAIL;
	}
}

static int esirisc_trace_analyze_buffer(struct command_invocation *cmd)
{
	struct target *target = get_current_target(cmd->ctx);
	struct esirisc_common *esirisc = target_to_esirisc(target);
	struct esirisc_trace *trace_info = &esirisc->trace_info;
	uint8_t *buffer;
	uint32_t size;
	int retval;

	size = esirisc_trace_buffer_size(trace_info);
	buffer = calloc(1, size);
<<<<<<< HEAD
	if (buffer == NULL) {
=======
	if (!buffer) {
>>>>>>> b61a2808
		command_print(cmd, "out of memory");
		return ERROR_FAIL;
	}

	retval = esirisc_trace_read_buffer(target, buffer);
	if (retval != ERROR_OK)
		goto done;

	retval = esirisc_trace_analyze(cmd, buffer, size);

done:
	free(buffer);

	return retval;
}

static int esirisc_trace_analyze_memory(struct command_invocation *cmd,
		target_addr_t address, uint32_t size)
{
	struct target *target = get_current_target(cmd->ctx);
	uint8_t *buffer;
	int retval;

	buffer = calloc(1, size);
<<<<<<< HEAD
	if (buffer == NULL) {
=======
	if (!buffer) {
>>>>>>> b61a2808
		command_print(cmd, "out of memory");
		return ERROR_FAIL;
	}

	retval = esirisc_trace_read_memory(target, address, size, buffer);
	if (retval != ERROR_OK)
		goto done;

	retval = esirisc_trace_analyze(cmd, buffer, size);

done:
	free(buffer);

	return retval;
}

static int esirisc_trace_dump(struct command_invocation *cmd, const char *filename,
		uint8_t *buffer, uint32_t size)
{
	struct fileio *fileio;
	size_t size_written;
	int retval;

	retval = fileio_open(&fileio, filename, FILEIO_WRITE, FILEIO_BINARY);
	if (retval != ERROR_OK) {
		command_print(cmd, "could not open dump file: %s", filename);
		return retval;
	}

	retval = fileio_write(fileio, size, buffer, &size_written);
	if (retval == ERROR_OK)
		command_print(cmd, "trace data dumped to: %s", filename);
	else
		command_print(cmd, "could not write dump file: %s", filename);

	fileio_close(fileio);

	return retval;
}

static int esirisc_trace_dump_buffer(struct command_invocation *cmd, const char *filename)
{
	struct target *target = get_current_target(cmd->ctx);
	struct esirisc_common *esirisc = target_to_esirisc(target);
	struct esirisc_trace *trace_info = &esirisc->trace_info;
	uint8_t *buffer;
	uint32_t size;
	int retval;

	size = esirisc_trace_buffer_size(trace_info);
	buffer = calloc(1, size);
<<<<<<< HEAD
	if (buffer == NULL) {
=======
	if (!buffer) {
>>>>>>> b61a2808
		command_print(cmd, "out of memory");
		return ERROR_FAIL;
	}

	retval = esirisc_trace_read_buffer(target, buffer);
	if (retval != ERROR_OK)
		goto done;

	retval = esirisc_trace_dump(cmd, filename, buffer, size);

done:
	free(buffer);

	return retval;
}

static int esirisc_trace_dump_memory(struct command_invocation *cmd, const char *filename,
		target_addr_t address, uint32_t size)
{
	struct target *target = get_current_target(cmd->ctx);
	uint8_t *buffer;
	int retval;

	buffer = calloc(1, size);
<<<<<<< HEAD
	if (buffer == NULL) {
=======
	if (!buffer) {
>>>>>>> b61a2808
		command_print(cmd, "out of memory");
		return ERROR_FAIL;
	}

	retval = esirisc_trace_read_memory(target, address, size, buffer);
	if (retval != ERROR_OK)
		goto done;

	retval = esirisc_trace_dump(cmd, filename, buffer, size);

done:
	free(buffer);

	return retval;
}

COMMAND_HANDLER(handle_esirisc_trace_init_command)
{
	struct target *target = get_current_target(CMD_CTX);
	struct esirisc_common *esirisc = target_to_esirisc(target);

	if (!esirisc->has_trace) {
		command_print(CMD, "target does not support trace");
		return ERROR_FAIL;
	}

	int retval = esirisc_trace_init(target);
	if (retval == ERROR_OK)
		command_print(CMD, "trace initialized");

	return retval;
}

COMMAND_HANDLER(handle_esirisc_trace_info_command)
{
	struct target *target = get_current_target(CMD_CTX);
	struct esirisc_common *esirisc = target_to_esirisc(target);
	struct esirisc_trace *trace_info = &esirisc->trace_info;

	if (!esirisc->has_trace) {
		command_print(CMD, "target does not support trace");
		return ERROR_FAIL;
	}

	if (esirisc_trace_is_fifo(trace_info))
		command_print(CMD, "trace FIFO address: 0x%" TARGET_PRIxADDR,
				trace_info->buffer_start);
	else {
		command_print(CMD, "trace buffer start: 0x%" TARGET_PRIxADDR,
				trace_info->buffer_start);
		command_print(CMD, "trace buffer end: 0x%" TARGET_PRIxADDR,
				trace_info->buffer_end);
		command_print(CMD, "trace buffer will %swrap",
				trace_info->buffer_wrap ? "" : "not ");
	}

	command_print(CMD, "flow control: %s",
			trace_info->flow_control ? "enabled" : "disabled");

	command_print(CMD, "trace format: %s",
			esirisc_trace_format_strings[trace_info->format]);
	command_print(CMD, "number of PC bits: %i", trace_info->pc_bits);

	command_print(CMD, "start trigger: %s",
			esirisc_trace_trigger_strings[trace_info->start_trigger]);
	command_print(CMD, "start data: 0x%" PRIx32, trace_info->start_data);
	command_print(CMD, "start mask: 0x%" PRIx32, trace_info->start_mask);

	command_print(CMD, "stop trigger: %s",
			esirisc_trace_trigger_strings[trace_info->stop_trigger]);
	command_print(CMD, "stop data: 0x%" PRIx32, trace_info->stop_data);
	command_print(CMD, "stop mask: 0x%" PRIx32, trace_info->stop_mask);

	command_print(CMD, "trigger delay: %s",
			esirisc_trace_delay_strings[trace_info->delay]);
<<<<<<< HEAD
	command_print(CMD, "trigger delay cycles: %i", trace_info->delay_cycles);
=======
	command_print(CMD, "trigger delay cycles: %" PRIu32, trace_info->delay_cycles);
>>>>>>> b61a2808

	return ERROR_OK;
}

COMMAND_HANDLER(handle_esirisc_trace_status_command)
{
	struct target *target = get_current_target(CMD_CTX);
	struct esirisc_common *esirisc = target_to_esirisc(target);
	uint32_t status;

	if (!esirisc->has_trace) {
		command_print(CMD, "target does not support trace");
		return ERROR_FAIL;
	}

	int retval = esirisc_trace_get_status(target, &status);
	if (retval != ERROR_OK)
		return retval;

	command_print(CMD, "trace is %s%s%s%s",
			(status & STATUS_T)  ? "started" : "stopped",
			(status & STATUS_TD) ? ", disabled"   : "",
			(status & STATUS_W)  ? ", wrapped"    : "",
			(status & STATUS_O)  ? ", overflowed" : "");

	return ERROR_OK;
}

COMMAND_HANDLER(handle_esirisc_trace_start_command)
{
	struct target *target = get_current_target(CMD_CTX);
	struct esirisc_common *esirisc = target_to_esirisc(target);

	if (!esirisc->has_trace) {
		command_print(CMD, "target does not support trace");
		return ERROR_FAIL;
	}

	int retval = esirisc_trace_start(target);
	if (retval == ERROR_OK)
		command_print(CMD, "trace started");

	return retval;
}

COMMAND_HANDLER(handle_esirisc_trace_stop_command)
{
	struct target *target = get_current_target(CMD_CTX);
	struct esirisc_common *esirisc = target_to_esirisc(target);

	if (!esirisc->has_trace) {
		command_print(CMD, "target does not support trace");
		return ERROR_FAIL;
	}

	int retval = esirisc_trace_stop(target);
	if (retval == ERROR_OK)
		command_print(CMD, "trace stopped");

	return retval;
}

COMMAND_HANDLER(handle_esirisc_trace_analyze_command)
{
	struct target *target = get_current_target(CMD_CTX);
	struct esirisc_common *esirisc = target_to_esirisc(target);
	struct esirisc_trace *trace_info = &esirisc->trace_info;
	target_addr_t address;
	uint32_t size;

	if (!esirisc->has_trace) {
		command_print(CMD, "target does not support trace");
		return ERROR_FAIL;
	}

	if (CMD_ARGC != 0 && CMD_ARGC != 2)
		return ERROR_COMMAND_SYNTAX_ERROR;

	if (CMD_ARGC == 0) {
		/*
		 * Use of the Trace FIFO typically involves DMA to a peripheral
		 * (eg. SPI) or a separately managed buffer in memory, neither
		 * of which may be under our control. If the destination address
		 * and size are known in the latter case, they may be specified
		 * as arguments as a workaround.
		 */
		if (esirisc_trace_is_fifo(trace_info)) {
			command_print(CMD, "analyze from FIFO not supported");
			return ERROR_FAIL;
		}

		return esirisc_trace_analyze_buffer(CMD);
	} else {
		COMMAND_PARSE_ADDRESS(CMD_ARGV[0], address);
		COMMAND_PARSE_NUMBER(u32, CMD_ARGV[1], size);

		return esirisc_trace_analyze_memory(CMD, address, size);
	}
}

COMMAND_HANDLER(handle_esirisc_trace_dump_command)
{
	struct target *target = get_current_target(CMD_CTX);
	struct esirisc_common *esirisc = target_to_esirisc(target);
	struct esirisc_trace *trace_info = &esirisc->trace_info;
	target_addr_t address;
	uint32_t size;

	if (!esirisc->has_trace) {
		command_print(CMD, "target does not support trace");
		return ERROR_FAIL;
	}

	if (CMD_ARGC != 1 && CMD_ARGC != 3)
		return ERROR_COMMAND_SYNTAX_ERROR;

	if (CMD_ARGC == 1) {
		/* also see: handle_esirisc_trace_analyze_command() */
		if (esirisc_trace_is_fifo(trace_info)) {
			command_print(CMD, "dump from FIFO not supported");
			return ERROR_FAIL;
		}

		return esirisc_trace_dump_buffer(CMD, CMD_ARGV[0]);
	} else {
		COMMAND_PARSE_ADDRESS(CMD_ARGV[0], address);
		COMMAND_PARSE_NUMBER(u32, CMD_ARGV[1], size);

		return esirisc_trace_dump_memory(CMD, CMD_ARGV[2], address, size);
	}
}

COMMAND_HANDLER(handle_esirisc_trace_buffer_command)
{
	struct target *target = get_current_target(CMD_CTX);
	struct esirisc_common *esirisc = target_to_esirisc(target);
	struct esirisc_trace *trace_info = &esirisc->trace_info;
	uint32_t size;

	if (CMD_ARGC < 2 || CMD_ARGC > 3)
		return ERROR_COMMAND_SYNTAX_ERROR;

	COMMAND_PARSE_ADDRESS(CMD_ARGV[0], trace_info->buffer_start);
	COMMAND_PARSE_NUMBER(u32, CMD_ARGV[1], size);

	trace_info->buffer_end = trace_info->buffer_start + size;

	if (CMD_ARGC == 3) {
		if (strcmp("wrap", CMD_ARGV[2]) == 0)
			trace_info->buffer_wrap = true;
		else
			return ERROR_COMMAND_SYNTAX_ERROR;
	}

	return ERROR_OK;
}

COMMAND_HANDLER(handle_esirisc_trace_fifo_command)
{
	struct target *target = get_current_target(CMD_CTX);
	struct esirisc_common *esirisc = target_to_esirisc(target);
	struct esirisc_trace *trace_info = &esirisc->trace_info;

	if (CMD_ARGC != 1)
		return ERROR_COMMAND_SYNTAX_ERROR;

	COMMAND_PARSE_ADDRESS(CMD_ARGV[0], trace_info->buffer_start);

	/* FIFOs have the same start and end address */
	trace_info->buffer_end = trace_info->buffer_start;
	trace_info->buffer_wrap = true;

	return ERROR_OK;
}

COMMAND_HANDLER(handle_esirisc_trace_flow_control_command)
{
	struct target *target = get_current_target(CMD_CTX);
	struct esirisc_common *esirisc = target_to_esirisc(target);
	struct esirisc_trace *trace_info = &esirisc->trace_info;

	if (CMD_ARGC != 1)
		return ERROR_COMMAND_SYNTAX_ERROR;

	if (strcmp(CMD_ARGV[0], "enable") == 0)
		trace_info->flow_control = true;
	else if (strcmp(CMD_ARGV[0], "disable") == 0)
		trace_info->flow_control = false;
	else
		return ERROR_COMMAND_SYNTAX_ERROR;

	return ERROR_OK;
}

COMMAND_HANDLER(handle_esirisc_trace_format_command)
{
	struct target *target = get_current_target(CMD_CTX);
	struct esirisc_common *esirisc = target_to_esirisc(target);
	struct esirisc_trace *trace_info = &esirisc->trace_info;
	int pc_bits;

	if (CMD_ARGC != 2)
		return ERROR_COMMAND_SYNTAX_ERROR;

	if (strcmp(CMD_ARGV[0], "full") == 0)
		trace_info->format = ESIRISC_TRACE_FORMAT_FULL;
	else if (strcmp(CMD_ARGV[0], "branch") == 0)
		trace_info->format = ESIRISC_TRACE_FORMAT_BRANCH;
	else if (strcmp(CMD_ARGV[0], "icache") == 0)
		trace_info->format = ESIRISC_TRACE_FORMAT_ICACHE;
	else
		return ERROR_COMMAND_SYNTAX_ERROR;

	COMMAND_PARSE_NUMBER(int, CMD_ARGV[1], pc_bits);

	if (pc_bits < 1 || pc_bits > 31) {
		command_print(CMD, "invalid pc_bits: %i; must be 1..31", pc_bits);
		return ERROR_COMMAND_SYNTAX_ERROR;
	}

	trace_info->pc_bits = pc_bits;

	return ERROR_OK;
}

COMMAND_HANDLER(handle_esirisc_trace_trigger_start_command)
{
	struct target *target = get_current_target(CMD_CTX);
	struct esirisc_common *esirisc = target_to_esirisc(target);
	struct esirisc_trace *trace_info = &esirisc->trace_info;

	if (CMD_ARGC != 1 && CMD_ARGC != 3)
		return ERROR_COMMAND_SYNTAX_ERROR;

	if (strcmp(CMD_ARGV[0], "none") == 0)
		trace_info->start_trigger = ESIRISC_TRACE_TRIGGER_NONE;
	else if (strcmp(CMD_ARGV[0], "pc") == 0)
		trace_info->start_trigger = ESIRISC_TRACE_TRIGGER_PC;
	else if (strcmp(CMD_ARGV[0], "load") == 0)
		trace_info->start_trigger = ESIRISC_TRACE_TRIGGER_LOAD;
	else if (strcmp(CMD_ARGV[0], "store") == 0)
		trace_info->start_trigger = ESIRISC_TRACE_TRIGGER_STORE;
	else if (strcmp(CMD_ARGV[0], "exception") == 0)
		trace_info->start_trigger = ESIRISC_TRACE_TRIGGER_EXCEPTION;
	else if (strcmp(CMD_ARGV[0], "eret") == 0)
		trace_info->start_trigger = ESIRISC_TRACE_TRIGGER_ERET;
	else if (strcmp(CMD_ARGV[0], "wait") == 0)
		trace_info->start_trigger = ESIRISC_TRACE_TRIGGER_WAIT;
	else if (strcmp(CMD_ARGV[0], "stop") == 0)
		trace_info->start_trigger = ESIRISC_TRACE_TRIGGER_STOP;
	else if (strcmp(CMD_ARGV[0], "high") == 0)
		trace_info->start_trigger = ESIRISC_TRACE_TRIGGER_HIGH;
	else if (strcmp(CMD_ARGV[0], "low") == 0)
		trace_info->start_trigger = ESIRISC_TRACE_TRIGGER_LOW;
	else
		return ERROR_COMMAND_SYNTAX_ERROR;

	if (CMD_ARGC == 3) {
		COMMAND_PARSE_NUMBER(u32, CMD_ARGV[1], trace_info->start_data);
		COMMAND_PARSE_NUMBER(u32, CMD_ARGV[2], trace_info->start_mask);
	} else {
		trace_info->start_data = 0;
		trace_info->start_mask = 0;
	}

	return ERROR_OK;
}

COMMAND_HANDLER(handle_esirisc_trace_trigger_stop_command)
{
	struct target *target = get_current_target(CMD_CTX);
	struct esirisc_common *esirisc = target_to_esirisc(target);
	struct esirisc_trace *trace_info = &esirisc->trace_info;

	if (CMD_ARGC != 1 && CMD_ARGC != 3)
		return ERROR_COMMAND_SYNTAX_ERROR;

	if (strcmp(CMD_ARGV[0], "none") == 0)
		trace_info->stop_trigger = ESIRISC_TRACE_TRIGGER_NONE;
	else if (strcmp(CMD_ARGV[0], "pc") == 0)
		trace_info->stop_trigger = ESIRISC_TRACE_TRIGGER_PC;
	else if (strcmp(CMD_ARGV[0], "load") == 0)
		trace_info->stop_trigger = ESIRISC_TRACE_TRIGGER_LOAD;
	else if (strcmp(CMD_ARGV[0], "store") == 0)
		trace_info->stop_trigger = ESIRISC_TRACE_TRIGGER_STORE;
	else if (strcmp(CMD_ARGV[0], "exception") == 0)
		trace_info->stop_trigger = ESIRISC_TRACE_TRIGGER_EXCEPTION;
	else if (strcmp(CMD_ARGV[0], "eret") == 0)
		trace_info->stop_trigger = ESIRISC_TRACE_TRIGGER_ERET;
	else if (strcmp(CMD_ARGV[0], "wait") == 0)
		trace_info->stop_trigger = ESIRISC_TRACE_TRIGGER_WAIT;
	else if (strcmp(CMD_ARGV[0], "stop") == 0)
		trace_info->stop_trigger = ESIRISC_TRACE_TRIGGER_STOP;
	else
		return ERROR_COMMAND_SYNTAX_ERROR;

	if (CMD_ARGC == 3) {
		COMMAND_PARSE_NUMBER(u32, CMD_ARGV[1], trace_info->stop_data);
		COMMAND_PARSE_NUMBER(u32, CMD_ARGV[2], trace_info->stop_mask);
	} else {
		trace_info->stop_data = 0;
		trace_info->stop_mask = 0;
	}

	return ERROR_OK;
}

COMMAND_HANDLER(handle_esirisc_trace_trigger_delay_command)
{
	struct target *target = get_current_target(CMD_CTX);
	struct esirisc_common *esirisc = target_to_esirisc(target);
	struct esirisc_trace *trace_info = &esirisc->trace_info;

	if (CMD_ARGC < 1 || CMD_ARGC > 2)
		return ERROR_COMMAND_SYNTAX_ERROR;

	if (strcmp(CMD_ARGV[0], "none") == 0)
		trace_info->delay = ESIRISC_TRACE_DELAY_NONE;
	else if (strcmp(CMD_ARGV[0], "start") == 0)
		trace_info->delay = ESIRISC_TRACE_DELAY_START;
	else if (strcmp(CMD_ARGV[0], "stop") == 0)
		trace_info->delay = ESIRISC_TRACE_DELAY_STOP;
	else if (strcmp(CMD_ARGV[0], "both") == 0)
		trace_info->delay = ESIRISC_TRACE_DELAY_BOTH;
	else
		return ERROR_COMMAND_SYNTAX_ERROR;

	if (trace_info->delay == ESIRISC_TRACE_DELAY_NONE)
		trace_info->delay_cycles = 0;
	else {
		if (CMD_ARGC != 2)
			return ERROR_COMMAND_SYNTAX_ERROR;

		COMMAND_PARSE_NUMBER(u32, CMD_ARGV[1], trace_info->delay_cycles);
	}

	return ERROR_OK;
}

static const struct command_registration esirisc_trace_exec_command_handlers[] = {
	{
		.name = "init",
		.handler = handle_esirisc_trace_init_command,
		.mode = COMMAND_EXEC,
		.help = "initialize trace collection",
		.usage = "",
	},
	{
		.name = "info",
		.handler = handle_esirisc_trace_info_command,
		.mode = COMMAND_EXEC,
		.help = "display trace configuration",
		.usage = "",
	},
	{
		.name = "status",
		.handler = handle_esirisc_trace_status_command,
		.mode = COMMAND_EXEC,
		.help = "display trace collection status",
		.usage = "",
	},
	{
		.name = "start",
		.handler = handle_esirisc_trace_start_command,
		.mode = COMMAND_EXEC,
		.help = "start trace collection",
		.usage = "",
	},
	{
		.name = "stop",
		.handler = handle_esirisc_trace_stop_command,
		.mode = COMMAND_EXEC,
		.help = "stop trace collection",
		.usage = "",
	},
	{
		.name = "analyze",
		.handler = handle_esirisc_trace_analyze_command,
		.mode = COMMAND_EXEC,
		.usage = "[address size]",
		.help = "analyze collected trace data",
	},
	{
		.name = "dump",
		.handler = handle_esirisc_trace_dump_command,
		.mode = COMMAND_EXEC,
		.help = "dump collected trace data to file",
		.usage = "[address size] filename",
	},
	COMMAND_REGISTRATION_DONE
};

static const struct command_registration esirisc_trace_trigger_any_command_handlers[] = {
	{
		.name = "start",
		.handler = handle_esirisc_trace_trigger_start_command,
		.mode = COMMAND_ANY,
		.help = "configure trigger start condition",
		.usage = "('none'|'pc'|'load'|'store'|'exception'|'eret'|'wait'|'stop'|'high'|'low')"
				 " [start_data start_mask]",
	},
	{
		.name = "stop",
		.handler = handle_esirisc_trace_trigger_stop_command,
		.mode = COMMAND_ANY,
		.help = "configure trigger stop condition",
		.usage = "('none'|'pc'|'load'|'store'|'exception'|'eret'|'wait'|'stop')"
				 " [stop_data stop_mask]",
	},
	{
		.name = "delay",
		.handler = handle_esirisc_trace_trigger_delay_command,
		.mode = COMMAND_ANY,
		.help = "configure trigger start/stop delay in clock cycles",
		.usage = "('none'|'start'|'stop'|'both') [cycles]",
	},
	COMMAND_REGISTRATION_DONE
};

static const struct command_registration esirisc_trace_any_command_handlers[] = {
	{
		.name = "buffer",
		.handler = handle_esirisc_trace_buffer_command,
		.mode = COMMAND_ANY,
		.help = "configure trace buffer",
		.usage = "address size ['wrap']",
	},
	{
		.name = "fifo",
		.handler = handle_esirisc_trace_fifo_command,
		.mode = COMMAND_ANY,
		.help = "configure trace FIFO",
		.usage = "address",
	},
	{
		.name = "flow_control",
		.handler = handle_esirisc_trace_flow_control_command,
		.mode = COMMAND_ANY,
		.help = "enable or disable stalling CPU to collect trace data",
		.usage = "('enable'|'disable')",
	},
	{
		.name = "format",
		.handler = handle_esirisc_trace_format_command,
		.mode = COMMAND_ANY,
		.help = "configure trace format",
		.usage = "('full'|'branch'|'icache') pc_bits",
	},
	{
		.name = "trigger",
		.mode = COMMAND_ANY,
		.help = "eSi-Trace trigger command group",
		.usage = "",
		.chain = esirisc_trace_trigger_any_command_handlers,
	},
	{
		.chain = esirisc_trace_exec_command_handlers
	},
	COMMAND_REGISTRATION_DONE
};

const struct command_registration esirisc_trace_command_handlers[] = {
	{
		.name = "trace",
		.mode = COMMAND_ANY,
		.help = "eSi-Trace command group",
		.usage = "",
		.chain = esirisc_trace_any_command_handlers,
	},
	COMMAND_REGISTRATION_DONE
};<|MERGE_RESOLUTION|>--- conflicted
+++ resolved
@@ -461,11 +461,7 @@
 						if (retval != ERROR_OK)
 							goto fail;
 
-<<<<<<< HEAD
-						command_print(cmd, "repeats %" PRId32 " %s", count,
-=======
 						command_print(cmd, "repeats %" PRIu32 " %s", count,
->>>>>>> b61a2808
 								(count == 1) ? "time" : "times");
 						break;
 					}
@@ -474,21 +470,13 @@
 						return ERROR_OK;
 
 					default:
-<<<<<<< HEAD
-						command_print(cmd, "invalid extended trace ID: %" PRId32, ext_id);
-=======
 						command_print(cmd, "invalid extended trace ID: %" PRIu32, ext_id);
->>>>>>> b61a2808
 						return ERROR_FAIL;
 				}
 				break;
 			}
 			default:
-<<<<<<< HEAD
-				command_print(cmd, "invalid trace ID: %" PRId32, id);
-=======
 				command_print(cmd, "invalid trace ID: %" PRIu32, id);
->>>>>>> b61a2808
 				return ERROR_FAIL;
 		}
 	}
@@ -563,11 +551,7 @@
 
 	size = esirisc_trace_buffer_size(trace_info);
 	buffer = calloc(1, size);
-<<<<<<< HEAD
-	if (buffer == NULL) {
-=======
 	if (!buffer) {
->>>>>>> b61a2808
 		command_print(cmd, "out of memory");
 		return ERROR_FAIL;
 	}
@@ -592,11 +576,7 @@
 	int retval;
 
 	buffer = calloc(1, size);
-<<<<<<< HEAD
-	if (buffer == NULL) {
-=======
 	if (!buffer) {
->>>>>>> b61a2808
 		command_print(cmd, "out of memory");
 		return ERROR_FAIL;
 	}
@@ -648,11 +628,7 @@
 
 	size = esirisc_trace_buffer_size(trace_info);
 	buffer = calloc(1, size);
-<<<<<<< HEAD
-	if (buffer == NULL) {
-=======
 	if (!buffer) {
->>>>>>> b61a2808
 		command_print(cmd, "out of memory");
 		return ERROR_FAIL;
 	}
@@ -677,11 +653,7 @@
 	int retval;
 
 	buffer = calloc(1, size);
-<<<<<<< HEAD
-	if (buffer == NULL) {
-=======
 	if (!buffer) {
->>>>>>> b61a2808
 		command_print(cmd, "out of memory");
 		return ERROR_FAIL;
 	}
@@ -757,11 +729,7 @@
 
 	command_print(CMD, "trigger delay: %s",
 			esirisc_trace_delay_strings[trace_info->delay]);
-<<<<<<< HEAD
-	command_print(CMD, "trigger delay cycles: %i", trace_info->delay_cycles);
-=======
 	command_print(CMD, "trigger delay cycles: %" PRIu32, trace_info->delay_cycles);
->>>>>>> b61a2808
 
 	return ERROR_OK;
 }
