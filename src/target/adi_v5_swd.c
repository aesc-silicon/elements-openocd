--- conflicted
+++ resolved
@@ -325,11 +325,7 @@
 	if (retval != ERROR_OK)
 		return retval;
 
-<<<<<<< HEAD
-	swd->read_reg(swd_cmd(true,  true, reg), dap->last_read, ap->memaccess_tck);
-=======
 	swd->read_reg(swd_cmd(true, true, reg), dap->last_read, ap->memaccess_tck);
->>>>>>> b61a2808
 	dap->last_read = data;
 
 	return check_sync(dap);
@@ -351,11 +347,7 @@
 	if (retval != ERROR_OK)
 		return retval;
 
-<<<<<<< HEAD
-	swd->write_reg(swd_cmd(false,  true, reg), data, ap->memaccess_tck);
-=======
 	swd->write_reg(swd_cmd(false, true, reg), data, ap->memaccess_tck);
->>>>>>> b61a2808
 
 	return check_sync(dap);
 }
