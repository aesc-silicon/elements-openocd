/***************************************************************************
 *   Copyright (C) 2006 by Magnus Lundin
 *   lundin@mlu.mine.nu
 *
 *   Copyright (C) 2008 by Spencer Oliver
 *   spen@spen-soft.co.uk
 *
 *   Copyright (C) 2009 by Oyvind Harboe
 *   oyvind.harboe@zylin.com
 *
 *   Copyright (C) 2009-2010 by David Brownell
 *
 *   This program is free software; you can redistribute it and/or modify
 *   it under the terms of the GNU General Public License as published by
 *   the Free Software Foundation; either version 2 of the License, or
 *   (at your option) any later version.
 *
 *   This program is distributed in the hope that it will be useful,
 *   but WITHOUT ANY WARRANTY; without even the implied warranty of
 *   MERCHANTABILITY or FITNESS FOR A PARTICULAR PURPOSE.  See the
 *   GNU General Public License for more details.
 *
 *   You should have received a copy of the GNU General Public License
 *   along with this program.  If not, see <http://www.gnu.org/licenses/>.
 ***************************************************************************/

/**
 * @file
 * This file implements JTAG transport support for cores implementing
 the ARM Debug Interface version 5 (ADIv5).
 */

#ifdef HAVE_CONFIG_H
#include "config.h"
#endif

#include "arm.h"
#include "arm_adi_v5.h"
#include <helper/time_support.h>
#include <helper/list.h>
#include <jtag/swd.h>

/*#define DEBUG_WAIT*/

/* JTAG instructions/registers for JTAG-DP and SWJ-DP */
#define JTAG_DP_ABORT		0xF8
#define JTAG_DP_DPACC		0xFA
#define JTAG_DP_APACC		0xFB
#define JTAG_DP_IDCODE		0xFE

/* three-bit ACK values for DPACC and APACC reads */
#define JTAG_ACK_OK_FAULT	0x2
#define JTAG_ACK_WAIT		0x1

static int jtag_ap_q_abort(struct adiv5_dap *dap, uint8_t *ack);

#ifdef DEBUG_WAIT
static const char *dap_reg_name(int instr, int reg_addr)
{
	char *reg_name = "UNK";

	if (instr == JTAG_DP_DPACC) {
		switch (reg_addr) {
		case DP_ABORT:
			reg_name =  "ABORT";
			break;
		case DP_CTRL_STAT:
			reg_name =  "CTRL/STAT";
			break;
		case DP_SELECT:
			reg_name = "SELECT";
			break;
		case DP_RDBUFF:
			reg_name =  "RDBUFF";
			break;
		case DP_DLCR:
			reg_name =  "DLCR";
			break;
		default:
			reg_name = "UNK";
			break;
		}
	}

	if (instr == JTAG_DP_APACC) {
		switch (reg_addr) {
		case MEM_AP_REG_CSW:
			reg_name = "CSW";
			break;
		case MEM_AP_REG_TAR:
			reg_name = "TAR";
			break;
		case MEM_AP_REG_DRW:
			reg_name = "DRW";
			break;
		case MEM_AP_REG_BD0:
			reg_name = "BD0";
			break;
		case MEM_AP_REG_BD1:
			reg_name = "BD1";
			break;
		case MEM_AP_REG_BD2:
			reg_name = "BD2";
			break;
		case MEM_AP_REG_BD3:
			reg_name = "BD3";
			break;
		case MEM_AP_REG_CFG:
			reg_name = "CFG";
			break;
		case MEM_AP_REG_BASE:
			reg_name = "BASE";
			break;
		case AP_REG_IDR:
			reg_name = "IDR";
			break;
		default:
			reg_name = "UNK";
			break;
		}
	}

	return reg_name;
}
#endif

struct dap_cmd {
	struct list_head lh;
	uint8_t instr;
	uint8_t reg_addr;
	uint8_t rnw;
	uint8_t *invalue;
	uint8_t ack;
	uint32_t memaccess_tck;
	uint32_t dp_select;

	struct scan_field fields[2];
	uint8_t out_addr_buf;
	uint8_t invalue_buf[4];
	uint8_t outvalue_buf[4];
};

#define MAX_DAP_COMMAND_NUM 65536

struct dap_cmd_pool {
	struct list_head lh;
	struct dap_cmd cmd;
<<<<<<< HEAD
} dap_cmd_pool;
=======
};
>>>>>>> b61a2808

static void log_dap_cmd(const char *header, struct dap_cmd *el)
{
#ifdef DEBUG_WAIT
	LOG_DEBUG("%s: %2s %6s %5s 0x%08x 0x%08x %2s", header,
		el->instr == JTAG_DP_APACC ? "AP" : "DP",
		dap_reg_name(el->instr, el->reg_addr),
		el->rnw == DPAP_READ ? "READ" : "WRITE",
		buf_get_u32(el->outvalue_buf, 0, 32),
		buf_get_u32(el->invalue, 0, 32),
		el->ack == JTAG_ACK_OK_FAULT ? "OK" :
			(el->ack == JTAG_ACK_WAIT ? "WAIT" : "INVAL"));
#endif
}

static int jtag_limit_queue_size(struct adiv5_dap *dap)
{
	if (dap->cmd_pool_size < MAX_DAP_COMMAND_NUM)
		return ERROR_OK;

	return dap_run(dap);
}

static struct dap_cmd *dap_cmd_new(struct adiv5_dap *dap, uint8_t instr,
<<<<<<< HEAD
		uint8_t reg_addr, uint8_t RnW,
=======
		uint8_t reg_addr, uint8_t rnw,
>>>>>>> b61a2808
		uint8_t *outvalue, uint8_t *invalue,
		uint32_t memaccess_tck)
{

	struct dap_cmd_pool *pool = NULL;

	if (list_empty(&dap->cmd_pool)) {
		pool = calloc(1, sizeof(struct dap_cmd_pool));
<<<<<<< HEAD
		if (pool == NULL)
=======
		if (!pool)
>>>>>>> b61a2808
			return NULL;
	} else {
		pool = list_first_entry(&dap->cmd_pool, struct dap_cmd_pool, lh);
		list_del(&pool->lh);
	}

	INIT_LIST_HEAD(&pool->lh);
	dap->cmd_pool_size++;

	struct dap_cmd *cmd = &pool->cmd;
	INIT_LIST_HEAD(&cmd->lh);
	cmd->instr = instr;
	cmd->reg_addr = reg_addr;
<<<<<<< HEAD
	cmd->RnW = RnW;
	if (outvalue != NULL)
		memcpy(cmd->outvalue_buf, outvalue, 4);
	cmd->invalue = (invalue != NULL) ? invalue : cmd->invalue_buf;
=======
	cmd->rnw = rnw;
	if (outvalue)
		memcpy(cmd->outvalue_buf, outvalue, 4);
	cmd->invalue = (invalue) ? invalue : cmd->invalue_buf;
>>>>>>> b61a2808
	cmd->memaccess_tck = memaccess_tck;

	return cmd;
}

static void dap_cmd_release(struct adiv5_dap *dap, struct dap_cmd *cmd)
{
	struct dap_cmd_pool *pool = container_of(cmd, struct dap_cmd_pool, cmd);
	if (dap->cmd_pool_size > MAX_DAP_COMMAND_NUM)
		free(pool);
	else
		list_add(&pool->lh, &dap->cmd_pool);

	dap->cmd_pool_size--;
}

static void flush_journal(struct adiv5_dap *dap, struct list_head *lh)
{
	struct dap_cmd *el, *tmp;

	list_for_each_entry_safe(el, tmp, lh, lh) {
		list_del(&el->lh);
		dap_cmd_release(dap, el);
	}
}

static void jtag_quit(struct adiv5_dap *dap)
{
	struct dap_cmd_pool *el, *tmp;
	struct list_head *lh = &dap->cmd_pool;

	list_for_each_entry_safe(el, tmp, lh, lh) {
		list_del(&el->lh);
		free(el);
	}
}

/***************************************************************************
 *
 * DPACC and APACC scanchain access through JTAG-DP (or SWJ-DP)
 *
***************************************************************************/

static int adi_jtag_dp_scan_cmd(struct adiv5_dap *dap, struct dap_cmd *cmd, uint8_t *ack)
{
	struct jtag_tap *tap = dap->tap;
	int retval;

	retval = arm_jtag_set_instr(tap, cmd->instr, NULL, TAP_IDLE);
	if (retval != ERROR_OK)
		return retval;

	/* Scan out a read or write operation using some DP or AP register.
	 * For APACC access with any sticky error flag set, this is discarded.
	 */
	cmd->fields[0].num_bits = 3;
	buf_set_u32(&cmd->out_addr_buf, 0, 3, ((cmd->reg_addr >> 1) & 0x6) | (cmd->rnw & 0x1));
	cmd->fields[0].out_value = &cmd->out_addr_buf;
	cmd->fields[0].in_value = (ack) ? ack : &cmd->ack;

	/* NOTE: if we receive JTAG_ACK_WAIT, the previous operation did not
	 * complete; data we write is discarded, data we read is unpredictable.
	 * When overrun detect is active, STICKYORUN is set.
	 */

	cmd->fields[1].num_bits = 32;
	cmd->fields[1].out_value = cmd->outvalue_buf;
	cmd->fields[1].in_value = cmd->invalue;

	jtag_add_dr_scan(tap, 2, cmd->fields, TAP_IDLE);

	/* Add specified number of tck clocks after starting memory bus
	 * access, giving the hardware time to complete the access.
	 * They provide more time for the (MEM) AP to complete the read ...
	 * See "Minimum Response Time" for JTAG-DP, in the ADIv5 spec.
	 */
	if (cmd->instr == JTAG_DP_APACC) {
		if (((cmd->reg_addr == MEM_AP_REG_DRW)
			|| ((cmd->reg_addr & 0xF0) == MEM_AP_REG_BD0))
			&& (cmd->memaccess_tck != 0))
			jtag_add_runtest(cmd->memaccess_tck, TAP_IDLE);
	}

	return ERROR_OK;
}

static int adi_jtag_dp_scan_cmd_sync(struct adiv5_dap *dap, struct dap_cmd *cmd, uint8_t *ack)
{
	int retval;

	retval = adi_jtag_dp_scan_cmd(dap, cmd, ack);
	if (retval != ERROR_OK)
		return retval;

	return jtag_execute_queue();
}

/**
 * Scan DPACC or APACC using target ordered uint8_t buffers.  No endianness
 * conversions are performed.  See section 4.4.3 of the ADIv5 spec, which
 * discusses operations which access these registers.
 *
 * Note that only one scan is performed.  If rnw is set, a separate scan
 * will be needed to collect the data which was read; the "invalue" collects
 * the posted result of a preceding operation, not the current one.
 *
 * @param dap the DAP
 * @param instr JTAG_DP_APACC (AP access) or JTAG_DP_DPACC (DP access)
 * @param reg_addr two significant bits; A[3:2]; for APACC access, the
 *	SELECT register has more addressing bits.
 * @param rnw false iff outvalue will be written to the DP or AP
 * @param outvalue points to a 32-bit (little-endian) integer
 * @param invalue NULL, or points to a 32-bit (little-endian) integer
 * @param ack points to where the three bit JTAG_ACK_* code will be stored
 * @param memaccess_tck number of idle cycles to add after AP access
 */

static int adi_jtag_dp_scan(struct adiv5_dap *dap,
		uint8_t instr, uint8_t reg_addr, uint8_t rnw,
		uint8_t *outvalue, uint8_t *invalue,
		uint32_t memaccess_tck, uint8_t *ack)
{
	struct dap_cmd *cmd;
	int retval;

<<<<<<< HEAD
	cmd = dap_cmd_new(dap, instr, reg_addr, RnW, outvalue, invalue, memaccess_tck);
	if (cmd != NULL)
=======
	cmd = dap_cmd_new(dap, instr, reg_addr, rnw, outvalue, invalue, memaccess_tck);
	if (cmd)
>>>>>>> b61a2808
		cmd->dp_select = dap->select;
	else
		return ERROR_JTAG_DEVICE_ERROR;

	retval = adi_jtag_dp_scan_cmd(dap, cmd, ack);
	if (retval == ERROR_OK)
		list_add_tail(&cmd->lh,	&dap->cmd_journal);

	return retval;
}

/**
 * Scan DPACC or APACC out and in from host ordered uint32_t buffers.
 * This is exactly like adi_jtag_dp_scan(), except that endianness
 * conversions are performed (so the types of invalue and outvalue
 * must be different).
 */
static int adi_jtag_dp_scan_u32(struct adiv5_dap *dap,
		uint8_t instr, uint8_t reg_addr, uint8_t rnw,
		uint32_t outvalue, uint32_t *invalue,
		uint32_t memaccess_tck, uint8_t *ack)
{
	uint8_t out_value_buf[4];
	int retval;

	buf_set_u32(out_value_buf, 0, 32, outvalue);

	retval = adi_jtag_dp_scan(dap, instr, reg_addr, rnw,
			out_value_buf, (uint8_t *)invalue, memaccess_tck, ack);
	if (retval != ERROR_OK)
		return retval;

	if (invalue)
		jtag_add_callback(arm_le_to_h_u32,
				(jtag_callback_data_t) invalue);

	return retval;
}

static int adi_jtag_finish_read(struct adiv5_dap *dap)
{
	int retval = ERROR_OK;

	if (dap->last_read) {
		retval = adi_jtag_dp_scan_u32(dap, JTAG_DP_DPACC,
				DP_RDBUFF, DPAP_READ, 0, dap->last_read, 0, NULL);
		dap->last_read = NULL;
	}

	return retval;
}

static int adi_jtag_scan_inout_check_u32(struct adiv5_dap *dap,
		uint8_t instr, uint8_t reg_addr, uint8_t rnw,
		uint32_t outvalue, uint32_t *invalue, uint32_t memaccess_tck)
{
	int retval;

	/* Issue the read or write */
	retval = adi_jtag_dp_scan_u32(dap, instr, reg_addr,
			rnw, outvalue, NULL, memaccess_tck, NULL);
	if (retval != ERROR_OK)
		return retval;

	/* For reads,  collect posted value; RDBUFF has no other effect.
	 * Assumes read gets acked with OK/FAULT, and CTRL_STAT says "OK".
	 */
	if ((rnw == DPAP_READ) && (invalue)) {
		retval = adi_jtag_dp_scan_u32(dap, JTAG_DP_DPACC,
				DP_RDBUFF, DPAP_READ, 0, invalue, 0, NULL);
		if (retval != ERROR_OK)
			return retval;
	}

	return jtag_execute_queue();
}

static int jtagdp_overrun_check(struct adiv5_dap *dap)
{
	int retval;
	struct dap_cmd *el, *tmp, *prev = NULL;
	int found_wait = 0;
	int64_t time_now;
	LIST_HEAD(replay_list);

	/* make sure all queued transactions are complete */
	retval = jtag_execute_queue();
	if (retval != ERROR_OK)
		goto done;

	/* skip all completed transactions up to the first WAIT */
	list_for_each_entry(el, &dap->cmd_journal, lh) {
		if (el->ack == JTAG_ACK_OK_FAULT) {
			log_dap_cmd("LOG", el);
		} else if (el->ack == JTAG_ACK_WAIT) {
			found_wait = 1;
			break;
		} else {
			LOG_ERROR("Invalid ACK (%1x) in DAP response", el->ack);
			log_dap_cmd("ERR", el);
			retval = ERROR_JTAG_DEVICE_ERROR;
			goto done;
		}
	}

	/*
	 * If we found a stalled transaction and a previous transaction
	 * exists, check if it's a READ access.
	 */
	if (found_wait && el != list_first_entry(&dap->cmd_journal, struct dap_cmd, lh)) {
		prev = list_entry(el->lh.prev, struct dap_cmd, lh);
		if (prev->rnw == DPAP_READ) {
			log_dap_cmd("PND", prev);
			/* search for the next OK transaction, it contains
			 * the result of the previous READ */
			tmp = el;
			list_for_each_entry_from(tmp, &dap->cmd_journal, lh) {
				if (tmp->ack == JTAG_ACK_OK_FAULT) {
					/* recover the read value */
					log_dap_cmd("FND", tmp);
					if (el->invalue != el->invalue_buf) {
						uint32_t invalue = le_to_h_u32(tmp->invalue);
						memcpy(el->invalue, &invalue, sizeof(uint32_t));
					}
					prev = NULL;
					break;
				}
			}

			if (prev) {
				log_dap_cmd("LST", el);

				/*
				* At this point we're sure that no previous
				* transaction completed and the DAP/AP is still
				* in busy state. We know that the next "OK" scan
				* will return the READ result we need to recover.
				* To complete the READ, we just keep polling RDBUFF
				* until the WAIT condition clears
				*/
				tmp = dap_cmd_new(dap, JTAG_DP_DPACC,
						DP_RDBUFF, DPAP_READ, NULL, NULL, 0);
				if (!tmp) {
					retval = ERROR_JTAG_DEVICE_ERROR;
					goto done;
				}
				/* synchronously retry the command until it succeeds */
				time_now = timeval_ms();
				do {
					retval = adi_jtag_dp_scan_cmd_sync(dap, tmp, NULL);
					if (retval != ERROR_OK)
						break;
					if (tmp->ack == JTAG_ACK_OK_FAULT) {
						log_dap_cmd("FND", tmp);
						if (el->invalue != el->invalue_buf) {
							uint32_t invalue = le_to_h_u32(tmp->invalue);
							memcpy(el->invalue, &invalue, sizeof(uint32_t));
						}
						break;
					}
					if (tmp->ack != JTAG_ACK_WAIT) {
						LOG_ERROR("Invalid ACK (%1x) in DAP response", tmp->ack);
						log_dap_cmd("ERR", tmp);
						retval = ERROR_JTAG_DEVICE_ERROR;
						break;
					}

				} while (timeval_ms() - time_now < 1000);

				if (retval == ERROR_OK) {
					/* timeout happened */
					if (tmp->ack != JTAG_ACK_OK_FAULT) {
						LOG_ERROR("Timeout during WAIT recovery");
						dap->select = DP_SELECT_INVALID;
						jtag_ap_q_abort(dap, NULL);
						/* clear the sticky overrun condition */
						adi_jtag_scan_inout_check_u32(dap, JTAG_DP_DPACC,
							DP_CTRL_STAT, DPAP_WRITE,
							dap->dp_ctrl_stat | SSTICKYORUN, NULL, 0);
						retval = ERROR_JTAG_DEVICE_ERROR;
					}
				}

				/* we're done with this command, release it */
				dap_cmd_release(dap, tmp);

				if (retval != ERROR_OK)
					goto done;

			}
			/* make el->invalue point to the default invalue
			* so that we can safely retry it without clobbering
			* the result we just recovered */
			el->invalue = el->invalue_buf;
		}
	}

	/* move all remaining transactions over to the replay list */
	list_for_each_entry_safe_from(el, tmp, &dap->cmd_journal, lh) {
		log_dap_cmd("REP", el);
		list_move_tail(&el->lh, &replay_list);
	}

	/* we're done with the journal, flush it */
	flush_journal(dap, &dap->cmd_journal);

	/* check for overrun condition in the last batch of transactions */
	if (found_wait) {
		LOG_INFO("DAP transaction stalled (WAIT) - slowing down");
		/* clear the sticky overrun condition */
		retval = adi_jtag_scan_inout_check_u32(dap, JTAG_DP_DPACC,
				DP_CTRL_STAT, DPAP_WRITE,
				dap->dp_ctrl_stat | SSTICKYORUN, NULL, 0);
		if (retval != ERROR_OK)
			goto done;

		/* restore SELECT register first */
		if (!list_empty(&replay_list)) {
			el = list_first_entry(&replay_list, struct dap_cmd, lh);
			tmp = dap_cmd_new(dap, JTAG_DP_DPACC,
					  DP_SELECT, DPAP_WRITE, (uint8_t *)&el->dp_select, NULL, 0);
			if (!tmp) {
				retval = ERROR_JTAG_DEVICE_ERROR;
				goto done;
			}
			list_add(&tmp->lh, &replay_list);

			dap->select = DP_SELECT_INVALID;
		}

		list_for_each_entry_safe(el, tmp, &replay_list, lh) {
			time_now = timeval_ms();
			do {
				retval = adi_jtag_dp_scan_cmd_sync(dap, el, NULL);
				if (retval != ERROR_OK)
					break;
				log_dap_cmd("REC", el);
				if (el->ack == JTAG_ACK_OK_FAULT) {
					if (el->invalue != el->invalue_buf) {
						uint32_t invalue = le_to_h_u32(el->invalue);
						memcpy(el->invalue, &invalue, sizeof(uint32_t));
					}
					break;
				}
				if (el->ack != JTAG_ACK_WAIT) {
					LOG_ERROR("Invalid ACK (%1x) in DAP response", el->ack);
					log_dap_cmd("ERR", el);
					retval = ERROR_JTAG_DEVICE_ERROR;
					break;
				}
				LOG_INFO("DAP transaction stalled during replay (WAIT) - resending");
				/* clear the sticky overrun condition */
				retval = adi_jtag_scan_inout_check_u32(dap, JTAG_DP_DPACC,
						DP_CTRL_STAT, DPAP_WRITE,
						dap->dp_ctrl_stat | SSTICKYORUN, NULL, 0);
				if (retval != ERROR_OK)
					break;
			} while (timeval_ms() - time_now < 1000);

			if (retval == ERROR_OK) {
				if (el->ack != JTAG_ACK_OK_FAULT) {
					LOG_ERROR("Timeout during WAIT recovery");
					dap->select = DP_SELECT_INVALID;
					jtag_ap_q_abort(dap, NULL);
					/* clear the sticky overrun condition */
					adi_jtag_scan_inout_check_u32(dap, JTAG_DP_DPACC,
						DP_CTRL_STAT, DPAP_WRITE,
						dap->dp_ctrl_stat | SSTICKYORUN, NULL, 0);
					retval = ERROR_JTAG_DEVICE_ERROR;
					break;
				}
			} else
				break;
		}
	}

 done:
	flush_journal(dap, &replay_list);
	flush_journal(dap, &dap->cmd_journal);
	return retval;
}

static int jtagdp_transaction_endcheck(struct adiv5_dap *dap)
{
	int retval;
	uint32_t ctrlstat, pwrmask;

	/* too expensive to call keep_alive() here */

	/* Post CTRL/STAT read; discard any previous posted read value
	 * but collect its ACK status.
	 */
	retval = adi_jtag_scan_inout_check_u32(dap, JTAG_DP_DPACC,
			DP_CTRL_STAT, DPAP_READ, 0, &ctrlstat, 0);
	if (retval != ERROR_OK)
		goto done;

	/* REVISIT also STICKYCMP, for pushed comparisons (nyet used) */

	/* Check for STICKYERR */
	if (ctrlstat & SSTICKYERR) {
		LOG_DEBUG("jtag-dp: CTRL/STAT 0x%" PRIx32, ctrlstat);
		/* Check power to debug regions */
		pwrmask = CDBGPWRUPREQ | CDBGPWRUPACK | CSYSPWRUPREQ;
		if (!dap->ignore_syspwrupack)
			pwrmask |= CSYSPWRUPACK;
		if ((ctrlstat & pwrmask) != pwrmask) {
			LOG_ERROR("Debug regions are unpowered, an unexpected reset might have happened");
			dap->do_reconnect = true;
		}

		if (ctrlstat & SSTICKYERR)
			LOG_ERROR("JTAG-DP STICKY ERROR");
		if (ctrlstat & SSTICKYORUN)
			LOG_DEBUG("JTAG-DP STICKY OVERRUN");

		/* Clear Sticky Error Bits */
		retval = adi_jtag_scan_inout_check_u32(dap, JTAG_DP_DPACC,
				DP_CTRL_STAT, DPAP_WRITE,
				dap->dp_ctrl_stat | SSTICKYERR, NULL, 0);
		if (retval != ERROR_OK)
			goto done;

		retval = ERROR_JTAG_DEVICE_ERROR;
	}

 done:
	flush_journal(dap, &dap->cmd_journal);
	return retval;
}

/*--------------------------------------------------------------------------*/

static int jtag_connect(struct adiv5_dap *dap)
{
	dap->do_reconnect = false;
	return dap_dp_init(dap);
}

static int jtag_check_reconnect(struct adiv5_dap *dap)
{
	if (dap->do_reconnect)
		return jtag_connect(dap);

	return ERROR_OK;
}

static int jtag_send_sequence(struct adiv5_dap *dap, enum swd_special_seq seq)
{
	int retval;

	switch (seq) {
	case JTAG_TO_SWD:
		retval =  jtag_add_tms_seq(swd_seq_jtag_to_swd_len,
				swd_seq_jtag_to_swd, TAP_INVALID);
		break;
	case SWD_TO_JTAG:
		retval = jtag_add_tms_seq(swd_seq_swd_to_jtag_len,
				swd_seq_swd_to_jtag, TAP_RESET);
		break;
	default:
		LOG_ERROR("Sequence %d not supported", seq);
		return ERROR_FAIL;
	}
	if (retval == ERROR_OK)
		retval = jtag_execute_queue();
	return retval;
}

static int jtag_dp_q_read(struct adiv5_dap *dap, unsigned reg,
		uint32_t *data)
{
	int retval = jtag_limit_queue_size(dap);
	if (retval != ERROR_OK)
		return retval;

	retval =  adi_jtag_dp_scan_u32(dap, JTAG_DP_DPACC, reg,
			DPAP_READ, 0, dap->last_read, 0, NULL);
	dap->last_read = data;
	return retval;
}

static int jtag_dp_q_write(struct adiv5_dap *dap, unsigned reg,
		uint32_t data)
{
	int retval = jtag_limit_queue_size(dap);
	if (retval != ERROR_OK)
		return retval;

	retval =  adi_jtag_dp_scan_u32(dap, JTAG_DP_DPACC,
			reg, DPAP_WRITE, data, dap->last_read, 0, NULL);
	dap->last_read = NULL;
	return retval;
}

/** Select the AP register bank matching bits 7:4 of reg. */
static int jtag_ap_q_bankselect(struct adiv5_ap *ap, unsigned reg)
{
	struct adiv5_dap *dap = ap->dap;
	uint32_t sel = ((uint32_t)ap->ap_num << 24) | (reg & 0x000000F0);

	if (sel == dap->select)
		return ERROR_OK;

	dap->select = sel;

	return jtag_dp_q_write(dap, DP_SELECT, sel);
}

static int jtag_ap_q_read(struct adiv5_ap *ap, unsigned reg,
		uint32_t *data)
{
	int retval = jtag_limit_queue_size(ap->dap);
	if (retval != ERROR_OK)
		return retval;

	retval = jtag_check_reconnect(ap->dap);
	if (retval != ERROR_OK)
		return retval;

	retval = jtag_ap_q_bankselect(ap, reg);
	if (retval != ERROR_OK)
		return retval;

	retval =  adi_jtag_dp_scan_u32(ap->dap, JTAG_DP_APACC, reg,
			DPAP_READ, 0, ap->dap->last_read, ap->memaccess_tck, NULL);
	ap->dap->last_read = data;

	return retval;
}

static int jtag_ap_q_write(struct adiv5_ap *ap, unsigned reg,
		uint32_t data)
{
	int retval = jtag_limit_queue_size(ap->dap);
	if (retval != ERROR_OK)
		return retval;

	retval = jtag_check_reconnect(ap->dap);
	if (retval != ERROR_OK)
		return retval;

	retval = jtag_ap_q_bankselect(ap, reg);
	if (retval != ERROR_OK)
		return retval;

	retval =  adi_jtag_dp_scan_u32(ap->dap, JTAG_DP_APACC, reg,
			DPAP_WRITE, data, ap->dap->last_read, ap->memaccess_tck, NULL);
	ap->dap->last_read = NULL;
	return retval;
}

static int jtag_ap_q_abort(struct adiv5_dap *dap, uint8_t *ack)
{
	/* for JTAG, this is the only valid ABORT register operation */
	int retval =  adi_jtag_dp_scan_u32(dap, JTAG_DP_ABORT,
			0, DPAP_WRITE, 1, NULL, 0, NULL);
	if (retval != ERROR_OK)
		return retval;

	return jtag_execute_queue();
}

static int jtag_dp_run(struct adiv5_dap *dap)
{
	int retval;
	int retval2 = ERROR_OK;

	retval = adi_jtag_finish_read(dap);
	if (retval != ERROR_OK)
		goto done;
	retval2 = jtagdp_overrun_check(dap);
	retval = jtagdp_transaction_endcheck(dap);

 done:
	return (retval2 != ERROR_OK) ? retval2 : retval;
}

static int jtag_dp_sync(struct adiv5_dap *dap)
{
	return jtagdp_overrun_check(dap);
}

/* FIXME don't export ... just initialize as
 * part of DAP setup
*/
const struct dap_ops jtag_dp_ops = {
	.connect             = jtag_connect,
	.send_sequence       = jtag_send_sequence,
	.queue_dp_read       = jtag_dp_q_read,
	.queue_dp_write      = jtag_dp_q_write,
	.queue_ap_read       = jtag_ap_q_read,
	.queue_ap_write      = jtag_ap_q_write,
	.queue_ap_abort      = jtag_ap_q_abort,
	.run                 = jtag_dp_run,
	.sync                = jtag_dp_sync,
	.quit                = jtag_quit,
};<|MERGE_RESOLUTION|>--- conflicted
+++ resolved
@@ -145,11 +145,7 @@
 struct dap_cmd_pool {
 	struct list_head lh;
 	struct dap_cmd cmd;
-<<<<<<< HEAD
-} dap_cmd_pool;
-=======
 };
->>>>>>> b61a2808
 
 static void log_dap_cmd(const char *header, struct dap_cmd *el)
 {
@@ -174,11 +170,7 @@
 }
 
 static struct dap_cmd *dap_cmd_new(struct adiv5_dap *dap, uint8_t instr,
-<<<<<<< HEAD
-		uint8_t reg_addr, uint8_t RnW,
-=======
 		uint8_t reg_addr, uint8_t rnw,
->>>>>>> b61a2808
 		uint8_t *outvalue, uint8_t *invalue,
 		uint32_t memaccess_tck)
 {
@@ -187,11 +179,7 @@
 
 	if (list_empty(&dap->cmd_pool)) {
 		pool = calloc(1, sizeof(struct dap_cmd_pool));
-<<<<<<< HEAD
-		if (pool == NULL)
-=======
 		if (!pool)
->>>>>>> b61a2808
 			return NULL;
 	} else {
 		pool = list_first_entry(&dap->cmd_pool, struct dap_cmd_pool, lh);
@@ -205,17 +193,10 @@
 	INIT_LIST_HEAD(&cmd->lh);
 	cmd->instr = instr;
 	cmd->reg_addr = reg_addr;
-<<<<<<< HEAD
-	cmd->RnW = RnW;
-	if (outvalue != NULL)
-		memcpy(cmd->outvalue_buf, outvalue, 4);
-	cmd->invalue = (invalue != NULL) ? invalue : cmd->invalue_buf;
-=======
 	cmd->rnw = rnw;
 	if (outvalue)
 		memcpy(cmd->outvalue_buf, outvalue, 4);
 	cmd->invalue = (invalue) ? invalue : cmd->invalue_buf;
->>>>>>> b61a2808
 	cmd->memaccess_tck = memaccess_tck;
 
 	return cmd;
@@ -341,13 +322,8 @@
 	struct dap_cmd *cmd;
 	int retval;
 
-<<<<<<< HEAD
-	cmd = dap_cmd_new(dap, instr, reg_addr, RnW, outvalue, invalue, memaccess_tck);
-	if (cmd != NULL)
-=======
 	cmd = dap_cmd_new(dap, instr, reg_addr, rnw, outvalue, invalue, memaccess_tck);
 	if (cmd)
->>>>>>> b61a2808
 		cmd->dp_select = dap->select;
 	else
 		return ERROR_JTAG_DEVICE_ERROR;
