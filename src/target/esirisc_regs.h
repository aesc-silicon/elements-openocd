/***************************************************************************
 *   Copyright (C) 2018 by Square, Inc.                                    *
 *   Steven Stallion <stallion@squareup.com>                               *
 *   James Zhao <hjz@squareup.com>                                         *
 *                                                                         *
 *   This program is free software; you can redistribute it and/or modify  *
 *   it under the terms of the GNU General Public License as published by  *
 *   the Free Software Foundation; either version 2 of the License, or     *
 *   (at your option) any later version.                                   *
 *                                                                         *
 *   This program is distributed in the hope that it will be useful,       *
 *   but WITHOUT ANY WARRANTY; without even the implied warranty of        *
 *   MERCHANTABILITY or FITNESS FOR A PARTICULAR PURPOSE.  See the         *
 *   GNU General Public License for more details.                          *
 *                                                                         *
 *   You should have received a copy of the GNU General Public License     *
 *   along with this program.  If not, see <http://www.gnu.org/licenses/>. *
 ***************************************************************************/

#ifndef OPENOCD_TARGET_ESIRISC_REGS_H
#define OPENOCD_TARGET_ESIRISC_REGS_H

enum esirisc_reg_num {
	ESIRISC_SP,
	ESIRISC_RA,
	ESIRISC_R2,
	ESIRISC_R3,
	ESIRISC_R4,
	ESIRISC_R5,
	ESIRISC_R6,
	ESIRISC_R7,
	ESIRISC_R8,
	ESIRISC_R9,
	ESIRISC_R10,
	ESIRISC_R11,
	ESIRISC_R12,
	ESIRISC_R13,
	ESIRISC_R14,
	ESIRISC_R15,
	ESIRISC_R16,
	ESIRISC_R17,
	ESIRISC_R18,
	ESIRISC_R19,
	ESIRISC_R20,
	ESIRISC_R21,
	ESIRISC_R22,
	ESIRISC_R23,
	ESIRISC_R24,
	ESIRISC_R25,
	ESIRISC_R26,
	ESIRISC_R27,
	ESIRISC_R28,
	ESIRISC_R29,
	ESIRISC_R30,
	ESIRISC_R31,

	ESIRISC_V0,
	ESIRISC_V1,
	ESIRISC_V2,
	ESIRISC_V3,
	ESIRISC_V4,
	ESIRISC_V5,
	ESIRISC_V6,
	ESIRISC_V7,
	ESIRISC_V8,
	ESIRISC_V9,
	ESIRISC_V10,
	ESIRISC_V11,
	ESIRISC_V12,
	ESIRISC_V13,
	ESIRISC_V14,
	ESIRISC_V15,
	ESIRISC_V16,
	ESIRISC_V17,
	ESIRISC_V18,
	ESIRISC_V19,
	ESIRISC_V20,
	ESIRISC_V21,
	ESIRISC_V22,
	ESIRISC_V23,
	ESIRISC_V24,
	ESIRISC_V25,
	ESIRISC_V26,
	ESIRISC_V27,
	ESIRISC_V28,
	ESIRISC_V29,
	ESIRISC_V30,
	ESIRISC_V31,

	ESIRISC_A0,
	ESIRISC_A1,
	ESIRISC_A2,
	ESIRISC_A3,
	ESIRISC_A4,
	ESIRISC_A5,
	ESIRISC_A6,
	ESIRISC_A7,

	ESIRISC_PC,
	ESIRISC_CAS,
	ESIRISC_TC,
	ESIRISC_ETA,
	ESIRISC_ETC,
	ESIRISC_EPC,
	ESIRISC_ECAS,
	ESIRISC_EID,
	ESIRISC_ED,
	ESIRISC_IP,
	ESIRISC_IM,
	ESIRISC_IS,
	ESIRISC_IT,

	ESIRISC_NUM_REGS,
};

/* CSR Banks */
#define CSR_THREAD					0x00
#define CSR_INTERRUPT				0x01
#define CSR_DEBUG					0x04
#define CSR_CONFIG					0x05
#define CSR_TRACE					0x09

/* Thread CSRs */
#define CSR_THREAD_TC				0x00	/* Thread Control */
#define CSR_THREAD_PC				0x01	/* Program Counter */
#define CSR_THREAD_CAS				0x02	/* Comparison & Arithmetic Status */
#define CSR_THREAD_AC				0x03	/* Arithmetic Control */
#define CSR_THREAD_LF				0x04	/* Locked Flag */
#define CSR_THREAD_LA				0x05	/* Locked Address */
#define CSR_THREAD_ETA				0x07	/* Exception Table Address */
#define CSR_THREAD_ETC				0x08	/* Exception TC */
#define CSR_THREAD_EPC				0x09	/* Exception PC */
#define CSR_THREAD_ECAS				0x0a	/* Exception CAS */
#define CSR_THREAD_EID				0x0b	/* Exception ID */
#define CSR_THREAD_ED				0x0c	/* Exception Data */

/* Interrupt CSRs */
#define CSR_INTERRUPT_IP			0x00	/* Interrupt Pending */
#define CSR_INTERRUPT_IA			0x01	/* Interrupt Acknowledge */
#define CSR_INTERRUPT_IM			0x02	/* Interrupt Mask */
#define CSR_INTERRUPT_IS			0x03	/* Interrupt Sense */
#define CSR_INTERRUPT_IT			0x04	/* Interrupt Trigger */

/* Debug CSRs */
#define CSR_DEBUG_DC				0x00	/* Debug Control */
#define CSR_DEBUG_IBC				0x01	/* Instruction Breakpoint Control */
#define CSR_DEBUG_DBC				0x02	/* Data Breakpoint Control */
#define CSR_DEBUG_HWDC				0x03	/* Hardware Debug Control */
#define CSR_DEBUG_DBS				0x04	/* Data Breakpoint Size */
#define CSR_DEBUG_DBR				0x05	/* Data Breakpoint Range */
#define CSR_DEBUG_IBA_N				0x08	/* Instruction Breakpoint Address [0..7] */
#define CSR_DEBUG_DBA_N				0x10	/* Data Breakpoint Address [0..7] */

/* Configuration CSRs */
#define CSR_CONFIG_ARCH0			0x00	/* Architectural Configuration 0 */
#define CSR_CONFIG_ARCH1			0x01	/* Architectural Configuration 1 */
#define CSR_CONFIG_ARCH2			0x02	/* Architectural Configuration 2 */
#define CSR_CONFIG_ARCH3			0x03	/* Architectural Configuration 3 */
#define CSR_CONFIG_MEM				0x04	/* Memory Configuration */
#define CSR_CONFIG_IC				0x05	/* Instruction Cache Configuration */
#define CSR_CONFIG_DC				0x06	/* Data Cache Configuration */
#define CSR_CONFIG_INT				0x07	/* Interrupt Configuration */
#define	CSR_CONFIG_ISA_N			0x08	/* Instruction Set Configuration [0..6] */
#define CSR_CONFIG_DBG				0x0f	/* Debug Configuration */
#define CSR_CONFIG_MID				0x10	/* Manufacturer ID */
#define CSR_CONFIG_REV				0x11	/* Revision Number */
#define CSR_CONFIG_MPID				0x12	/* Multiprocessor ID */
<<<<<<< HEAD
#define CSR_CONFIG_FREQn			0x13	/* Frequency [0..2] */
=======
#define CSR_CONFIG_FREQ_N			0x13	/* Frequency [0..2] */
>>>>>>> b61a2808
#define CSR_CONFIG_TRACE			0x16	/* Trace Configuration */

/* Trace CSRs */
#define CSR_TRACE_CONTROL			0x00
#define CSR_TRACE_STATUS			0x01
#define CSR_TRACE_BUFFER_START		0x02
#define CSR_TRACE_BUFFER_END		0x03
#define CSR_TRACE_BUFFER_CUR		0x04
#define CSR_TRACE_TRIGGER			0x05
#define CSR_TRACE_START_DATA		0x06
#define CSR_TRACE_START_MASK		0x07
#define CSR_TRACE_STOP_DATA			0x08
#define CSR_TRACE_STOP_MASK			0x09
#define CSR_TRACE_DELAY				0x0a

#endif /* OPENOCD_TARGET_ESIRISC_REGS_H */<|MERGE_RESOLUTION|>--- conflicted
+++ resolved
@@ -165,11 +165,7 @@
 #define CSR_CONFIG_MID				0x10	/* Manufacturer ID */
 #define CSR_CONFIG_REV				0x11	/* Revision Number */
 #define CSR_CONFIG_MPID				0x12	/* Multiprocessor ID */
-<<<<<<< HEAD
-#define CSR_CONFIG_FREQn			0x13	/* Frequency [0..2] */
-=======
 #define CSR_CONFIG_FREQ_N			0x13	/* Frequency [0..2] */
->>>>>>> b61a2808
 #define CSR_CONFIG_TRACE			0x16	/* Trace Configuration */
 
 /* Trace CSRs */
