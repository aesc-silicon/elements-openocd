/***************************************************************************
 *   Copyright (C) 2005 by Dominic Rath                                    *
 *   Dominic.Rath@gmx.de                                                   *
 *                                                                         *
 *   Copyright (C) 2007-2010 Øyvind Harboe                                 *
 *   oyvind.harboe@zylin.com                                               *
 *                                                                         *
 *   Copyright (C) 2008 by Spencer Oliver                                  *
 *   spen@spen-soft.co.uk                                                  *
 *                                                                         *
 *   Copyright (C) 2011 by Broadcom Corporation                            *
 *   Evan Hunter - ehunter@broadcom.com                                    *
 *                                                                         *
 *   Copyright (C) ST-Ericsson SA 2011                                     *
 *   michel.jaouen@stericsson.com : smp minimum support                    *
 *                                                                         *
 *   This program is free software; you can redistribute it and/or modify  *
 *   it under the terms of the GNU General Public License as published by  *
 *   the Free Software Foundation; either version 2 of the License, or     *
 *   (at your option) any later version.                                   *
 *                                                                         *
 *   This program is distributed in the hope that it will be useful,       *
 *   but WITHOUT ANY WARRANTY; without even the implied warranty of        *
 *   MERCHANTABILITY or FITNESS FOR A PARTICULAR PURPOSE.  See the         *
 *   GNU General Public License for more details.                          *
 *                                                                         *
 *   You should have received a copy of the GNU General Public License     *
 *   along with this program.  If not, see <http://www.gnu.org/licenses/>. *
 ***************************************************************************/

#ifndef OPENOCD_TARGET_TARGET_H
#define OPENOCD_TARGET_TARGET_H

#include <helper/list.h>
<<<<<<< HEAD
=======
#include "helper/replacements.h"
#include "helper/system.h"
>>>>>>> b61a2808
#include <jim.h>

struct reg;
struct trace;
struct command_context;
struct command_invocation;
struct breakpoint;
struct watchpoint;
struct mem_param;
struct reg_param;
struct target_list;
struct gdb_fileio_info;

/*
 * TARGET_UNKNOWN = 0: we don't know anything about the target yet
 * TARGET_RUNNING = 1: the target is executing or ready to execute user code
 * TARGET_HALTED  = 2: the target is not executing code, and ready to talk to the
 * debugger. on an xscale it means that the debug handler is executing
 * TARGET_RESET   = 3: the target is being held in reset (only a temporary state,
 * not sure how this is used with all the recent changes)
 * TARGET_DEBUG_RUNNING = 4: the target is running, but it is executing code on
 * behalf of the debugger (e.g. algorithm for flashing)
 *
 * also see: target_state_name();
 */

enum target_state {
	TARGET_UNKNOWN = 0,
	TARGET_RUNNING = 1,
	TARGET_HALTED = 2,
	TARGET_RESET = 3,
	TARGET_DEBUG_RUNNING = 4,
};

enum nvp_assert {
	NVP_DEASSERT,
	NVP_ASSERT,
};

enum target_reset_mode {
	RESET_UNKNOWN = 0,
	RESET_RUN = 1,		/* reset and let target run */
	RESET_HALT = 2,		/* reset and halt target out of reset */
	RESET_INIT = 3,		/* reset and halt target out of reset, then run init script */
};

enum target_debug_reason {
	DBG_REASON_DBGRQ = 0,
	DBG_REASON_BREAKPOINT = 1,
	DBG_REASON_WATCHPOINT = 2,
	DBG_REASON_WPTANDBKPT = 3,
	DBG_REASON_SINGLESTEP = 4,
	DBG_REASON_NOTHALTED = 5,
	DBG_REASON_EXIT = 6,
	DBG_REASON_EXC_CATCH = 7,
	DBG_REASON_UNDEFINED = 8,
};

enum target_endianness {
	TARGET_ENDIAN_UNKNOWN = 0,
	TARGET_BIG_ENDIAN = 1, TARGET_LITTLE_ENDIAN = 2
};

struct working_area {
	target_addr_t address;
	uint32_t size;
	bool free;
	uint8_t *backup;
	struct working_area **user;
	struct working_area *next;
};

struct gdb_service {
	struct target *target;
	/*  field for smp display  */
	/*  element 0 coreid currently displayed ( 1 till n) */
	/*  element 1 coreid to be displayed at next resume 1 till n 0 means resume
	 *  all cores core displayed  */
	int32_t core[2];
};

/* target back off timer */
struct backoff_timer {
	int times;
	int count;
};

/* split target registers into multiple class */
enum target_register_class {
	REG_CLASS_ALL,
	REG_CLASS_GENERAL,
};

/* target_type.h contains the full definition of struct target_type */
struct target {
	struct target_type *type;			/* target type definition (name, access functions) */
	char *cmd_name;				/* tcl Name of target */
	int target_number;					/* DO NOT USE!  field to be removed in 2010 */
	struct jtag_tap *tap;				/* where on the jtag chain is this */
	int32_t coreid;						/* which device on the TAP? */

	/** Should we defer examine to later */
	bool defer_examine;

	/**
	 * Indicates whether this target has been examined.
	 *
	 * Do @b not access this field directly, use target_was_examined()
	 * or target_set_examined().
	 */
	bool examined;

	/**
	 * true if the  target is currently running a downloaded
	 * "algorithm" instead of arbitrary user code. OpenOCD code
	 * invoking algorithms is trusted to maintain correctness of
	 * any cached state (e.g. for flash status), which arbitrary
	 * code will have no reason to know about.
	 */
	bool running_alg;

	struct target_event_action *event_action;

	bool reset_halt;						/* attempt resetting the CPU into the halted mode? */
	target_addr_t working_area;				/* working area (initialised RAM). Evaluated
										 * upon first allocation from virtual/physical address. */
	bool working_area_virt_spec;		/* virtual address specified? */
	target_addr_t working_area_virt;			/* virtual address */
	bool working_area_phys_spec;		/* physical address specified? */
	target_addr_t working_area_phys;			/* physical address */
	uint32_t working_area_size;			/* size in bytes */
	uint32_t backup_working_area;		/* whether the content of the working area has to be preserved */
	struct working_area *working_areas;/* list of allocated working areas */
	enum target_debug_reason debug_reason;/* reason why the target entered debug state */
	enum target_endianness endianness;	/* target endianness */
	/* also see: target_state_name() */
	enum target_state state;			/* the current backend-state (running, halted, ...) */
	struct reg_cache *reg_cache;		/* the first register cache of the target (core regs) */
	struct breakpoint *breakpoints;		/* list of breakpoints */
	struct watchpoint *watchpoints;		/* list of watchpoints */
	struct trace *trace_info;			/* generic trace information */
	struct debug_msg_receiver *dbgmsg;	/* list of debug message receivers */
	uint32_t dbg_msg_enabled;			/* debug message status */
	void *arch_info;					/* architecture specific information */
	void *private_config;				/* pointer to target specific config data (for jim_configure hook) */
	struct target *next;				/* next target in list */

	bool verbose_halt_msg;				/* display async info in telnet session. Do not display
										 * lots of halted/resumed info when stepping in debugger. */
	bool halt_issued;					/* did we transition to halted state? */
	int64_t halt_issued_time;			/* Note time when halt was issued */

										/* ARM v7/v8 targets with ADIv5 interface */
	bool dbgbase_set;					/* By default the debug base is not set */
	uint32_t dbgbase;					/* Really a Cortex-A specific option, but there is no
										 * system in place to support target specific options
										 * currently. */
	bool has_dap;						/* set to true if target has ADIv5 support */
	bool dap_configured;				/* set to true if ADIv5 DAP is configured */
	bool tap_configured;				/* set to true if JTAG tap has been configured
										 * through -chain-position */

	struct rtos *rtos;					/* Instance of Real Time Operating System support */
	bool rtos_auto_detect;				/* A flag that indicates that the RTOS has been specified as "auto"
										 * and must be detected when symbols are offered */
	struct backoff_timer backoff;
	int smp;							/* add some target attributes for smp support */
	struct target_list *head;
	/* the gdb service is there in case of smp, we have only one gdb server
	 * for all smp target
	 * the target attached to the gdb is changing dynamically by changing
	 * gdb_service->target pointer */
	struct gdb_service *gdb_service;

	/* file-I/O information for host to do syscall */
	struct gdb_fileio_info *fileio_info;

	char *gdb_port_override;			/* target-specific override for gdb_port */

	int gdb_max_connections;			/* max number of simultaneous gdb connections */

	/* The semihosting information, extracted from the target. */
	struct semihosting *semihosting;
};

struct target_list {
	struct target *target;
	struct target_list *next;
};

struct gdb_fileio_info {
	char *identifier;
	uint64_t param_1;
	uint64_t param_2;
	uint64_t param_3;
	uint64_t param_4;
};

/** Returns a description of the endianness for the specified target. */
static inline const char *target_endianness(struct target *target)
{
	return (target->endianness == TARGET_ENDIAN_UNKNOWN) ? "unknown" :
			(target->endianness == TARGET_BIG_ENDIAN) ? "big endian" : "little endian";
}

/** Returns the instance-specific name of the specified target. */
static inline const char *target_name(struct target *target)
{
	return target->cmd_name;
}

const char *debug_reason_name(struct target *t);

enum target_event {

	/* allow GDB to do stuff before others handle the halted event,
	 * this is in lieu of defining ordering of invocation of events,
	 * which would be more complicated
	 *
	 * Telling GDB to halt does not mean that the target stopped running,
	 * simply that we're dropping out of GDB's waiting for step or continue.
	 *
	 * This can be useful when e.g. detecting power dropout.
	 */
	TARGET_EVENT_GDB_HALT,
	TARGET_EVENT_HALTED,		/* target entered debug state from normal execution or reset */
	TARGET_EVENT_RESUMED,		/* target resumed to normal execution */
	TARGET_EVENT_RESUME_START,
	TARGET_EVENT_RESUME_END,
	TARGET_EVENT_STEP_START,
	TARGET_EVENT_STEP_END,

	TARGET_EVENT_GDB_START, /* debugger started execution (step/run) */
	TARGET_EVENT_GDB_END, /* debugger stopped execution (step/run) */

	TARGET_EVENT_RESET_START,
	TARGET_EVENT_RESET_ASSERT_PRE,
	TARGET_EVENT_RESET_ASSERT,	/* C code uses this instead of SRST */
	TARGET_EVENT_RESET_ASSERT_POST,
	TARGET_EVENT_RESET_DEASSERT_PRE,
	TARGET_EVENT_RESET_DEASSERT_POST,
	TARGET_EVENT_RESET_INIT,
	TARGET_EVENT_RESET_END,

	TARGET_EVENT_DEBUG_HALTED,	/* target entered debug state, but was executing on behalf of the debugger */
	TARGET_EVENT_DEBUG_RESUMED, /* target resumed to execute on behalf of the debugger */

	TARGET_EVENT_EXAMINE_START,
	TARGET_EVENT_EXAMINE_FAIL,
	TARGET_EVENT_EXAMINE_END,

	TARGET_EVENT_GDB_ATTACH,
	TARGET_EVENT_GDB_DETACH,

	TARGET_EVENT_GDB_FLASH_ERASE_START,
	TARGET_EVENT_GDB_FLASH_ERASE_END,
	TARGET_EVENT_GDB_FLASH_WRITE_START,
	TARGET_EVENT_GDB_FLASH_WRITE_END,

	TARGET_EVENT_TRACE_CONFIG,
};

struct target_event_action {
	enum target_event event;
	Jim_Interp *interp;
	Jim_Obj *body;
	struct target_event_action *next;
};

bool target_has_event_action(struct target *target, enum target_event event);

struct target_event_callback {
	int (*callback)(struct target *target, enum target_event event, void *priv);
	void *priv;
	struct target_event_callback *next;
};

struct target_reset_callback {
	struct list_head list;
	void *priv;
	int (*callback)(struct target *target, enum target_reset_mode reset_mode, void *priv);
};

struct target_trace_callback {
	struct list_head list;
	void *priv;
	int (*callback)(struct target *target, size_t len, uint8_t *data, void *priv);
};

enum target_timer_type {
	TARGET_TIMER_TYPE_ONESHOT,
	TARGET_TIMER_TYPE_PERIODIC
};

struct target_timer_callback {
	int (*callback)(void *priv);
	unsigned int time_ms;
	enum target_timer_type type;
	bool removed;
	int64_t when;	/* output of timeval_ms() */
	void *priv;
	struct target_timer_callback *next;
};

struct target_memory_check_block {
	target_addr_t address;
	uint32_t size;
	uint32_t result;
};

int target_register_commands(struct command_context *cmd_ctx);
int target_examine(void);

int target_register_event_callback(
		int (*callback)(struct target *target,
		enum target_event event, void *priv),
		void *priv);
int target_unregister_event_callback(
		int (*callback)(struct target *target,
		enum target_event event, void *priv),
		void *priv);

int target_register_reset_callback(
		int (*callback)(struct target *target,
		enum target_reset_mode reset_mode, void *priv),
		void *priv);
int target_unregister_reset_callback(
		int (*callback)(struct target *target,
		enum target_reset_mode reset_mode, void *priv),
		void *priv);

int target_register_trace_callback(
		int (*callback)(struct target *target,
		size_t len, uint8_t *data, void *priv),
		void *priv);
int target_unregister_trace_callback(
		int (*callback)(struct target *target,
		size_t len, uint8_t *data, void *priv),
		void *priv);

/* Poll the status of the target, detect any error conditions and report them.
 *
 * Also note that this fn will clear such error conditions, so a subsequent
 * invocation will then succeed.
 *
 * These error conditions can be "sticky" error conditions. E.g. writing
 * to memory could be implemented as an open loop and if memory writes
 * fails, then a note is made of it, the error is sticky, but the memory
 * write loop still runs to completion. This improves performance in the
 * normal case as there is no need to verify that every single write succeed,
 * yet it is possible to detect error conditions.
 */
int target_poll(struct target *target);
int target_resume(struct target *target, int current, target_addr_t address,
		int handle_breakpoints, int debug_execution);
int target_halt(struct target *target);
int target_call_event_callbacks(struct target *target, enum target_event event);
int target_call_reset_callbacks(struct target *target, enum target_reset_mode reset_mode);
int target_call_trace_callbacks(struct target *target, size_t len, uint8_t *data);

/**
 * The period is very approximate, the callback can happen much more often
 * or much more rarely than specified
 */
int target_register_timer_callback(int (*callback)(void *priv),
		unsigned int time_ms, enum target_timer_type type, void *priv);
int target_unregister_timer_callback(int (*callback)(void *priv), void *priv);
int target_call_timer_callbacks(void);
/**
 * Invoke this to ensure that e.g. polling timer callbacks happen before
 * a synchronous command completes.
 */
int target_call_timer_callbacks_now(void);
/**
 * Returns when the next registered event will take place. Callers can use this
 * to go to sleep until that time occurs.
 */
int64_t target_timer_next_event(void);

struct target *get_target_by_num(int num);
struct target *get_current_target(struct command_context *cmd_ctx);
struct target *get_current_target_or_null(struct command_context *cmd_ctx);
struct target *get_target(const char *id);

/**
 * Get the target type name.
 *
 * This routine is a wrapper for the target->type->name field.
 * Note that this is not an instance-specific name for his target.
 */
const char *target_type_name(struct target *target);

/**
 * Examine the specified @a target, letting it perform any
 * Initialisation that requires JTAG access.
 *
 * This routine is a wrapper for target->type->examine.
 */
int target_examine_one(struct target *target);

/** @returns @c true if target_set_examined() has been called. */
static inline bool target_was_examined(struct target *target)
{
	return target->examined;
}

/** Sets the @c examined flag for the given target. */
/** Use in target->type->examine() after one-time setup is done. */
static inline void target_set_examined(struct target *target)
{
	target->examined = true;
}

/**
 * Add the @a breakpoint for @a target.
 *
 * This routine is a wrapper for target->type->add_breakpoint.
 */
int target_add_breakpoint(struct target *target,
		struct breakpoint *breakpoint);
/**
 * Add the @a ContextID breakpoint  for @a target.
 *
 * This routine is a wrapper for target->type->add_context_breakpoint.
 */
int target_add_context_breakpoint(struct target *target,
		struct breakpoint *breakpoint);
/**
 * Add the @a ContextID & IVA breakpoint  for @a target.
 *
 * This routine is a wrapper for target->type->add_hybrid_breakpoint.
 */
int target_add_hybrid_breakpoint(struct target *target,
		struct breakpoint *breakpoint);
/**
 * Remove the @a breakpoint for @a target.
 *
 * This routine is a wrapper for target->type->remove_breakpoint.
 */

int target_remove_breakpoint(struct target *target,
		struct breakpoint *breakpoint);
/**
 * Add the @a watchpoint for @a target.
 *
 * This routine is a wrapper for target->type->add_watchpoint.
 */
int target_add_watchpoint(struct target *target,
		struct watchpoint *watchpoint);
/**
 * Remove the @a watchpoint for @a target.
 *
 * This routine is a wrapper for target->type->remove_watchpoint.
 */
int target_remove_watchpoint(struct target *target,
		struct watchpoint *watchpoint);

/**
 * Find out the just hit @a watchpoint for @a target.
 *
 * This routine is a wrapper for target->type->hit_watchpoint.
 */
int target_hit_watchpoint(struct target *target,
		struct watchpoint **watchpoint);

/**
 * Obtain the architecture for GDB.
 *
 * This routine is a wrapper for target->type->get_gdb_arch.
 */
const char *target_get_gdb_arch(struct target *target);

/**
 * Obtain the registers for GDB.
 *
 * This routine is a wrapper for target->type->get_gdb_reg_list.
 */
int target_get_gdb_reg_list(struct target *target,
		struct reg **reg_list[], int *reg_list_size,
		enum target_register_class reg_class);

/**
 * Obtain the registers for GDB, but don't read register values from the
 * target.
 *
 * This routine is a wrapper for target->type->get_gdb_reg_list_noread.
 */
int target_get_gdb_reg_list_noread(struct target *target,
		struct reg **reg_list[], int *reg_list_size,
		enum target_register_class reg_class);

/**
 * Check if @a target allows GDB connections.
 *
 * Some target do not implement the necessary code required by GDB.
 */
bool target_supports_gdb_connection(struct target *target);

/**
 * Step the target.
 *
 * This routine is a wrapper for target->type->step.
 */
int target_step(struct target *target,
		int current, target_addr_t address, int handle_breakpoints);
/**
 * Run an algorithm on the @a target given.
 *
 * This routine is a wrapper for target->type->run_algorithm.
 */
int target_run_algorithm(struct target *target,
		int num_mem_params, struct mem_param *mem_params,
		int num_reg_params, struct reg_param *reg_param,
		uint32_t entry_point, uint32_t exit_point,
		int timeout_ms, void *arch_info);

/**
 * Starts an algorithm in the background on the @a target given.
 *
 * This routine is a wrapper for target->type->start_algorithm.
 */
int target_start_algorithm(struct target *target,
		int num_mem_params, struct mem_param *mem_params,
		int num_reg_params, struct reg_param *reg_params,
		uint32_t entry_point, uint32_t exit_point,
		void *arch_info);

/**
 * Wait for an algorithm on the @a target given.
 *
 * This routine is a wrapper for target->type->wait_algorithm.
 */
int target_wait_algorithm(struct target *target,
		int num_mem_params, struct mem_param *mem_params,
		int num_reg_params, struct reg_param *reg_params,
		uint32_t exit_point, int timeout_ms,
		void *arch_info);

/**
 * This routine is a wrapper for asynchronous algorithms.
 *
 */
int target_run_flash_async_algorithm(struct target *target,
		const uint8_t *buffer, uint32_t count, int block_size,
		int num_mem_params, struct mem_param *mem_params,
		int num_reg_params, struct reg_param *reg_params,
		uint32_t buffer_start, uint32_t buffer_size,
		uint32_t entry_point, uint32_t exit_point,
		void *arch_info);

/**
 * This routine is a wrapper for asynchronous algorithms.
 *
 */
int target_run_read_async_algorithm(struct target *target,
		uint8_t *buffer, uint32_t count, int block_size,
		int num_mem_params, struct mem_param *mem_params,
		int num_reg_params, struct reg_param *reg_params,
		uint32_t buffer_start, uint32_t buffer_size,
		uint32_t entry_point, uint32_t exit_point,
		void *arch_info);

/**
 * Read @a count items of @a size bytes from the memory of @a target at
 * the @a address given.
 *
 * This routine is a wrapper for target->type->read_memory.
 */
int target_read_memory(struct target *target,
		target_addr_t address, uint32_t size, uint32_t count, uint8_t *buffer);
int target_read_phys_memory(struct target *target,
		target_addr_t address, uint32_t size, uint32_t count, uint8_t *buffer);
/**
 * Write @a count items of @a size bytes to the memory of @a target at
 * the @a address given. @a address must be aligned to @a size
 * in target memory.
 *
 * The endianness is the same in the host and target memory for this
 * function.
 *
 * \todo TODO:
 * Really @a buffer should have been defined as "const void *" and
 * @a buffer should have been aligned to @a size in the host memory.
 *
 * This is not enforced via e.g. assert's today and e.g. the
 * target_write_buffer fn breaks this assumption.
 *
 * This routine is wrapper for target->type->write_memory.
 */
int target_write_memory(struct target *target,
		target_addr_t address, uint32_t size, uint32_t count, const uint8_t *buffer);
int target_write_phys_memory(struct target *target,
		target_addr_t address, uint32_t size, uint32_t count, const uint8_t *buffer);

/*
 * Write to target memory using the virtual address.
 *
 * Note that this fn is used to implement software breakpoints. Targets
 * can implement support for software breakpoints to memory marked as read
 * only by making this fn write to ram even if it is read only(MMU or
 * MPUs).
 *
 * It is sufficient to implement for writing a single word(16 or 32 in
 * ARM32/16 bit case) to write the breakpoint to ram.
 *
 * The target should also take care of "other things" to make sure that
 * software breakpoints can be written using this function. E.g.
 * when there is a separate instruction and data cache, this fn must
 * make sure that the instruction cache is synced up to the potential
 * code change that can happen as a result of the memory write(typically
 * by invalidating the cache).
 *
 * The high level wrapper fn in target.c will break down this memory write
 * request to multiple write requests to the target driver to e.g. guarantee
 * that writing 4 bytes to an aligned address happens with a single 32 bit
 * write operation, thus making this fn suitable to e.g. write to special
 * peripheral registers which do not support byte operations.
 */
int target_write_buffer(struct target *target,
		target_addr_t address, uint32_t size, const uint8_t *buffer);
int target_read_buffer(struct target *target,
		target_addr_t address, uint32_t size, uint8_t *buffer);
int target_checksum_memory(struct target *target,
		target_addr_t address, uint32_t size, uint32_t *crc);
int target_blank_check_memory(struct target *target,
		struct target_memory_check_block *blocks, int num_blocks,
		uint8_t erased_value);
int target_wait_state(struct target *target, enum target_state state, int ms);

/**
 * Obtain file-I/O information from target for GDB to do syscall.
 *
 * This routine is a wrapper for target->type->get_gdb_fileio_info.
 */
int target_get_gdb_fileio_info(struct target *target, struct gdb_fileio_info *fileio_info);

/**
 * Pass GDB file-I/O response to target after finishing host syscall.
 *
 * This routine is a wrapper for target->type->gdb_fileio_end.
 */
int target_gdb_fileio_end(struct target *target, int retcode, int fileio_errno, bool ctrl_c);

/**
 * Return the highest accessible address for this target.
 */
target_addr_t target_address_max(struct target *target);
<<<<<<< HEAD

/**
 * Return the number of address bits this target supports.
 *
 * This routine is a wrapper for target->type->address_bits.
 */
unsigned target_address_bits(struct target *target);
=======

/**
 * Return the number of address bits this target supports.
 *
 * This routine is a wrapper for target->type->address_bits.
 */
unsigned target_address_bits(struct target *target);

/**
 * Return the number of data bits this target supports.
 *
 * This routine is a wrapper for target->type->data_bits.
 */
unsigned int target_data_bits(struct target *target);
>>>>>>> b61a2808

/** Return the *name* of this targets current state */
const char *target_state_name(struct target *target);

/** Return the *name* of a target event enumeration value */
const char *target_event_name(enum target_event event);

/** Return the *name* of a target reset reason enumeration value */
const char *target_reset_mode_name(enum target_reset_mode reset_mode);

/* DANGER!!!!!
 *
 * if "area" passed in to target_alloc_working_area() points to a memory
 * location that goes out of scope (e.g. a pointer on the stack), then
 * the caller of target_alloc_working_area() is responsible for invoking
 * target_free_working_area() before "area" goes out of scope.
 *
 * target_free_all_working_areas() will NULL out the "area" pointer
 * upon resuming or resetting the CPU.
 *
 */
int target_alloc_working_area(struct target *target,
		uint32_t size, struct working_area **area);
/* Same as target_alloc_working_area, except that no error is logged
 * when ERROR_TARGET_RESOURCE_NOT_AVAILABLE is returned.
 *
 * This allows the calling code to *try* to allocate target memory
 * and have a fallback to another behaviour(slower?).
 */
int target_alloc_working_area_try(struct target *target,
		uint32_t size, struct working_area **area);
int target_free_working_area(struct target *target, struct working_area *area);
void target_free_all_working_areas(struct target *target);
uint32_t target_get_working_area_avail(struct target *target);

/**
 * Free all the resources allocated by targets and the target layer
 */
void target_quit(void);

extern struct target *all_targets;

uint64_t target_buffer_get_u64(struct target *target, const uint8_t *buffer);
uint32_t target_buffer_get_u32(struct target *target, const uint8_t *buffer);
uint32_t target_buffer_get_u24(struct target *target, const uint8_t *buffer);
uint16_t target_buffer_get_u16(struct target *target, const uint8_t *buffer);
void target_buffer_set_u64(struct target *target, uint8_t *buffer, uint64_t value);
void target_buffer_set_u32(struct target *target, uint8_t *buffer, uint32_t value);
void target_buffer_set_u24(struct target *target, uint8_t *buffer, uint32_t value);
void target_buffer_set_u16(struct target *target, uint8_t *buffer, uint16_t value);

void target_buffer_get_u64_array(struct target *target, const uint8_t *buffer, uint32_t count, uint64_t *dstbuf);
void target_buffer_get_u32_array(struct target *target, const uint8_t *buffer, uint32_t count, uint32_t *dstbuf);
void target_buffer_get_u16_array(struct target *target, const uint8_t *buffer, uint32_t count, uint16_t *dstbuf);
void target_buffer_set_u64_array(struct target *target, uint8_t *buffer, uint32_t count, const uint64_t *srcbuf);
void target_buffer_set_u32_array(struct target *target, uint8_t *buffer, uint32_t count, const uint32_t *srcbuf);
void target_buffer_set_u16_array(struct target *target, uint8_t *buffer, uint32_t count, const uint16_t *srcbuf);

int target_read_u64(struct target *target, target_addr_t address, uint64_t *value);
int target_read_u32(struct target *target, target_addr_t address, uint32_t *value);
int target_read_u16(struct target *target, target_addr_t address, uint16_t *value);
int target_read_u8(struct target *target, target_addr_t address, uint8_t *value);
int target_write_u64(struct target *target, target_addr_t address, uint64_t value);
int target_write_u32(struct target *target, target_addr_t address, uint32_t value);
int target_write_u16(struct target *target, target_addr_t address, uint16_t value);
int target_write_u8(struct target *target, target_addr_t address, uint8_t value);

int target_write_phys_u64(struct target *target, target_addr_t address, uint64_t value);
int target_write_phys_u32(struct target *target, target_addr_t address, uint32_t value);
int target_write_phys_u16(struct target *target, target_addr_t address, uint16_t value);
int target_write_phys_u8(struct target *target, target_addr_t address, uint8_t value);

/* Issues USER() statements with target state information */
int target_arch_state(struct target *target);

void target_handle_event(struct target *t, enum target_event e);

void target_handle_md_output(struct command_invocation *cmd,
	struct target *target, target_addr_t address, unsigned size,
	unsigned count, const uint8_t *buffer);

<<<<<<< HEAD
=======
int target_profiling_default(struct target *target, uint32_t *samples, uint32_t
		max_num_samples, uint32_t *num_samples, uint32_t seconds);

>>>>>>> b61a2808
#define ERROR_TARGET_INVALID	(-300)
#define ERROR_TARGET_INIT_FAILED (-301)
#define ERROR_TARGET_TIMEOUT	(-302)
#define ERROR_TARGET_NOT_HALTED (-304)
#define ERROR_TARGET_FAILURE	(-305)
#define ERROR_TARGET_UNALIGNED_ACCESS	(-306)
#define ERROR_TARGET_DATA_ABORT	(-307)
#define ERROR_TARGET_RESOURCE_NOT_AVAILABLE	(-308)
#define ERROR_TARGET_TRANSLATION_FAULT	(-309)
#define ERROR_TARGET_NOT_RUNNING (-310)
#define ERROR_TARGET_NOT_EXAMINED (-311)
#define ERROR_TARGET_DUPLICATE_BREAKPOINT (-312)
#define ERROR_TARGET_ALGO_EXIT  (-313)

extern bool get_target_reset_nag(void);

#define TARGET_DEFAULT_POLLING_INTERVAL		100

#endif /* OPENOCD_TARGET_TARGET_H */<|MERGE_RESOLUTION|>--- conflicted
+++ resolved
@@ -32,11 +32,8 @@
 #define OPENOCD_TARGET_TARGET_H
 
 #include <helper/list.h>
-<<<<<<< HEAD
-=======
 #include "helper/replacements.h"
 #include "helper/system.h"
->>>>>>> b61a2808
 #include <jim.h>
 
 struct reg;
@@ -684,7 +681,6 @@
  * Return the highest accessible address for this target.
  */
 target_addr_t target_address_max(struct target *target);
-<<<<<<< HEAD
 
 /**
  * Return the number of address bits this target supports.
@@ -692,14 +688,6 @@
  * This routine is a wrapper for target->type->address_bits.
  */
 unsigned target_address_bits(struct target *target);
-=======
-
-/**
- * Return the number of address bits this target supports.
- *
- * This routine is a wrapper for target->type->address_bits.
- */
-unsigned target_address_bits(struct target *target);
 
 /**
  * Return the number of data bits this target supports.
@@ -707,7 +695,6 @@
  * This routine is a wrapper for target->type->data_bits.
  */
 unsigned int target_data_bits(struct target *target);
->>>>>>> b61a2808
 
 /** Return the *name* of this targets current state */
 const char *target_state_name(struct target *target);
@@ -789,12 +776,9 @@
 	struct target *target, target_addr_t address, unsigned size,
 	unsigned count, const uint8_t *buffer);
 
-<<<<<<< HEAD
-=======
 int target_profiling_default(struct target *target, uint32_t *samples, uint32_t
 		max_num_samples, uint32_t *num_samples, uint32_t seconds);
 
->>>>>>> b61a2808
 #define ERROR_TARGET_INVALID	(-300)
 #define ERROR_TARGET_INIT_FAILED (-301)
 #define ERROR_TARGET_TIMEOUT	(-302)
