--- conflicted
+++ resolved
@@ -11,24 +11,18 @@
 #define get_field(reg, mask) (((reg) & (mask)) / ((mask) & ~((mask) << 1)))
 #define set_field(reg, mask, val) (((reg) & ~(mask)) | (((val) * ((mask) & ~((mask) << 1))) & (mask)))
 
-<<<<<<< HEAD
-=======
 #define DTM_DMI_MAX_ADDRESS_LENGTH	((1<<DTM_DTMCS_ABITS_LENGTH)-1)
 #define DMI_SCAN_MAX_BIT_LENGTH (DTM_DMI_MAX_ADDRESS_LENGTH + DTM_DMI_DATA_LENGTH + DTM_DMI_OP_LENGTH)
 #define DMI_SCAN_BUF_SIZE (DIV_ROUND_UP(DMI_SCAN_MAX_BIT_LENGTH, 8))
 
->>>>>>> b61a2808
 static void dump_field(int idle, const struct scan_field *field);
 
 struct riscv_batch *riscv_batch_alloc(struct target *target, size_t scans, size_t idle)
 {
 	scans += 4;
 	struct riscv_batch *out = calloc(1, sizeof(*out));
-<<<<<<< HEAD
-=======
 	if (!out)
 		goto error0;
->>>>>>> b61a2808
 	out->target = target;
 	out->allocated_scans = scans;
 	out->idle_count = idle;
@@ -48,11 +42,8 @@
 	}
 	out->last_scan = RISCV_SCAN_TYPE_INVALID;
 	out->read_keys = malloc(sizeof(*out->read_keys) * (scans));
-<<<<<<< HEAD
-=======
 	if (!out->read_keys)
 		goto error5;
->>>>>>> b61a2808
 	return out;
 
 error5:
@@ -147,15 +138,7 @@
 	batch->last_scan = RISCV_SCAN_TYPE_READ;
 	batch->used_scans++;
 
-<<<<<<< HEAD
-	/* FIXME We get the read response back on the next scan.  For now I'm
-	 * just sticking a NOP in there, but this should be coalesced away. */
-	riscv_batch_add_nop(batch);
-
-	batch->read_keys[batch->read_keys_used] = batch->used_scans - 1;
-=======
 	batch->read_keys[batch->read_keys_used] = batch->used_scans;
->>>>>>> b61a2808
 	return batch->read_keys_used++;
 }
 
@@ -214,16 +197,6 @@
 
 		log_printf_lf(LOG_LVL_DEBUG,
 				__FILE__, __LINE__, __PRETTY_FUNCTION__,
-<<<<<<< HEAD
-				"%db %di %s %08x @%02x -> %s %08x @%02x",
-				field->num_bits, idle,
-				op_string[out_op], out_data, out_address,
-				status_string[in_op], in_data, in_address);
-	} else {
-		log_printf_lf(LOG_LVL_DEBUG,
-				__FILE__, __LINE__, __PRETTY_FUNCTION__, "%db %di %s %08x @%02x -> ?",
-				field->num_bits, idle, op_string[out_op], out_data, out_address);
-=======
 				"%db %s %08x @%02x -> %s %08x @%02x; %di",
 				field->num_bits, op_string[out_op], out_data, out_address,
 				status_string[in_op], in_data, in_address, idle);
@@ -231,7 +204,6 @@
 		log_printf_lf(LOG_LVL_DEBUG,
 				__FILE__, __LINE__, __PRETTY_FUNCTION__, "%db %s %08x @%02x -> ?; %di",
 				field->num_bits, op_string[out_op], out_data, out_address, idle);
->>>>>>> b61a2808
 	}
 }
 
