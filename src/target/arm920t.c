
/***************************************************************************
 *   Copyright (C) 2005 by Dominic Rath                                    *
 *   Dominic.Rath@gmx.de                                                   *
 *                                                                         *
 *   This program is free software; you can redistribute it and/or modify  *
 *   it under the terms of the GNU General Public License as published by  *
 *   the Free Software Foundation; either version 2 of the License, or     *
 *   (at your option) any later version.                                   *
 *                                                                         *
 *   This program is distributed in the hope that it will be useful,       *
 *   but WITHOUT ANY WARRANTY; without even the implied warranty of        *
 *   MERCHANTABILITY or FITNESS FOR A PARTICULAR PURPOSE.  See the         *
 *   GNU General Public License for more details.                          *
 *                                                                         *
 *   You should have received a copy of the GNU General Public License     *
 *   along with this program.  If not, see <http://www.gnu.org/licenses/>. *
 ***************************************************************************/

#ifdef HAVE_CONFIG_H
#include "config.h"
#endif

#include "arm920t.h"
#include <helper/time_support.h>
#include "target_type.h"
#include "register.h"
#include "arm_opcodes.h"

/*
 * For information about the ARM920T, see ARM DDI 0151C especially
 * Chapter 9 about debug support, which shows how to manipulate each
 * of the different scan chains:
 *
 *   0 ... ARM920 signals, e.g. to rest of SOC (unused here)
 *   1 ... debugging; watchpoint and breakpoint status, etc; also
 *	MMU and cache access in conjunction with scan chain 15
 *   2 ... EmbeddedICE
 *   3 ... external boundary scan (SoC-specific, unused here)
 *   4 ... access to cache tag RAM
 *   6 ... ETM9
 *   15 ... access coprocessor 15, "physical" or "interpreted" modes
 *	"interpreted" works with a few actual MRC/MCR instructions
 *	"physical" provides register-like behaviors.  Section 9.6.7
 *	covers these details.
 *
 * The ARM922T is similar, but with smaller caches (8K each, vs 16K).
 */

#if 0
#define _DEBUG_INSTRUCTION_EXECUTION_
#endif

/* Table 9-8 shows scan chain 15 format during physical access mode, using a
 * dedicated 6-bit address space (encoded in bits 33:38).  Writes use one
 * JTAG scan, while reads use two.
 *
 * Table 9-9 lists the thirteen registers which support physical access.
 * ARM920T_CP15_PHYS_ADDR() constructs the 6-bit reg_addr parameter passed
 * to arm920t_read_cp15_physical() and arm920t_write_cp15_physical().
 *
 *  x == bit[38]
 *  y == bits[37:34]
 *  z == bit[33]
 */
#define ARM920T_CP15_PHYS_ADDR(x, y, z) ((x << 5) | (y << 1) << (z))

/* Registers supporting physical Read access (from table 9-9) */
#define CP15PHYS_CACHETYPE      ARM920T_CP15_PHYS_ADDR(0, 0x0, 1)
#define CP15PHYS_ICACHE_IDX     ARM920T_CP15_PHYS_ADDR(1, 0xd, 1)
#define CP15PHYS_DCACHE_IDX     ARM920T_CP15_PHYS_ADDR(1, 0xe, 1)
/* NOTE: several more registers support only physical read access */

/* Registers supporting physical Read/Write access (from table 9-9) */
#define CP15PHYS_CTRL           ARM920T_CP15_PHYS_ADDR(0, 0x1, 0)
#define CP15PHYS_PID            ARM920T_CP15_PHYS_ADDR(0, 0xd, 0)
#define CP15PHYS_TESTSTATE      ARM920T_CP15_PHYS_ADDR(0, 0xf, 0)
#define CP15PHYS_ICACHE         ARM920T_CP15_PHYS_ADDR(1, 0x1, 1)
#define CP15PHYS_DCACHE         ARM920T_CP15_PHYS_ADDR(1, 0x2, 1)

static int arm920t_read_cp15_physical(struct target *target,
	int reg_addr, uint32_t *value)
{
	struct arm920t_common *arm920t = target_to_arm920(target);
	struct arm_jtag *jtag_info;
	struct scan_field fields[4];
	uint8_t access_type_buf = 1;
	uint8_t reg_addr_buf = reg_addr & 0x3f;
	uint8_t nr_w_buf = 0;
	int retval;

	jtag_info = &arm920t->arm7_9_common.jtag_info;

	retval = arm_jtag_scann(jtag_info, 0xf, TAP_IDLE);
	if (retval != ERROR_OK)
		return retval;
	retval = arm_jtag_set_instr(jtag_info->tap, jtag_info->intest_instr, NULL, TAP_IDLE);
	if (retval != ERROR_OK)
		return retval;

	fields[0].num_bits = 1;
	fields[0].out_value = &access_type_buf;
	fields[0].in_value = NULL;

	fields[1].num_bits = 32;
	fields[1].out_value = NULL;
	fields[1].in_value = NULL;

	fields[2].num_bits = 6;
	fields[2].out_value = &reg_addr_buf;
	fields[2].in_value = NULL;

	fields[3].num_bits = 1;
	fields[3].out_value = &nr_w_buf;
	fields[3].in_value = NULL;

	jtag_add_dr_scan(jtag_info->tap, 4, fields, TAP_IDLE);

	fields[1].in_value = (uint8_t *)value;

	jtag_add_dr_scan(jtag_info->tap, 4, fields, TAP_IDLE);

	jtag_add_callback(arm_le_to_h_u32, (jtag_callback_data_t)value);

#ifdef _DEBUG_INSTRUCTION_EXECUTION_
	jtag_execute_queue();
	LOG_DEBUG("addr: 0x%x value: %8.8x", reg_addr, *value);
#endif

	return ERROR_OK;
}

static int arm920t_write_cp15_physical(struct target *target,
	int reg_addr, uint32_t value)
{
	struct arm920t_common *arm920t = target_to_arm920(target);
	struct arm_jtag *jtag_info;
	struct scan_field fields[4];
	uint8_t access_type_buf = 1;
	uint8_t reg_addr_buf = reg_addr & 0x3f;
	uint8_t nr_w_buf = 1;
	uint8_t value_buf[4];
	int retval;

	jtag_info = &arm920t->arm7_9_common.jtag_info;

	buf_set_u32(value_buf, 0, 32, value);

	retval = arm_jtag_scann(jtag_info, 0xf, TAP_IDLE);
	if (retval != ERROR_OK)
		return retval;
	retval = arm_jtag_set_instr(jtag_info->tap, jtag_info->intest_instr, NULL, TAP_IDLE);
	if (retval != ERROR_OK)
		return retval;

	fields[0].num_bits = 1;
	fields[0].out_value = &access_type_buf;
	fields[0].in_value = NULL;

	fields[1].num_bits = 32;
	fields[1].out_value = value_buf;
	fields[1].in_value = NULL;

	fields[2].num_bits = 6;
	fields[2].out_value = &reg_addr_buf;
	fields[2].in_value = NULL;

	fields[3].num_bits = 1;
	fields[3].out_value = &nr_w_buf;
	fields[3].in_value = NULL;

	jtag_add_dr_scan(jtag_info->tap, 4, fields, TAP_IDLE);

#ifdef _DEBUG_INSTRUCTION_EXECUTION_
	LOG_DEBUG("addr: 0x%x value: %8.8x", reg_addr, value);
#endif

	return ERROR_OK;
}

/* See table 9-10 for scan chain 15 format during interpreted access mode.
 * If the TESTSTATE register is set for interpreted access, certain CP15
 * MRC and MCR instructions may be executed through scan chain 15.
 *
 * Tables 9-11, 9-12, and 9-13 show which MRC and MCR instructions can be
 * executed using scan chain 15 interpreted mode.
 */
static int arm920t_execute_cp15(struct target *target, uint32_t cp15_opcode,
	uint32_t arm_opcode)
{
	int retval;
	struct arm920t_common *arm920t = target_to_arm920(target);
	struct arm_jtag *jtag_info;
	struct scan_field fields[4];
	uint8_t access_type_buf = 0;		/* interpreted access */
	uint8_t reg_addr_buf = 0x0;
	uint8_t nr_w_buf = 0;
	uint8_t cp15_opcode_buf[4];

	jtag_info = &arm920t->arm7_9_common.jtag_info;

	retval = arm_jtag_scann(jtag_info, 0xf, TAP_IDLE);
	if (retval != ERROR_OK)
		return retval;
	retval = arm_jtag_set_instr(jtag_info->tap, jtag_info->intest_instr, NULL, TAP_IDLE);
	if (retval != ERROR_OK)
		return retval;

	buf_set_u32(cp15_opcode_buf, 0, 32, cp15_opcode);

	fields[0].num_bits = 1;
	fields[0].out_value = &access_type_buf;
	fields[0].in_value = NULL;

	fields[1].num_bits = 32;
	fields[1].out_value = cp15_opcode_buf;
	fields[1].in_value = NULL;

	fields[2].num_bits = 6;
	fields[2].out_value = &reg_addr_buf;
	fields[2].in_value = NULL;

	fields[3].num_bits = 1;
	fields[3].out_value = &nr_w_buf;
	fields[3].in_value = NULL;

	jtag_add_dr_scan(jtag_info->tap, 4, fields, TAP_IDLE);

	arm9tdmi_clock_out(jtag_info, arm_opcode, 0, NULL, 0);
	arm9tdmi_clock_out(jtag_info, ARMV4_5_NOP, 0, NULL, 1);
	retval = arm7_9_execute_sys_speed(target);
	if (retval != ERROR_OK)
		return retval;

	retval = jtag_execute_queue();
	if (retval != ERROR_OK) {
		LOG_ERROR("failed executing JTAG queue");
		return retval;
	}

	return ERROR_OK;
}

static int arm920t_read_cp15_interpreted(struct target *target,
	uint32_t cp15_opcode, uint32_t address, uint32_t *value)
{
	struct arm *arm = target_to_arm(target);
	uint32_t *regs_p[16];
	uint32_t regs[16];
	uint32_t cp15c15 = 0x0;
	struct reg *r = arm->core_cache->reg_list;

	/* load address into R1 */
	regs[1] = address;
	arm9tdmi_write_core_regs(target, 0x2, regs);

	/* read-modify-write CP15 test state register
	* to enable interpreted access mode */
	arm920t_read_cp15_physical(target, CP15PHYS_TESTSTATE, &cp15c15);
	jtag_execute_queue();
	cp15c15 |= 1;	/* set interpret mode */
	arm920t_write_cp15_physical(target, CP15PHYS_TESTSTATE, cp15c15);

	/* execute CP15 instruction and ARM load (reading from coprocessor) */
	arm920t_execute_cp15(target, cp15_opcode, ARMV4_5_LDR(0, 1));

	/* disable interpreted access mode */
	cp15c15 &= ~1U;	/* clear interpret mode */
	arm920t_write_cp15_physical(target, CP15PHYS_TESTSTATE, cp15c15);

	/* retrieve value from R0 */
	regs_p[0] = value;
	arm9tdmi_read_core_regs(target, 0x1, regs_p);
	jtag_execute_queue();

#ifdef _DEBUG_INSTRUCTION_EXECUTION_
	LOG_DEBUG("cp15_opcode: %8.8x, address: %8.8x, value: %8.8x",
		cp15_opcode, address, *value);
#endif

	if (!is_arm_mode(arm->core_mode)) {
		LOG_ERROR("not a valid arm core mode - communication failure?");
		return ERROR_FAIL;
	}

	r[0].dirty = true;
	r[1].dirty = true;

	return ERROR_OK;
}

static
int arm920t_write_cp15_interpreted(struct target *target,
	uint32_t cp15_opcode, uint32_t value, uint32_t address)
{
	uint32_t cp15c15 = 0x0;
	struct arm *arm = target_to_arm(target);
	uint32_t regs[16];
	struct reg *r = arm->core_cache->reg_list;

	/* load value, address into R0, R1 */
	regs[0] = value;
	regs[1] = address;
	arm9tdmi_write_core_regs(target, 0x3, regs);

	/* read-modify-write CP15 test state register
	* to enable interpreted access mode */
	arm920t_read_cp15_physical(target, CP15PHYS_TESTSTATE, &cp15c15);
	jtag_execute_queue();
	cp15c15 |= 1;	/* set interpret mode */
	arm920t_write_cp15_physical(target, CP15PHYS_TESTSTATE, cp15c15);

	/* execute CP15 instruction and ARM store (writing to coprocessor) */
	arm920t_execute_cp15(target, cp15_opcode, ARMV4_5_STR(0, 1));

	/* disable interpreted access mode */
	cp15c15 &= ~1U;	/* set interpret mode */
	arm920t_write_cp15_physical(target, CP15PHYS_TESTSTATE, cp15c15);

#ifdef _DEBUG_INSTRUCTION_EXECUTION_
	LOG_DEBUG("cp15_opcode: %8.8x, value: %8.8x, address: %8.8x",
		cp15_opcode, value, address);
#endif

	if (!is_arm_mode(arm->core_mode)) {
		LOG_ERROR("not a valid arm core mode - communication failure?");
		return ERROR_FAIL;
	}

	r[0].dirty = true;
	r[1].dirty = true;

	return ERROR_OK;
}

/* EXPORTED to FA256 */
int arm920t_get_ttb(struct target *target, uint32_t *result)
{
	int retval;
	uint32_t ttb = 0x0;

	retval = arm920t_read_cp15_interpreted(target,
			/* FIXME use opcode macro */
			0xeebf0f51, 0x0, &ttb);
	if (retval != ERROR_OK)
		return retval;

	*result = ttb;
	return ERROR_OK;
}

/* EXPORTED to FA256 */
int arm920t_disable_mmu_caches(struct target *target, int mmu,
	int d_u_cache, int i_cache)
{
	uint32_t cp15_control;
	int retval;

	/* read cp15 control register */
	retval = arm920t_read_cp15_physical(target, CP15PHYS_CTRL, &cp15_control);
	if (retval != ERROR_OK)
		return retval;
	retval = jtag_execute_queue();
	if (retval != ERROR_OK)
		return retval;

	if (mmu)
		cp15_control &= ~0x1U;

	if (d_u_cache)
		cp15_control &= ~0x4U;

	if (i_cache)
		cp15_control &= ~0x1000U;

	retval = arm920t_write_cp15_physical(target, CP15PHYS_CTRL, cp15_control);
	return retval;
}

/* EXPORTED to FA256 */
int arm920t_enable_mmu_caches(struct target *target, int mmu,
	int d_u_cache, int i_cache)
{
	uint32_t cp15_control;
	int retval;

	/* read cp15 control register */
	retval = arm920t_read_cp15_physical(target, CP15PHYS_CTRL, &cp15_control);
	if (retval != ERROR_OK)
		return retval;
	retval = jtag_execute_queue();
	if (retval != ERROR_OK)
		return retval;

	if (mmu)
		cp15_control |= 0x1U;

	if (d_u_cache)
		cp15_control |= 0x4U;

	if (i_cache)
		cp15_control |= 0x1000U;

	retval = arm920t_write_cp15_physical(target, CP15PHYS_CTRL, cp15_control);
	return retval;
}

/* EXPORTED to FA256 */
int arm920t_post_debug_entry(struct target *target)
{
	uint32_t cp15c15;
	struct arm920t_common *arm920t = target_to_arm920(target);
	int retval;

	/* examine cp15 control reg */
	retval = arm920t_read_cp15_physical(target,
			CP15PHYS_CTRL, &arm920t->cp15_control_reg);
	if (retval != ERROR_OK)
		return retval;
	retval = jtag_execute_queue();
	if (retval != ERROR_OK)
		return retval;
	LOG_DEBUG("cp15_control_reg: %8.8" PRIx32, arm920t->cp15_control_reg);

	if (arm920t->armv4_5_mmu.armv4_5_cache.ctype == -1) {
		uint32_t cache_type_reg;
		/* identify caches */
		retval = arm920t_read_cp15_physical(target,
				CP15PHYS_CACHETYPE, &cache_type_reg);
		if (retval != ERROR_OK)
			return retval;
		retval = jtag_execute_queue();
		if (retval != ERROR_OK)
			return retval;
		armv4_5_identify_cache(cache_type_reg,
			&arm920t->armv4_5_mmu.armv4_5_cache);
	}

	arm920t->armv4_5_mmu.mmu_enabled =
		(arm920t->cp15_control_reg & 0x1U) ? 1 : 0;
	arm920t->armv4_5_mmu.armv4_5_cache.d_u_cache_enabled =
		(arm920t->cp15_control_reg & 0x4U) ? 1 : 0;
	arm920t->armv4_5_mmu.armv4_5_cache.i_cache_enabled =
		(arm920t->cp15_control_reg & 0x1000U) ? 1 : 0;

	/* save i/d fault status and address register
	 * FIXME use opcode macros */
	retval = arm920t_read_cp15_interpreted(target, 0xee150f10, 0x0, &arm920t->d_fsr);
	if (retval != ERROR_OK)
		return retval;
	retval = arm920t_read_cp15_interpreted(target, 0xee150f30, 0x0, &arm920t->i_fsr);
	if (retval != ERROR_OK)
		return retval;
	retval = arm920t_read_cp15_interpreted(target, 0xee160f10, 0x0, &arm920t->d_far);
	if (retval != ERROR_OK)
		return retval;
	retval = arm920t_read_cp15_interpreted(target, 0xee160f30, 0x0, &arm920t->i_far);
	if (retval != ERROR_OK)
		return retval;

	LOG_DEBUG("D FSR: 0x%8.8" PRIx32 ", D FAR: 0x%8.8" PRIx32
		", I FSR: 0x%8.8" PRIx32 ", I FAR: 0x%8.8" PRIx32,
		arm920t->d_fsr, arm920t->d_far, arm920t->i_fsr, arm920t->i_far);

	if (arm920t->preserve_cache) {
		/* read-modify-write CP15 test state register
		 * to disable I/D-cache linefills */
		retval = arm920t_read_cp15_physical(target,
				CP15PHYS_TESTSTATE, &cp15c15);
		if (retval != ERROR_OK)
			return retval;
		retval = jtag_execute_queue();
		if (retval != ERROR_OK)
			return retval;
		cp15c15 |= 0x600;
		retval = arm920t_write_cp15_physical(target,
				CP15PHYS_TESTSTATE, cp15c15);
		if (retval != ERROR_OK)
			return retval;
	}
	return ERROR_OK;
}

/* EXPORTED to FA256 */
void arm920t_pre_restore_context(struct target *target)
{
	uint32_t cp15c15 = 0;
	struct arm920t_common *arm920t = target_to_arm920(target);

	/* restore i/d fault status and address register */
	arm920t_write_cp15_interpreted(target, 0xee050f10, arm920t->d_fsr, 0x0);
	arm920t_write_cp15_interpreted(target, 0xee050f30, arm920t->i_fsr, 0x0);
	arm920t_write_cp15_interpreted(target, 0xee060f10, arm920t->d_far, 0x0);
	arm920t_write_cp15_interpreted(target, 0xee060f30, arm920t->i_far, 0x0);

	/* read-modify-write CP15 test state register
	* to reenable I/D-cache linefills */
	if (arm920t->preserve_cache) {
		arm920t_read_cp15_physical(target,
			CP15PHYS_TESTSTATE, &cp15c15);
		jtag_execute_queue();
		cp15c15 &= ~0x600U;
		arm920t_write_cp15_physical(target,
			CP15PHYS_TESTSTATE, cp15c15);
	}
}

static const char arm920_not[] = "target is not an ARM920";

static int arm920t_verify_pointer(struct command_invocation *cmd,
	struct arm920t_common *arm920t)
{
	if (arm920t->common_magic != ARM920T_COMMON_MAGIC) {
		command_print(cmd, arm920_not);
		return ERROR_TARGET_INVALID;
	}

	return ERROR_OK;
}

/** Logs summary of ARM920 state for a halted target. */
int arm920t_arch_state(struct target *target)
{
	static const char *state[] = {
		"disabled", "enabled"
	};

	struct arm920t_common *arm920t = target_to_arm920(target);

	if (arm920t->common_magic != ARM920T_COMMON_MAGIC) {
		LOG_ERROR("BUG: %s", arm920_not);
		return ERROR_TARGET_INVALID;
	}

	arm_arch_state(target);
	LOG_USER("MMU: %s, D-Cache: %s, I-Cache: %s",
		state[arm920t->armv4_5_mmu.mmu_enabled],
		state[arm920t->armv4_5_mmu.armv4_5_cache.d_u_cache_enabled],
		state[arm920t->armv4_5_mmu.armv4_5_cache.i_cache_enabled]);

	return ERROR_OK;
}

static int arm920_mmu(struct target *target, int *enabled)
{
	if (target->state != TARGET_HALTED) {
		LOG_ERROR("%s: target not halted", __func__);
		return ERROR_TARGET_INVALID;
	}

	*enabled = target_to_arm920(target)->armv4_5_mmu.mmu_enabled;
	return ERROR_OK;
}

static int arm920_virt2phys(struct target *target,
	target_addr_t virt, target_addr_t *phys)
{
	uint32_t cb;
	struct arm920t_common *arm920t = target_to_arm920(target);

	uint32_t ret;
	int retval = armv4_5_mmu_translate_va(target,
			&arm920t->armv4_5_mmu, virt, &cb, &ret);
	if (retval != ERROR_OK)
		return retval;
	*phys = ret;
	return ERROR_OK;
}

/** Reads a buffer, in the specified word size, with current MMU settings. */
int arm920t_read_memory(struct target *target, target_addr_t address,
	uint32_t size, uint32_t count, uint8_t *buffer)
{
	int retval;

	retval = arm7_9_read_memory(target, address, size, count, buffer);

	return retval;
}


static int arm920t_read_phys_memory(struct target *target,
	target_addr_t address, uint32_t size,
	uint32_t count, uint8_t *buffer)
{
	struct arm920t_common *arm920t = target_to_arm920(target);

	return armv4_5_mmu_read_physical(target, &arm920t->armv4_5_mmu,
		address, size, count, buffer);
}

static int arm920t_write_phys_memory(struct target *target,
	target_addr_t address, uint32_t size,
	uint32_t count, const uint8_t *buffer)
{
	struct arm920t_common *arm920t = target_to_arm920(target);

	return armv4_5_mmu_write_physical(target, &arm920t->armv4_5_mmu,
		address, size, count, buffer);
}

/** Writes a buffer, in the specified word size, with current MMU settings. */
int arm920t_write_memory(struct target *target, target_addr_t address,
	uint32_t size, uint32_t count, const uint8_t *buffer)
{
	int retval;
	const uint32_t cache_mask = ~0x1f;	/* cache line size : 32 byte */
	struct arm920t_common *arm920t = target_to_arm920(target);

	/* FIX!!!! this should be cleaned up and made much more general. The
	 * plan is to write up and test on arm920t specifically and
	 * then generalize and clean up afterwards.
	 *
	 * Also it should be moved to the callbacks that handle breakpoints
	 * specifically and not the generic memory write fn's. See XScale code.
	 */
	if (arm920t->armv4_5_mmu.mmu_enabled && (count == 1) &&
			((size == 2) || (size == 4))) {
		/* special case the handling of single word writes to
		 * bypass MMU, to allow implementation of breakpoints
		 * in memory marked read only
		 * by MMU
		 */
		uint32_t cb;
		uint32_t pa;

		/*
		 * We need physical address and cb
		 */
		retval = armv4_5_mmu_translate_va(target, &arm920t->armv4_5_mmu,
				address, &cb, &pa);
		if (retval != ERROR_OK)
			return retval;

		if (arm920t->armv4_5_mmu.armv4_5_cache.d_u_cache_enabled) {
			if (cb & 0x1) {
				LOG_DEBUG("D-Cache buffered, "
					"drain write buffer");
				/*
				 * Buffered ?
				 * Drain write buffer - MCR p15,0,Rd,c7,c10,4
				 */

				retval = arm920t_write_cp15_interpreted(target,
						ARMV4_5_MCR(15, 0, 0, 7, 10, 4),
						0x0, 0);
				if (retval != ERROR_OK)
					return retval;
			}

			if (cb == 0x3) {
				/*
				 * Write back memory ? -> clean cache
				 *
				 * There is no way to clean cache lines using
				 * cp15 scan chain, so copy the full cache
				 * line from cache to physical memory.
				 */
				uint8_t data[32];

				LOG_DEBUG("D-Cache in 'write back' mode, "
					"flush cache line");

				retval = target_read_memory(target,
						address & cache_mask, 1,
						sizeof(data), &data[0]);
				if (retval != ERROR_OK)
					return retval;

				retval = armv4_5_mmu_write_physical(target,
						&arm920t->armv4_5_mmu,
						pa & cache_mask, 1,
						sizeof(data), &data[0]);
				if (retval != ERROR_OK)
					return retval;
			}

			/* Cached ? */
			if (cb & 0x2) {
				/*
				 * Cached ? -> Invalidate data cache using MVA
				 *
				 * MCR p15,0,Rd,c7,c6,1
				 */
				LOG_DEBUG("D-Cache enabled, "
					"invalidate cache line");

				retval = arm920t_write_cp15_interpreted(target,
						ARMV4_5_MCR(15, 0, 0, 7, 6, 1), 0x0,
						address & cache_mask);
				if (retval != ERROR_OK)
					return retval;
			}
		}

		/* write directly to physical memory,
		 * bypassing any read only MMU bits, etc.
		 */
		retval = armv4_5_mmu_write_physical(target,
				&arm920t->armv4_5_mmu, pa, size,
				count, buffer);
		if (retval != ERROR_OK)
			return retval;
	} else {
		retval = arm7_9_write_memory(target, address, size, count, buffer);
		if (retval != ERROR_OK)
			return retval;
	}

	/* If ICache is enabled, we have to invalidate affected ICache lines
	 * the DCache is forced to write-through,
	 * so we don't have to clean it here
	 */
	if (arm920t->armv4_5_mmu.armv4_5_cache.i_cache_enabled) {
		if (count <= 1) {
			/* invalidate ICache single entry with MVA
			 *   mcr	15, 0, r0, cr7, cr5, {1}
			 */
			LOG_DEBUG("I-Cache enabled, "
				"invalidating affected I-Cache line");
			retval = arm920t_write_cp15_interpreted(target,
					ARMV4_5_MCR(15, 0, 0, 7, 5, 1),
					0x0, address & cache_mask);
			if (retval != ERROR_OK)
				return retval;
		} else {
			/* invalidate ICache
			 *  mcr	15, 0, r0, cr7, cr5, {0}
			 */
			retval = arm920t_write_cp15_interpreted(target,
					ARMV4_5_MCR(15, 0, 0, 7, 5, 0),
					0x0, 0x0);
			if (retval != ERROR_OK)
				return retval;
		}
	}

	return ERROR_OK;
}

/* EXPORTED to FA256 */
int arm920t_soft_reset_halt(struct target *target)
{
	int retval = ERROR_OK;
	struct arm920t_common *arm920t = target_to_arm920(target);
	struct arm7_9_common *arm7_9 = target_to_arm7_9(target);
	struct arm *arm = &arm7_9->arm;
	struct reg *dbg_stat = &arm7_9->eice_cache->reg_list[EICE_DBG_STAT];

	retval = target_halt(target);
	if (retval != ERROR_OK)
		return retval;

	int64_t then = timeval_ms();
	bool timeout;
	while (!(timeout = ((timeval_ms()-then) > 1000))) {
		if (buf_get_u32(dbg_stat->value, EICE_DBG_STATUS_DBGACK, 1) == 0) {
			embeddedice_read_reg(dbg_stat);
			retval = jtag_execute_queue();
			if (retval != ERROR_OK)
				return retval;
		} else
			break;
		if (debug_level >= 3) {
			/* do not eat all CPU, time out after 1 se*/
			alive_sleep(100);
		} else
			keep_alive();
	}
	if (timeout) {
		LOG_ERROR("Failed to halt CPU after 1 sec");
		return ERROR_TARGET_TIMEOUT;
	}

	target->state = TARGET_HALTED;

	/* SVC, ARM state, IRQ and FIQ disabled */
	uint32_t cpsr;

	cpsr = buf_get_u32(arm->cpsr->value, 0, 32);
	cpsr &= ~0xff;
	cpsr |= 0xd3;
	arm_set_cpsr(arm, cpsr);
	arm->cpsr->dirty = true;

	/* start fetching from 0x0 */
	buf_set_u32(arm->pc->value, 0, 32, 0x0);
	arm->pc->dirty = true;
	arm->pc->valid = true;

	arm920t_disable_mmu_caches(target, 1, 1, 1);
	arm920t->armv4_5_mmu.mmu_enabled = 0;
	arm920t->armv4_5_mmu.armv4_5_cache.d_u_cache_enabled = 0;
	arm920t->armv4_5_mmu.armv4_5_cache.i_cache_enabled = 0;

	return target_call_event_callbacks(target, TARGET_EVENT_HALTED);
}

/* FIXME remove forward decls */
static int arm920t_mrc(struct target *target, int cpnum,
		uint32_t op1, uint32_t op2,
		uint32_t crn, uint32_t crm,
		uint32_t *value);
static int arm920t_mcr(struct target *target, int cpnum,
		uint32_t op1, uint32_t op2,
		uint32_t crn, uint32_t crm,
		uint32_t value);

static int arm920t_init_arch_info(struct target *target,
	struct arm920t_common *arm920t, struct jtag_tap *tap)
{
	struct arm7_9_common *arm7_9 = &arm920t->arm7_9_common;

	arm7_9->arm.mrc = arm920t_mrc;
	arm7_9->arm.mcr = arm920t_mcr;

	/* initialize arm7/arm9 specific info (including armv4_5) */
	arm9tdmi_init_arch_info(target, arm7_9, tap);

	arm920t->common_magic = ARM920T_COMMON_MAGIC;

	arm7_9->post_debug_entry = arm920t_post_debug_entry;
	arm7_9->pre_restore_context = arm920t_pre_restore_context;
	arm7_9->write_memory = arm920t_write_memory;

	arm920t->armv4_5_mmu.armv4_5_cache.ctype = -1;
	arm920t->armv4_5_mmu.get_ttb = arm920t_get_ttb;
	arm920t->armv4_5_mmu.read_memory = arm7_9_read_memory;
	arm920t->armv4_5_mmu.write_memory = arm7_9_write_memory;
	arm920t->armv4_5_mmu.disable_mmu_caches = arm920t_disable_mmu_caches;
	arm920t->armv4_5_mmu.enable_mmu_caches = arm920t_enable_mmu_caches;
	arm920t->armv4_5_mmu.has_tiny_pages = 1;
	arm920t->armv4_5_mmu.mmu_enabled = 0;

	/* disabling linefills leads to lockups, so keep them enabled for now
	 * this doesn't affect correctness, but might affect timing issues, if
	 * important data is evicted from the cache during the debug session
	 * */
	arm920t->preserve_cache = 0;

	/* override hw single-step capability from ARM9TDMI */
	arm7_9->has_single_step = 1;

	return ERROR_OK;
}

static int arm920t_target_create(struct target *target, Jim_Interp *interp)
{
	struct arm920t_common *arm920t;

	arm920t = calloc(1, sizeof(struct arm920t_common));
	return arm920t_init_arch_info(target, arm920t, target->tap);
}

static void arm920t_deinit_target(struct target *target)
{
	struct arm *arm = target_to_arm(target);
	struct arm920t_common *arm920t = target_to_arm920(target);

	arm7_9_deinit(target);
	arm_free_reg_cache(arm);
	free(arm920t);
}

COMMAND_HANDLER(arm920t_handle_read_cache_command)
{
	int retval = ERROR_OK;
	struct target *target = get_current_target(CMD_CTX);
	struct arm920t_common *arm920t = target_to_arm920(target);
	struct arm7_9_common *arm7_9 = target_to_arm7_9(target);
	struct arm *arm = &arm7_9->arm;
	uint32_t cp15c15;
	uint32_t cp15_ctrl, cp15_ctrl_saved;
	uint32_t regs[16];
	uint32_t *regs_p[16];
	uint32_t c15_c_d_ind, c15_c_i_ind;
	int i;
	FILE *output;
	int segment, index_t;
	struct reg *r;

	retval = arm920t_verify_pointer(CMD, arm920t);
	if (retval != ERROR_OK)
		return retval;

	if (CMD_ARGC != 1)
		return ERROR_COMMAND_SYNTAX_ERROR;

	output = fopen(CMD_ARGV[0], "w");
	if (!output) {
		LOG_DEBUG("error opening cache content file");
		return ERROR_OK;
	}

	for (i = 0; i < 16; i++)
		regs_p[i] = &regs[i];

	/* disable MMU and Caches */
	arm920t_read_cp15_physical(target, CP15PHYS_CTRL, &cp15_ctrl);
	retval = jtag_execute_queue();
	if (retval != ERROR_OK)
		return retval;
	cp15_ctrl_saved = cp15_ctrl;
	cp15_ctrl &= ~(ARMV4_5_MMU_ENABLED
			| ARMV4_5_D_U_CACHE_ENABLED | ARMV4_5_I_CACHE_ENABLED);
	arm920t_write_cp15_physical(target, CP15PHYS_CTRL, cp15_ctrl);

	/* read CP15 test state register */
	arm920t_read_cp15_physical(target, CP15PHYS_TESTSTATE, &cp15c15);
	jtag_execute_queue();

	/* read DCache content */
	fprintf(output, "DCache:\n");

	/* go through segments 0 to nsets (8 on ARM920T, 4 on ARM922T) */
	for (segment = 0;
			segment < arm920t->armv4_5_mmu.armv4_5_cache.d_u_size.nsets;
			segment++) {
		fprintf(output, "\nsegment: %i\n----------", segment);

		/* Ra: r0 = SBZ(31:8):segment(7:5):SBZ(4:0) */
		regs[0] = 0x0 | (segment << 5);
		arm9tdmi_write_core_regs(target, 0x1, regs);

		/* set interpret mode */
		cp15c15 |= 0x1;
		arm920t_write_cp15_physical(target,
			CP15PHYS_TESTSTATE, cp15c15);

		/* D CAM Read, loads current victim into C15.C.D.Ind */
		arm920t_execute_cp15(target,
			ARMV4_5_MCR(15, 2, 0, 15, 6, 2), ARMV4_5_LDR(1, 0));

		/* read current victim */
		arm920t_read_cp15_physical(target,
			CP15PHYS_DCACHE_IDX, &c15_c_d_ind);

		/* clear interpret mode */
		cp15c15 &= ~0x1;
		arm920t_write_cp15_physical(target,
			CP15PHYS_TESTSTATE, cp15c15);

		for (index_t = 0; index_t < 64; index_t++) {
			/* Ra:
			 * r0 = index(31:26):SBZ(25:8):segment(7:5):SBZ(4:0)
			 */
			regs[0] = 0x0 | (segment << 5) | (index_t << 26);
			arm9tdmi_write_core_regs(target, 0x1, regs);

			/* set interpret mode */
			cp15c15 |= 0x1;
			arm920t_write_cp15_physical(target,
				CP15PHYS_TESTSTATE, cp15c15);

			/* Write DCache victim */
			arm920t_execute_cp15(target,
				ARMV4_5_MCR(15, 0, 0, 9, 1, 0), ARMV4_5_LDR(1, 0));

			/* Read D RAM */
			arm920t_execute_cp15(target,
				ARMV4_5_MCR(15, 2, 0, 15, 10, 2),
				ARMV4_5_LDMIA(0, 0x1fe, 0, 0));

			/* Read D CAM */
			arm920t_execute_cp15(target,
				ARMV4_5_MCR(15, 2, 0, 15, 6, 2),
				ARMV4_5_LDR(9, 0));

			/* clear interpret mode */
			cp15c15 &= ~0x1;
			arm920t_write_cp15_physical(target,
				CP15PHYS_TESTSTATE, cp15c15);

			/* read D RAM and CAM content */
			arm9tdmi_read_core_regs(target, 0x3fe, regs_p);
			retval = jtag_execute_queue();
			if (retval != ERROR_OK)
				return retval;

			/* mask LFSR[6] */
			regs[9] &= 0xfffffffe;
			fprintf(output, "\nsegment: %i, index: %i, CAM: 0x%8.8"
				PRIx32 ", content (%s):\n",
				segment, index_t, regs[9],
				(regs[9] & 0x10) ? "valid" : "invalid");

			for (i = 1; i < 9; i++) {
				fprintf(output, "%i: 0x%8.8" PRIx32 "\n",
					i-1, regs[i]);
			}

		}

		/* Ra: r0 = index(31:26):SBZ(25:8):segment(7:5):SBZ(4:0) */
		regs[0] = 0x0 | (segment << 5) | (c15_c_d_ind << 26);
		arm9tdmi_write_core_regs(target, 0x1, regs);

		/* set interpret mode */
		cp15c15 |= 0x1;
		arm920t_write_cp15_physical(target,
			CP15PHYS_TESTSTATE, cp15c15);

		/* Write DCache victim */
		arm920t_execute_cp15(target,
			ARMV4_5_MCR(15, 0, 0, 9, 1, 0), ARMV4_5_LDR(1, 0));

		/* clear interpret mode */
		cp15c15 &= ~0x1;
		arm920t_write_cp15_physical(target,
			CP15PHYS_TESTSTATE, cp15c15);
	}

	/* read ICache content */
	fprintf(output, "ICache:\n");

	/* go through segments 0 to nsets (8 on ARM920T, 4 on ARM922T) */
	for (segment = 0;
			segment < arm920t->armv4_5_mmu.armv4_5_cache.d_u_size.nsets;
			segment++) {
		fprintf(output, "segment: %i\n----------", segment);

		/* Ra: r0 = SBZ(31:8):segment(7:5):SBZ(4:0) */
		regs[0] = 0x0 | (segment << 5);
		arm9tdmi_write_core_regs(target, 0x1, regs);

		/* set interpret mode */
		cp15c15 |= 0x1;
		arm920t_write_cp15_physical(target,
			CP15PHYS_TESTSTATE, cp15c15);

		/* I CAM Read, loads current victim into C15.C.I.Ind */
		arm920t_execute_cp15(target,
			ARMV4_5_MCR(15, 2, 0, 15, 5, 2), ARMV4_5_LDR(1, 0));

		/* read current victim */
		arm920t_read_cp15_physical(target, CP15PHYS_ICACHE_IDX,
			&c15_c_i_ind);

		/* clear interpret mode */
		cp15c15 &= ~0x1;
		arm920t_write_cp15_physical(target,
			CP15PHYS_TESTSTATE, cp15c15);

		for (index_t = 0; index_t < 64; index_t++) {
			/* Ra:
			 * r0 = index(31:26):SBZ(25:8):segment(7:5):SBZ(4:0)
			 */
			regs[0] = 0x0 | (segment << 5) | (index_t << 26);
			arm9tdmi_write_core_regs(target, 0x1, regs);

			/* set interpret mode */
			cp15c15 |= 0x1;
			arm920t_write_cp15_physical(target,
				CP15PHYS_TESTSTATE, cp15c15);

			/* Write ICache victim */
			arm920t_execute_cp15(target,
				ARMV4_5_MCR(15, 0, 0, 9, 1, 1), ARMV4_5_LDR(1, 0));

			/* Read I RAM */
			arm920t_execute_cp15(target,
				ARMV4_5_MCR(15, 2, 0, 15, 9, 2),
				ARMV4_5_LDMIA(0, 0x1fe, 0, 0));

			/* Read I CAM */
			arm920t_execute_cp15(target,
				ARMV4_5_MCR(15, 2, 0, 15, 5, 2),
				ARMV4_5_LDR(9, 0));

			/* clear interpret mode */
			cp15c15 &= ~0x1;
			arm920t_write_cp15_physical(target,
				CP15PHYS_TESTSTATE, cp15c15);

			/* read I RAM and CAM content */
			arm9tdmi_read_core_regs(target, 0x3fe, regs_p);
			retval = jtag_execute_queue();
			if (retval != ERROR_OK)
				return retval;

			/* mask LFSR[6] */
			regs[9] &= 0xfffffffe;
			fprintf(output, "\nsegment: %i, index: %i, "
				"CAM: 0x%8.8" PRIx32 ", content (%s):\n",
				segment, index_t, regs[9],
				(regs[9] & 0x10) ? "valid" : "invalid");

			for (i = 1; i < 9; i++) {
				fprintf(output, "%i: 0x%8.8" PRIx32 "\n",
					i-1, regs[i]);
			}
		}

		/* Ra: r0 = index(31:26):SBZ(25:8):segment(7:5):SBZ(4:0) */
		regs[0] = 0x0 | (segment << 5) | (c15_c_d_ind << 26);
		arm9tdmi_write_core_regs(target, 0x1, regs);

		/* set interpret mode */
		cp15c15 |= 0x1;
		arm920t_write_cp15_physical(target,
			CP15PHYS_TESTSTATE, cp15c15);

		/* Write ICache victim */
		arm920t_execute_cp15(target,
			ARMV4_5_MCR(15, 0, 0, 9, 1, 1), ARMV4_5_LDR(1, 0));

		/* clear interpret mode */
		cp15c15 &= ~0x1;
		arm920t_write_cp15_physical(target,
			CP15PHYS_TESTSTATE, cp15c15);
	}

	/* restore CP15 MMU and Cache settings */
	arm920t_write_cp15_physical(target, CP15PHYS_CTRL, cp15_ctrl_saved);

	command_print(CMD, "cache content successfully output to %s",
		CMD_ARGV[0]);

	fclose(output);

	if (!is_arm_mode(arm->core_mode)) {
		LOG_ERROR("not a valid arm core mode - communication failure?");
		return ERROR_FAIL;
	}

	/* force writeback of the valid data */
	r = arm->core_cache->reg_list;
	r[0].dirty = r[0].valid;
	r[1].dirty = r[1].valid;
	r[2].dirty = r[2].valid;
	r[3].dirty = r[3].valid;
	r[4].dirty = r[4].valid;
	r[5].dirty = r[5].valid;
	r[6].dirty = r[6].valid;
	r[7].dirty = r[7].valid;

	r = arm_reg_current(arm, 8);
	r->dirty = r->valid;

	r = arm_reg_current(arm, 9);
	r->dirty = r->valid;

	return ERROR_OK;
}

COMMAND_HANDLER(arm920t_handle_read_mmu_command)
{
	int retval = ERROR_OK;
	struct target *target = get_current_target(CMD_CTX);
	struct arm920t_common *arm920t = target_to_arm920(target);
	struct arm7_9_common *arm7_9 = target_to_arm7_9(target);
	struct arm *arm = &arm7_9->arm;
	uint32_t cp15c15;
	uint32_t cp15_ctrl, cp15_ctrl_saved;
	uint32_t regs[16];
	uint32_t *regs_p[16];
	int i;
	FILE *output;
	uint32_t d_lockdown, i_lockdown;
	struct arm920t_tlb_entry d_tlb[64], i_tlb[64];
	int victim;
	struct reg *r;

	retval = arm920t_verify_pointer(CMD, arm920t);
	if (retval != ERROR_OK)
		return retval;

	if (CMD_ARGC != 1)
		return ERROR_COMMAND_SYNTAX_ERROR;

	output = fopen(CMD_ARGV[0], "w");
	if (!output) {
		LOG_DEBUG("error opening mmu content file");
		return ERROR_OK;
	}

	for (i = 0; i < 16; i++)
		regs_p[i] = &regs[i];

	/* disable MMU and Caches */
	arm920t_read_cp15_physical(target, CP15PHYS_CTRL, &cp15_ctrl);
	retval = jtag_execute_queue();
	if (retval != ERROR_OK)
		return retval;
	cp15_ctrl_saved = cp15_ctrl;
	cp15_ctrl &= ~(ARMV4_5_MMU_ENABLED
			| ARMV4_5_D_U_CACHE_ENABLED | ARMV4_5_I_CACHE_ENABLED);
	arm920t_write_cp15_physical(target, CP15PHYS_CTRL, cp15_ctrl);

	/* read CP15 test state register */
	arm920t_read_cp15_physical(target, CP15PHYS_TESTSTATE, &cp15c15);
	retval = jtag_execute_queue();
	if (retval != ERROR_OK)
		return retval;

	/* prepare reading D TLB content
	 * */

	/* set interpret mode */
	cp15c15 |= 0x1;
	arm920t_write_cp15_physical(target, CP15PHYS_TESTSTATE, cp15c15);

	/* Read D TLB lockdown */
	arm920t_execute_cp15(target,
		ARMV4_5_MRC(15, 0, 0, 10, 0, 0), ARMV4_5_LDR(1, 0));

	/* clear interpret mode */
	cp15c15 &= ~0x1;
	arm920t_write_cp15_physical(target, CP15PHYS_TESTSTATE, cp15c15);

	/* read D TLB lockdown stored to r1 */
	arm9tdmi_read_core_regs(target, 0x2, regs_p);
	retval = jtag_execute_queue();
	if (retval != ERROR_OK)
		return retval;
	d_lockdown = regs[1];

	for (victim = 0; victim < 64; victim += 8) {
		/* new lockdown value: base[31:26]:victim[25:20]:SBZ[19:1]:p[0]
		 * base remains unchanged, victim goes through entries 0 to 63
		 */
		regs[1] = (d_lockdown & 0xfc000000) | (victim << 20);
		arm9tdmi_write_core_regs(target, 0x2, regs);

		/* set interpret mode */
		cp15c15 |= 0x1;
		arm920t_write_cp15_physical(target,
			CP15PHYS_TESTSTATE, cp15c15);

		/* Write D TLB lockdown */
		arm920t_execute_cp15(target,
			ARMV4_5_MCR(15, 0, 0, 10, 0, 0),
			ARMV4_5_STR(1, 0));

		/* Read D TLB CAM */
		arm920t_execute_cp15(target,
			ARMV4_5_MCR(15, 4, 0, 15, 6, 4),
			ARMV4_5_LDMIA(0, 0x3fc, 0, 0));

		/* clear interpret mode */
		cp15c15 &= ~0x1;
		arm920t_write_cp15_physical(target,
			CP15PHYS_TESTSTATE, cp15c15);

		/* read D TLB CAM content stored to r2-r9 */
		arm9tdmi_read_core_regs(target, 0x3fc, regs_p);
		retval = jtag_execute_queue();
		if (retval != ERROR_OK)
			return retval;

		for (i = 0; i < 8; i++)
			d_tlb[victim + i].cam = regs[i + 2];
	}

	for (victim = 0; victim < 64; victim++) {
		/* new lockdown value: base[31:26]:victim[25:20]:SBZ[19:1]:p[0]
		 * base remains unchanged, victim goes through entries 0 to 63
		 */
		regs[1] = (d_lockdown & 0xfc000000) | (victim << 20);
		arm9tdmi_write_core_regs(target, 0x2, regs);

		/* set interpret mode */
		cp15c15 |= 0x1;
		arm920t_write_cp15_physical(target,
			CP15PHYS_TESTSTATE, cp15c15);

		/* Write D TLB lockdown */
		arm920t_execute_cp15(target,
			ARMV4_5_MCR(15, 0, 0, 10, 0, 0), ARMV4_5_STR(1, 0));

		/* Read D TLB RAM1 */
		arm920t_execute_cp15(target,
			ARMV4_5_MCR(15, 4, 0, 15, 10, 4), ARMV4_5_LDR(2, 0));

		/* Read D TLB RAM2 */
		arm920t_execute_cp15(target,
			ARMV4_5_MCR(15, 4, 0, 15, 2, 5), ARMV4_5_LDR(3, 0));

		/* clear interpret mode */
		cp15c15 &= ~0x1;
		arm920t_write_cp15_physical(target,
			CP15PHYS_TESTSTATE, cp15c15);

		/* read D TLB RAM content stored to r2 and r3 */
		arm9tdmi_read_core_regs(target, 0xc, regs_p);
		retval = jtag_execute_queue();
		if (retval != ERROR_OK)
			return retval;

		d_tlb[victim].ram1 = regs[2];
		d_tlb[victim].ram2 = regs[3];
	}

	/* restore D TLB lockdown */
	regs[1] = d_lockdown;
	arm9tdmi_write_core_regs(target, 0x2, regs);

	/* Write D TLB lockdown */
	arm920t_execute_cp15(target,
		ARMV4_5_MCR(15, 0, 0, 10, 0, 0), ARMV4_5_STR(1, 0));

	/* prepare reading I TLB content
	 * */

	/* set interpret mode */
	cp15c15 |= 0x1;
	arm920t_write_cp15_physical(target, CP15PHYS_TESTSTATE, cp15c15);

	/* Read I TLB lockdown */
	arm920t_execute_cp15(target,
		ARMV4_5_MRC(15, 0, 0, 10, 0, 1), ARMV4_5_LDR(1, 0));

	/* clear interpret mode */
	cp15c15 &= ~0x1;
	arm920t_write_cp15_physical(target, CP15PHYS_TESTSTATE, cp15c15);

	/* read I TLB lockdown stored to r1 */
	arm9tdmi_read_core_regs(target, 0x2, regs_p);
	retval = jtag_execute_queue();
	if (retval != ERROR_OK)
		return retval;
	i_lockdown = regs[1];

	for (victim = 0; victim < 64; victim += 8) {
		/* new lockdown value: base[31:26]:victim[25:20]:SBZ[19:1]:p[0]
		 * base remains unchanged, victim goes through entries 0 to 63
		 */
		regs[1] = (i_lockdown & 0xfc000000) | (victim << 20);
		arm9tdmi_write_core_regs(target, 0x2, regs);

		/* set interpret mode */
		cp15c15 |= 0x1;
		arm920t_write_cp15_physical(target,
			CP15PHYS_TESTSTATE, cp15c15);

		/* Write I TLB lockdown */
		arm920t_execute_cp15(target,
			ARMV4_5_MCR(15, 0, 0, 10, 0, 1),
			ARMV4_5_STR(1, 0));

		/* Read I TLB CAM */
		arm920t_execute_cp15(target,
			ARMV4_5_MCR(15, 4, 0, 15, 5, 4),
			ARMV4_5_LDMIA(0, 0x3fc, 0, 0));

		/* clear interpret mode */
		cp15c15 &= ~0x1;
		arm920t_write_cp15_physical(target,
			CP15PHYS_TESTSTATE, cp15c15);

		/* read I TLB CAM content stored to r2-r9 */
		arm9tdmi_read_core_regs(target, 0x3fc, regs_p);
		retval = jtag_execute_queue();
		if (retval != ERROR_OK)
			return retval;

		for (i = 0; i < 8; i++)
			i_tlb[i + victim].cam = regs[i + 2];
	}

	for (victim = 0; victim < 64; victim++) {
		/* new lockdown value: base[31:26]:victim[25:20]:SBZ[19:1]:p[0]
		 * base remains unchanged, victim goes through entries 0 to 63
		 */
		regs[1] = (d_lockdown & 0xfc000000) | (victim << 20);
		arm9tdmi_write_core_regs(target, 0x2, regs);

		/* set interpret mode */
		cp15c15 |= 0x1;
		arm920t_write_cp15_physical(target,
			CP15PHYS_TESTSTATE, cp15c15);

		/* Write I TLB lockdown */
		arm920t_execute_cp15(target,
			ARMV4_5_MCR(15, 0, 0, 10, 0, 1), ARMV4_5_STR(1, 0));

		/* Read I TLB RAM1 */
		arm920t_execute_cp15(target,
			ARMV4_5_MCR(15, 4, 0, 15, 9, 4), ARMV4_5_LDR(2, 0));

		/* Read I TLB RAM2 */
		arm920t_execute_cp15(target,
			ARMV4_5_MCR(15, 4, 0, 15, 1, 5), ARMV4_5_LDR(3, 0));

		/* clear interpret mode */
		cp15c15 &= ~0x1;
		arm920t_write_cp15_physical(target,
			CP15PHYS_TESTSTATE, cp15c15);

		/* read I TLB RAM content stored to r2 and r3 */
		arm9tdmi_read_core_regs(target, 0xc, regs_p);
		retval = jtag_execute_queue();
		if (retval != ERROR_OK)
			return retval;

		i_tlb[victim].ram1 = regs[2];
		i_tlb[victim].ram2 = regs[3];
	}

	/* restore I TLB lockdown */
	regs[1] = i_lockdown;
	arm9tdmi_write_core_regs(target, 0x2, regs);

	/* Write I TLB lockdown */
	arm920t_execute_cp15(target,
		ARMV4_5_MCR(15, 0, 0, 10, 0, 1), ARMV4_5_STR(1, 0));

	/* restore CP15 MMU and Cache settings */
	arm920t_write_cp15_physical(target, CP15PHYS_CTRL, cp15_ctrl_saved);

	/* output data to file */
	fprintf(output, "D TLB content:\n");
	for (i = 0; i < 64; i++) {
		fprintf(output, "%i: 0x%8.8" PRIx32 " 0x%8.8" PRIx32
			" 0x%8.8" PRIx32 " %s\n",
			i, d_tlb[i].cam, d_tlb[i].ram1, d_tlb[i].ram2,
			(d_tlb[i].cam & 0x20) ? "(valid)" : "(invalid)");
	}

	fprintf(output, "\n\nI TLB content:\n");
	for (i = 0; i < 64; i++) {
		fprintf(output, "%i: 0x%8.8" PRIx32 " 0x%8.8" PRIx32
			" 0x%8.8" PRIx32 " %s\n",
			i, i_tlb[i].cam, i_tlb[i].ram1, i_tlb[i].ram2,
			(i_tlb[i].cam & 0x20) ? "(valid)" : "(invalid)");
	}

	command_print(CMD, "mmu content successfully output to %s",
		CMD_ARGV[0]);

	fclose(output);

	if (!is_arm_mode(arm->core_mode)) {
		LOG_ERROR("not a valid arm core mode - communication failure?");
		return ERROR_FAIL;
	}

	/* force writeback of the valid data */
	r = arm->core_cache->reg_list;
	r[0].dirty = r[0].valid;
	r[1].dirty = r[1].valid;
	r[2].dirty = r[2].valid;
	r[3].dirty = r[3].valid;
	r[4].dirty = r[4].valid;
	r[5].dirty = r[5].valid;
	r[6].dirty = r[6].valid;
	r[7].dirty = r[7].valid;

	r = arm_reg_current(arm, 8);
	r->dirty = r->valid;

	r = arm_reg_current(arm, 9);
	r->dirty = r->valid;

	return ERROR_OK;
}

COMMAND_HANDLER(arm920t_handle_cp15_command)
{
	int retval;
	struct target *target = get_current_target(CMD_CTX);
	struct arm920t_common *arm920t = target_to_arm920(target);

	retval = arm920t_verify_pointer(CMD, arm920t);
	if (retval != ERROR_OK)
		return retval;

	if (target->state != TARGET_HALTED) {
		command_print(CMD, "target must be stopped for "
			"\"%s\" command", CMD_NAME);
		return ERROR_OK;
	}

	/* one argument, read a register.
	 * two arguments, write it.
	 */
	if (CMD_ARGC >= 1) {
		int address;
		COMMAND_PARSE_NUMBER(int, CMD_ARGV[0], address);

		if (CMD_ARGC == 1) {
			uint32_t value;
			retval = arm920t_read_cp15_physical(target, address, &value);
			if (retval != ERROR_OK) {
				command_print(CMD,
					"couldn't access reg %i", address);
				return ERROR_OK;
			}
			retval = jtag_execute_queue();
			if (retval != ERROR_OK)
				return retval;

			command_print(CMD, "%i: %8.8" PRIx32,
				address, value);
		} else if (CMD_ARGC == 2)   {
			uint32_t value;
			COMMAND_PARSE_NUMBER(u32, CMD_ARGV[1], value);
			retval = arm920t_write_cp15_physical(target,
					address, value);
			if (retval != ERROR_OK) {
				command_print(CMD,
					"couldn't access reg %i", address);
				/* REVISIT why lie? "return retval"? */
				return ERROR_OK;
			}
			command_print(CMD, "%i: %8.8" PRIx32,
				address, value);
		}
	}

	return ERROR_OK;
}

<<<<<<< HEAD
COMMAND_HANDLER(arm920t_handle_cp15i_command)
{
	int retval;
	struct target *target = get_current_target(CMD_CTX);
	struct arm920t_common *arm920t = target_to_arm920(target);

	retval = arm920t_verify_pointer(CMD, arm920t);
	if (retval != ERROR_OK)
		return retval;


	if (target->state != TARGET_HALTED) {
		command_print(CMD, "target must be stopped for "
			"\"%s\" command", CMD_NAME);
		return ERROR_OK;
	}

	/* one argument, read a register.
	 * two arguments, write it.
	 */
	if (CMD_ARGC >= 1) {
		uint32_t opcode;
		COMMAND_PARSE_NUMBER(u32, CMD_ARGV[0], opcode);

		if (CMD_ARGC == 1) {
			uint32_t value;
			retval = arm920t_read_cp15_interpreted(target,
					opcode, 0x0, &value);
			if (retval != ERROR_OK) {
				command_print(CMD,
					"couldn't execute %8.8" PRIx32,
					opcode);
				/* REVISIT why lie? "return retval"? */
				return ERROR_OK;
			}

			command_print(CMD, "%8.8" PRIx32 ": %8.8" PRIx32,
				opcode, value);
		} else if (CMD_ARGC == 2) {
			uint32_t value;
			COMMAND_PARSE_NUMBER(u32, CMD_ARGV[1], value);
			retval = arm920t_write_cp15_interpreted(target,
					opcode, value, 0);
			if (retval != ERROR_OK) {
				command_print(CMD,
					"couldn't execute %8.8" PRIx32,
					opcode);
				/* REVISIT why lie? "return retval"? */
				return ERROR_OK;
			}
			command_print(CMD, "%8.8" PRIx32 ": %8.8" PRIx32,
				opcode, value);
		} else if (CMD_ARGC == 3) {
			uint32_t value;
			COMMAND_PARSE_NUMBER(u32, CMD_ARGV[1], value);
			uint32_t address;
			COMMAND_PARSE_NUMBER(u32, CMD_ARGV[2], address);
			retval = arm920t_write_cp15_interpreted(target,
					opcode, value, address);
			if (retval != ERROR_OK) {
				command_print(CMD,
					"couldn't execute %8.8" PRIx32, opcode);
				/* REVISIT why lie? "return retval"? */
				return ERROR_OK;
			}
			command_print(CMD, "%8.8" PRIx32 ": %8.8" PRIx32
				" %8.8" PRIx32, opcode, value, address);
		}
	} else
		return ERROR_COMMAND_SYNTAX_ERROR;

	return ERROR_OK;
}

=======
>>>>>>> b61a2808
COMMAND_HANDLER(arm920t_handle_cache_info_command)
{
	int retval;
	struct target *target = get_current_target(CMD_CTX);
	struct arm920t_common *arm920t = target_to_arm920(target);

	retval = arm920t_verify_pointer(CMD, arm920t);
	if (retval != ERROR_OK)
		return retval;

	return armv4_5_handle_cache_info_command(CMD,
		&arm920t->armv4_5_mmu.armv4_5_cache);
}


static int arm920t_mrc(struct target *target, int cpnum,
	uint32_t op1, uint32_t op2,
	uint32_t crn, uint32_t crm,
	uint32_t *value)
{
	if (cpnum != 15) {
		LOG_ERROR("Only cp15 is supported");
		return ERROR_FAIL;
	}

	/* read "to" r0 */
	return arm920t_read_cp15_interpreted(target,
		ARMV4_5_MRC(cpnum, op1, 0, crn, crm, op2),
		0, value);
}

static int arm920t_mcr(struct target *target, int cpnum,
	uint32_t op1, uint32_t op2,
	uint32_t crn, uint32_t crm,
	uint32_t value)
{
	if (cpnum != 15) {
		LOG_ERROR("Only cp15 is supported");
		return ERROR_FAIL;
	}

	/* write "from" r0 */
	return arm920t_write_cp15_interpreted(target,
		ARMV4_5_MCR(cpnum, op1, 0, crn, crm, op2),
		0, value);
}

static const struct command_registration arm920t_exec_command_handlers[] = {
	{
		.name = "cp15",
		.handler = arm920t_handle_cp15_command,
		.mode = COMMAND_EXEC,
		.help = "display/modify cp15 register",
		.usage = "regnum [value]",
	},
	{
		.name = "cache_info",
		.handler = arm920t_handle_cache_info_command,
		.mode = COMMAND_EXEC,
		.usage = "",
		.help = "display information about target caches",
	},
	{
		.name = "read_cache",
		.handler = arm920t_handle_read_cache_command,
		.mode = COMMAND_EXEC,
		.help = "dump I/D cache content to file",
		.usage = "filename",
	},
	{
		.name = "read_mmu",
		.handler = arm920t_handle_read_mmu_command,
		.mode = COMMAND_EXEC,
		.help = "dump I/D mmu content to file",
		.usage = "filename",
	},
	COMMAND_REGISTRATION_DONE
};
const struct command_registration arm920t_command_handlers[] = {
	{
		.chain = arm9tdmi_command_handlers,
	},
	{
		.name = "arm920t",
		.mode = COMMAND_ANY,
		.help = "arm920t command group",
		.usage = "",
		.chain = arm920t_exec_command_handlers,
	},
	COMMAND_REGISTRATION_DONE
};

/** Holds methods for ARM920 targets. */
struct target_type arm920t_target = {
	.name = "arm920t",

	.poll = arm7_9_poll,
	.arch_state = arm920t_arch_state,

	.target_request_data = arm7_9_target_request_data,

	.halt = arm7_9_halt,
	.resume = arm7_9_resume,
	.step = arm7_9_step,

	.assert_reset = arm7_9_assert_reset,
	.deassert_reset = arm7_9_deassert_reset,
	.soft_reset_halt = arm920t_soft_reset_halt,

	.get_gdb_arch = arm_get_gdb_arch,
	.get_gdb_reg_list = arm_get_gdb_reg_list,

	.read_memory = arm920t_read_memory,
	.write_memory = arm7_9_write_memory_opt,
	.read_phys_memory = arm920t_read_phys_memory,
	.write_phys_memory = arm920t_write_phys_memory,
	.mmu = arm920_mmu,
	.virt2phys = arm920_virt2phys,

	.checksum_memory = arm_checksum_memory,
	.blank_check_memory = arm_blank_check_memory,

	.run_algorithm = armv4_5_run_algorithm,

	.add_breakpoint = arm7_9_add_breakpoint,
	.remove_breakpoint = arm7_9_remove_breakpoint,
	.add_watchpoint = arm7_9_add_watchpoint,
	.remove_watchpoint = arm7_9_remove_watchpoint,

	.commands = arm920t_command_handlers,
	.target_create = arm920t_target_create,
	.init_target = arm9tdmi_init_target,
	.deinit_target = arm920t_deinit_target,
	.examine = arm7_9_examine,
	.check_reset = arm7_9_check_reset,
};<|MERGE_RESOLUTION|>--- conflicted
+++ resolved
@@ -1511,83 +1511,6 @@
 	return ERROR_OK;
 }
 
-<<<<<<< HEAD
-COMMAND_HANDLER(arm920t_handle_cp15i_command)
-{
-	int retval;
-	struct target *target = get_current_target(CMD_CTX);
-	struct arm920t_common *arm920t = target_to_arm920(target);
-
-	retval = arm920t_verify_pointer(CMD, arm920t);
-	if (retval != ERROR_OK)
-		return retval;
-
-
-	if (target->state != TARGET_HALTED) {
-		command_print(CMD, "target must be stopped for "
-			"\"%s\" command", CMD_NAME);
-		return ERROR_OK;
-	}
-
-	/* one argument, read a register.
-	 * two arguments, write it.
-	 */
-	if (CMD_ARGC >= 1) {
-		uint32_t opcode;
-		COMMAND_PARSE_NUMBER(u32, CMD_ARGV[0], opcode);
-
-		if (CMD_ARGC == 1) {
-			uint32_t value;
-			retval = arm920t_read_cp15_interpreted(target,
-					opcode, 0x0, &value);
-			if (retval != ERROR_OK) {
-				command_print(CMD,
-					"couldn't execute %8.8" PRIx32,
-					opcode);
-				/* REVISIT why lie? "return retval"? */
-				return ERROR_OK;
-			}
-
-			command_print(CMD, "%8.8" PRIx32 ": %8.8" PRIx32,
-				opcode, value);
-		} else if (CMD_ARGC == 2) {
-			uint32_t value;
-			COMMAND_PARSE_NUMBER(u32, CMD_ARGV[1], value);
-			retval = arm920t_write_cp15_interpreted(target,
-					opcode, value, 0);
-			if (retval != ERROR_OK) {
-				command_print(CMD,
-					"couldn't execute %8.8" PRIx32,
-					opcode);
-				/* REVISIT why lie? "return retval"? */
-				return ERROR_OK;
-			}
-			command_print(CMD, "%8.8" PRIx32 ": %8.8" PRIx32,
-				opcode, value);
-		} else if (CMD_ARGC == 3) {
-			uint32_t value;
-			COMMAND_PARSE_NUMBER(u32, CMD_ARGV[1], value);
-			uint32_t address;
-			COMMAND_PARSE_NUMBER(u32, CMD_ARGV[2], address);
-			retval = arm920t_write_cp15_interpreted(target,
-					opcode, value, address);
-			if (retval != ERROR_OK) {
-				command_print(CMD,
-					"couldn't execute %8.8" PRIx32, opcode);
-				/* REVISIT why lie? "return retval"? */
-				return ERROR_OK;
-			}
-			command_print(CMD, "%8.8" PRIx32 ": %8.8" PRIx32
-				" %8.8" PRIx32, opcode, value, address);
-		}
-	} else
-		return ERROR_COMMAND_SYNTAX_ERROR;
-
-	return ERROR_OK;
-}
-
-=======
->>>>>>> b61a2808
 COMMAND_HANDLER(arm920t_handle_cache_info_command)
 {
 	int retval;
