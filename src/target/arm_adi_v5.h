--- conflicted
+++ resolved
@@ -150,14 +150,11 @@
 /* APB: initial value of csw_default */
 #define CSW_APB_DEFAULT         (CSW_DBGSWENABLE)
 
-<<<<<<< HEAD
-=======
 /* Fields of the MEM-AP's CFG register */
 #define MEM_AP_REG_CFG_BE       BIT(0)
 #define MEM_AP_REG_CFG_LA       BIT(1)
 #define MEM_AP_REG_CFG_LD       BIT(2)
 #define MEM_AP_REG_CFG_INVALID  0xFFFFFFF8
->>>>>>> b61a2808
 
 /* Fields of the MEM-AP's IDR register */
 #define IDR_REV     (0xFUL << 28)
@@ -178,15 +175,6 @@
 	DORMANT_TO_SWD,
 };
 
-/* FIXME: not SWD specific; should be renamed, e.g. adiv5_special_seq */
-enum swd_special_seq {
-	LINE_RESET,
-	JTAG_TO_SWD,
-	SWD_TO_JTAG,
-	SWD_TO_DORMANT,
-	DORMANT_TO_SWD,
-};
-
 /**
  * This represents an ARM Debug Interface (v5) Access Port (AP).
  * Most common is a MEM-AP, for memory access.
@@ -406,21 +394,6 @@
 		enum swd_special_seq seq)
 {
 	assert(dap->ops);
-	return dap->ops->send_sequence(dap, seq);
-}
-
-/**
- * Send an adi-v5 sequence to the DAP.
- *
- * @param dap The DAP used for reading.
- * @param seq The sequence to send.
- *
- * @return ERROR_OK for success, else a fault code.
- */
-static inline int dap_send_sequence(struct adiv5_dap *dap,
-		enum swd_special_seq seq)
-{
-	assert(dap->ops != NULL);
 	return dap->ops->send_sequence(dap, seq);
 }
 
