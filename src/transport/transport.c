--- conflicted
+++ resolved
@@ -123,19 +123,6 @@
 }
 
 /**
-<<<<<<< HEAD
- * Used to verify correct adapter driver initialization.
- *
- * @returns true if the adapter declares one or more transports.
- */
-bool transports_are_declared(void)
-{
-	return allowed_transports != NULL;
-}
-
-/**
-=======
->>>>>>> b61a2808
  * Registers a transport.  There are general purpose transports
  * (such as JTAG), as well as relatively proprietary ones which are
  * specific to a given chip (or chip family).
