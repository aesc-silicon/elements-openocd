/***************************************************************************
 *   Copyright (C) 2009 Zachary T Welch <zw@superlucidity.net>             *
 *                                                                         *
 *   This program is free software; you can redistribute it and/or modify  *
 *   it under the terms of the GNU General Public License as published by  *
 *   the Free Software Foundation; either version 2 of the License, or     *
 *   (at your option) any later version.                                   *
 *                                                                         *
 *   This program is distributed in the hope that it will be useful,       *
 *   but WITHOUT ANY WARRANTY; without even the implied warranty of        *
 *   MERCHANTABILITY or FITNESS FOR A PARTICULAR PURPOSE.  See the         *
 *   GNU General Public License for more details.                          *
 *                                                                         *
 *   You should have received a copy of the GNU General Public License     *
 *   along with this program.  If not, see <http://www.gnu.org/licenses/>. *
 ***************************************************************************/

#ifdef HAVE_CONFIG_H
#include <config.h>
#endif
#include <helper/log.h>

COMMAND_HANDLER(handle_foo_command)
{
	if (CMD_ARGC < 1 || CMD_ARGC > 2)
		return ERROR_COMMAND_SYNTAX_ERROR;

	uint32_t address;
	COMMAND_PARSE_NUMBER(u32, CMD_ARGV[0], address);

	const char *msg = "<unchanged>";
	if (CMD_ARGC == 2) {
		bool enable;
		COMMAND_PARSE_ENABLE(CMD_ARGV[1], enable);
		msg = enable ? "enable" : "disable";
	}

	LOG_INFO("%s: address=0x%8.8" PRIx32 " enabled=%s", CMD_NAME, address, msg);
	return ERROR_OK;
}

static bool foo_flag;

COMMAND_HANDLER(handle_flag_command)
{
	return CALL_COMMAND_HANDLER(handle_command_parse_bool,
		&foo_flag, "foo flag");
}

static const struct command_registration foo_command_handlers[] = {
	{
		.name = "bar",
		.handler = &handle_foo_command,
		.mode = COMMAND_ANY,
		.usage = "address ['enable'|'disable']",
		.help = "an example command",
	},
	{
		.name = "baz",
		.handler = &handle_foo_command,
		.mode = COMMAND_ANY,
		.usage = "address ['enable'|'disable']",
		.help = "a sample command",
	},
	{
		.name = "flag",
		.handler = &handle_flag_command,
		.mode = COMMAND_ANY,
		.usage = "[on|off]",
		.help = "set a flag",
	},
	COMMAND_REGISTRATION_DONE
};

static COMMAND_HELPER(handle_hello_args, const char **sep, const char **name)
{
	if (CMD_ARGC > 1)
		return ERROR_COMMAND_SYNTAX_ERROR;
	if (1 == CMD_ARGC) {
		*sep = " ";
		*name = CMD_ARGV[0];
	} else
		*sep = *name = "";

	return ERROR_OK;
}
COMMAND_HANDLER(handle_hello_command)
{
	const char *sep, *name;
	int retval = CALL_COMMAND_HANDLER(handle_hello_args, &sep, &name);
<<<<<<< HEAD
	if (ERROR_OK == retval)
=======
	if (retval == ERROR_OK)
>>>>>>> b61a2808
		command_print(CMD, "Greetings%s%s!", sep, name);
	return retval;
}

const struct command_registration hello_command_handlers[] = {
	{
		.name = "hello",
		.handler = handle_hello_command,
		.mode = COMMAND_ANY,
		.help = "prints a warm welcome",
		.usage = "[name]",
	},
	{
		.name = "foo",
		.mode = COMMAND_ANY,
		.help = "example command handler skeleton",
		.chain = foo_command_handlers,
		.usage = "",
	},
	COMMAND_REGISTRATION_DONE
};<|MERGE_RESOLUTION|>--- conflicted
+++ resolved
@@ -88,11 +88,7 @@
 {
 	const char *sep, *name;
 	int retval = CALL_COMMAND_HANDLER(handle_hello_args, &sep, &name);
-<<<<<<< HEAD
-	if (ERROR_OK == retval)
-=======
 	if (retval == ERROR_OK)
->>>>>>> b61a2808
 		command_print(CMD, "Greetings%s%s!", sep, name);
 	return retval;
 }
