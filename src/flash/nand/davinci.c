/***************************************************************************
 *   Copyright (C) 2009 by David Brownell                                  *
 *                                                                         *
 *   This program is free software; you can redistribute it and/or modify  *
 *   it under the terms of the GNU General Public License as published by  *
 *   the Free Software Foundation; either version 2 of the License, or     *
 *   (at your option) any later version.                                   *
 *                                                                         *
 *   This program is distributed in the hope that it will be useful,       *
 *   but WITHOUT ANY WARRANTY; without even the implied warranty of        *
 *   MERCHANTABILITY or FITNESS FOR A PARTICULAR PURPOSE.  See the         *
 *   GNU General Public License for more details.                          *
 *                                                                         *
 *   You should have received a copy of the GNU General Public License     *
 *   along with this program.  If not, see <http://www.gnu.org/licenses/>. *
 ***************************************************************************/

/*
 * DaVinci family NAND controller support for OpenOCD.
 *
 * This driver uses hardware ECC (1-bit or 4-bit) unless
 * the chip is accessed in "raw" mode.
 */

#ifdef HAVE_CONFIG_H
#include "config.h"
#endif

#include "imp.h"
#include "arm_io.h"
#include <target/target.h>

enum ecc {
	HWECC1,		/* all controllers support 1-bit ECC */
	HWECC4,		/* newer chips also have 4-bit ECC hardware */
	HWECC4_INFIX,	/* avoid this layout, except maybe for boot code */
};

struct davinci_nand {
	uint8_t chipsel;		/* chipselect 0..3 == CS2..CS5 */
	uint8_t eccmode;

	/* Async EMIF controller base */
	uint32_t aemif;

	/* NAND chip addresses */
	uint32_t data;				/* without CLE or ALE */
	uint32_t cmd;				/* with CLE */
	uint32_t addr;				/* with ALE */

	/* write acceleration */
	struct arm_nand_data io;

	/* page i/o for the relevant flavor of hardware ECC */
	int (*read_page)(struct nand_device *nand, uint32_t page,
			 uint8_t *data, uint32_t data_size, uint8_t *oob, uint32_t oob_size);
	int (*write_page)(struct nand_device *nand, uint32_t page,
			  uint8_t *data, uint32_t data_size, uint8_t *oob, uint32_t oob_size);
};

#define NANDFCR         0x60		/* flash control register */
#define NANDFSR         0x64		/* flash status register */
#define NANDFECC        0x70		/* 1-bit ECC data, CS0, 1st of 4 */
#define NAND4BITECCLOAD 0xbc		/* 4-bit ECC, load saved values */
#define NAND4BITECC     0xc0		/* 4-bit ECC data, 1st of 4 */
#define NANDERRADDR     0xd0		/* 4-bit ECC err addr, 1st of 2 */
#define NANDERRVAL      0xd8		/* 4-bit ECC err value, 1st of 2 */

static int halted(struct target *target, const char *label)
{
	if (target->state == TARGET_HALTED)
		return true;

	LOG_ERROR("Target must be halted to use NAND controller (%s)", label);
	return false;
}

static int davinci_init(struct nand_device *nand)
{
	struct davinci_nand *info = nand->controller_priv;
	struct target *target = nand->target;
	uint32_t nandfcr;

	if (!halted(target, "init"))
		return ERROR_NAND_OPERATION_FAILED;

	/* We require something else to have configured AEMIF to talk
	 * to NAND chip in this range (including timings and width).
	 */
	target_read_u32(target, info->aemif + NANDFCR, &nandfcr);
	if (!(nandfcr & (1 << info->chipsel))) {
		LOG_ERROR("chip address %08" PRIx32 " not NAND-enabled?", info->data);
		return ERROR_NAND_OPERATION_FAILED;
	}

	/* REVISIT verify:  AxCR must be in 8-bit mode, since that's all we
	 * tested.  16 bit support should work too; but not with 4-bit ECC.
	 */

	return ERROR_OK;
}

static int davinci_reset(struct nand_device *nand)
{
	return ERROR_OK;
}

static int davinci_nand_ready(struct nand_device *nand, int timeout)
{
	struct davinci_nand *info = nand->controller_priv;
	struct target *target = nand->target;
	uint32_t nandfsr;

	/* NOTE: return code is zero/error, else success; not ERROR_* */

	if (!halted(target, "ready"))
		return 0;

	do {
		target_read_u32(target, info->aemif + NANDFSR, &nandfsr);

		if (nandfsr & 0x01)
			return 1;

		alive_sleep(1);
	} while (timeout-- > 0);

	return 0;
}

static int davinci_command(struct nand_device *nand, uint8_t command)
{
	struct davinci_nand *info = nand->controller_priv;
	struct target *target = nand->target;

	if (!halted(target, "command"))
		return ERROR_NAND_OPERATION_FAILED;

	target_write_u8(target, info->cmd, command);
	return ERROR_OK;
}

static int davinci_address(struct nand_device *nand, uint8_t address)
{
	struct davinci_nand *info = nand->controller_priv;
	struct target *target = nand->target;

	if (!halted(target, "address"))
		return ERROR_NAND_OPERATION_FAILED;

	target_write_u8(target, info->addr, address);
	return ERROR_OK;
}

static int davinci_write_data(struct nand_device *nand, uint16_t data)
{
	struct davinci_nand *info = nand->controller_priv;
	struct target *target = nand->target;

	if (!halted(target, "write_data"))
		return ERROR_NAND_OPERATION_FAILED;

	target_write_u8(target, info->data, data);
	return ERROR_OK;
}

static int davinci_read_data(struct nand_device *nand, void *data)
{
	struct davinci_nand *info = nand->controller_priv;
	struct target *target = nand->target;

	if (!halted(target, "read_data"))
		return ERROR_NAND_OPERATION_FAILED;

	target_read_u8(target, info->data, data);
	return ERROR_OK;
}

/* REVISIT a bit of native code should let block reads be MUCH faster */

static int davinci_read_block_data(struct nand_device *nand,
	uint8_t *data, int data_size)
{
	struct davinci_nand *info = nand->controller_priv;
	struct target *target = nand->target;
	uint32_t nfdata = info->data;
	uint32_t tmp;

	if (!halted(target, "read_block"))
		return ERROR_NAND_OPERATION_FAILED;

	while (data_size >= 4) {
		target_read_u32(target, nfdata, &tmp);

		data[0] = tmp;
		data[1] = tmp >> 8;
		data[2] = tmp >> 16;
		data[3] = tmp >> 24;

		data_size -= 4;
		data += 4;
	}

	while (data_size > 0) {
		target_read_u8(target, nfdata, data);

		data_size -= 1;
		data += 1;
	}

	return ERROR_OK;
}

static int davinci_write_block_data(struct nand_device *nand,
	uint8_t *data, int data_size)
{
	struct davinci_nand *info = nand->controller_priv;
	struct target *target = nand->target;
	uint32_t nfdata = info->data;
	uint32_t tmp;
	int status;

	if (!halted(target, "write_block"))
		return ERROR_NAND_OPERATION_FAILED;

	/* try the fast way first */
	status = arm_nandwrite(&info->io, data, data_size);
	if (status != ERROR_NAND_NO_BUFFER)
		return status;

	/* else do it slowly */
	while (data_size >= 4) {
		tmp = le_to_h_u32(data);
		target_write_u32(target, nfdata, tmp);

		data_size -= 4;
		data += 4;
	}

	while (data_size > 0) {
		target_write_u8(target, nfdata, *data);

		data_size -= 1;
		data += 1;
	}

	return ERROR_OK;
}

static int davinci_write_page(struct nand_device *nand, uint32_t page,
	uint8_t *data, uint32_t data_size, uint8_t *oob, uint32_t oob_size)
{
	struct davinci_nand *info = nand->controller_priv;
	uint8_t *ooballoc = NULL;
	int status;

	if (!nand->device)
		return ERROR_NAND_DEVICE_NOT_PROBED;
	if (!halted(nand->target, "write_page"))
		return ERROR_NAND_OPERATION_FAILED;

	/* Always write both data and OOB ... we are not "raw" I/O! */
	if (!data) {
		LOG_ERROR("Missing NAND data; try 'nand raw_access enable'");
		return ERROR_NAND_OPERATION_FAILED;
	}

	/* If we're not given OOB, write 0xff where we don't write ECC codes. */
	switch (nand->page_size) {
		case 512:
			oob_size = 16;
			break;
		case 2048:
			oob_size = 64;
			break;
		case 4096:
			oob_size = 128;
			break;
		default:
			return ERROR_NAND_OPERATION_FAILED;
	}
	if (!oob) {
		ooballoc = malloc(oob_size);
		if (!ooballoc)
			return ERROR_NAND_OPERATION_FAILED;
		oob = ooballoc;
		memset(oob, 0x0ff, oob_size);
	}

	/* REVISIT avoid wasting SRAM:  unless nand->use_raw is set,
	 * use 512 byte chunks.  Read side support will often want
	 * to include oob_size ...
	 */
	info->io.chunk_size = nand->page_size;

	status = info->write_page(nand, page, data, data_size, oob, oob_size);
	free(ooballoc);
	return status;
}

static int davinci_read_page(struct nand_device *nand, uint32_t page,
	uint8_t *data, uint32_t data_size, uint8_t *oob, uint32_t oob_size)
{
	struct davinci_nand *info = nand->controller_priv;

	if (!nand->device)
		return ERROR_NAND_DEVICE_NOT_PROBED;
	if (!halted(nand->target, "read_page"))
		return ERROR_NAND_OPERATION_FAILED;

	return info->read_page(nand, page, data, data_size, oob, oob_size);
}

static void davinci_write_pagecmd(struct nand_device *nand, uint8_t cmd, uint32_t page)
{
	struct davinci_nand *info = nand->controller_priv;
	struct target *target = nand->target;
	int page3 = nand->address_cycles - (nand->page_size == 512);

	/* write command ({page,otp}x{read,program} */
	target_write_u8(target, info->cmd, cmd);

	/* column address (beginning-of-page) */
	target_write_u8(target, info->addr, 0);
	if (nand->page_size > 512)
		target_write_u8(target, info->addr, 0);

	/* page address */
	target_write_u8(target, info->addr, page);
	target_write_u8(target, info->addr, page >> 8);
	if (page3)
		target_write_u8(target, info->addr, page >> 16);
	if (page3 == 2)
		target_write_u8(target, info->addr, page >> 24);
}

static int davinci_seek_column(struct nand_device *nand, uint16_t column)
{
	struct davinci_nand *info = nand->controller_priv;
	struct target *target = nand->target;

	/* Random read, we must have issued a page read already */
	target_write_u8(target, info->cmd, NAND_CMD_RNDOUT);

	target_write_u8(target, info->addr, column);

	if (nand->page_size > 512) {
		target_write_u8(target, info->addr, column >> 8);
		target_write_u8(target, info->cmd, NAND_CMD_RNDOUTSTART);
	}

	if (!davinci_nand_ready(nand, 100))
		return ERROR_NAND_OPERATION_TIMEOUT;

	return ERROR_OK;
}

static int davinci_writepage_tail(struct nand_device *nand,
	uint8_t *oob, uint32_t oob_size)
{
	struct davinci_nand *info = nand->controller_priv;
	struct target *target = nand->target;
	uint8_t status;

	if (oob_size)
		davinci_write_block_data(nand, oob, oob_size);

	/* non-cachemode page program */
	target_write_u8(target, info->cmd, NAND_CMD_PAGEPROG);

	if (!davinci_nand_ready(nand, 100))
		return ERROR_NAND_OPERATION_TIMEOUT;

	if (nand_read_status(nand, &status) != ERROR_OK) {
		LOG_ERROR("couldn't read status");
		return ERROR_NAND_OPERATION_FAILED;
	}

	if (status & NAND_STATUS_FAIL) {
		LOG_ERROR("write operation failed, status: 0x%02x", status);
		return ERROR_NAND_OPERATION_FAILED;
	}

	return ERROR_OK;
}

/*
 * All DaVinci family chips support 1-bit ECC on a per-chipselect basis.
 */
static int davinci_write_page_ecc1(struct nand_device *nand, uint32_t page,
	uint8_t *data, uint32_t data_size, uint8_t *oob, uint32_t oob_size)
{
	unsigned oob_offset;
	struct davinci_nand *info = nand->controller_priv;
	struct target *target = nand->target;
	const uint32_t fcr_addr = info->aemif + NANDFCR;
	const uint32_t ecc1_addr = info->aemif + NANDFECC + (4 * info->chipsel);
	uint32_t fcr, ecc1;

	/* Write contiguous ECC bytes starting at specified offset.
	 * NOTE: Linux reserves twice as many bytes as we need; and
	 * for 16-bit OOB, those extra bytes are discontiguous.
	 */
	switch (nand->page_size) {
		case 512:
			oob_offset = 0;
			break;
		case 2048:
			oob_offset = 40;
			break;
		default:
			oob_offset = 80;
			break;
	}

	davinci_write_pagecmd(nand, NAND_CMD_SEQIN, page);

	/* scrub any old ECC state */
	target_read_u32(target, ecc1_addr, &ecc1);

	target_read_u32(target, fcr_addr, &fcr);
	fcr |= 1 << (8 + info->chipsel);

	do {
		/* set "start csX 1bit ecc" bit */
		target_write_u32(target, fcr_addr, fcr);

		/* write 512 bytes */
		davinci_write_block_data(nand, data, 512);
		data += 512;
		data_size -= 512;

		/* read the ecc, pack to 3 bytes, and invert so the ecc
		 * in an erased block is correct
		 */
		target_read_u32(target, ecc1_addr, &ecc1);
		ecc1 = (ecc1 & 0x0fff) | ((ecc1 & 0x0fff0000) >> 4);
		ecc1 = ~ecc1;

		/* save correct ECC code into oob data */
		oob[oob_offset++] = (uint8_t)(ecc1);
		oob[oob_offset++] = (uint8_t)(ecc1 >> 8);
		oob[oob_offset++] = (uint8_t)(ecc1 >> 16);

	} while (data_size);

	/* write OOB into spare area */
	return davinci_writepage_tail(nand, oob, oob_size);
}

/*
 * Preferred "new style" ECC layout for use with 4-bit ECC.  This somewhat
 * slows down large page reads done with error correction (since the OOB
 * is read first, so its ECC data can be used incrementally), but the
 * manufacturer bad block markers are safe.  Contrast:  old "infix" style.
 */
static int davinci_write_page_ecc4(struct nand_device *nand, uint32_t page,
	uint8_t *data, uint32_t data_size, uint8_t *oob, uint32_t oob_size)
{
	static const uint8_t ecc512[] = {
		0, 1, 2, 3, 4,	/* 5== mfr badblock */
		6, 7, /* 8..12 for BBT or JFFS2 */ 13, 14, 15,
	};
	static const uint8_t ecc2048[] = {
		24, 25, 26, 27, 28, 29, 30, 31, 32, 33,
		34, 35, 36, 37, 38, 39, 40, 41, 42, 43,
		44, 45, 46, 47, 48, 49, 50, 51, 52, 53,
		54, 55, 56, 57, 58, 59, 60, 61, 62, 63,
	};
	static const uint8_t ecc4096[] = {
		48,  49,  50,  51,  52,  53,  54,  55,  56,  57,
		58,  59,  60,  61,  62,  63,  64,  65,  66,  67,
		68,  69,  70,  71,  72,  73,  74,  75,  76,  77,
		78,  79,  80,  81,  82,  83,  84,  85,  86,  87,
		88,  89,  90,  91,  92,  93,  94,  95,  96,  97,
		98,  99, 100, 101, 102, 103, 104, 105, 106, 107,
		108, 109, 110, 111, 112, 113, 114, 115, 116, 117,
		118, 119, 120, 121, 122, 123, 124, 125, 126, 127,
	};

	struct davinci_nand *info = nand->controller_priv;
	const uint8_t *l;
	struct target *target = nand->target;
	const uint32_t fcr_addr = info->aemif + NANDFCR;
	const uint32_t ecc4_addr = info->aemif + NAND4BITECC;
	uint32_t fcr, ecc4;

	/* Use the same ECC layout Linux uses.  For small page chips
	 * it's a bit cramped.
	 *
	 * NOTE:  at this writing, 4KB pages have issues in Linux
	 * because they need more than 64 bytes of ECC data, which
	 * the standard ECC logic can't handle.
	 */
	switch (nand->page_size) {
		case 512:
			l = ecc512;
			break;
		case 2048:
			l = ecc2048;
			break;
		default:
			l = ecc4096;
			break;
	}

	davinci_write_pagecmd(nand, NAND_CMD_SEQIN, page);

	/* scrub any old ECC state */
	target_read_u32(target, info->aemif + NANDERRVAL, &ecc4);

	target_read_u32(target, fcr_addr, &fcr);
	fcr &= ~(0x03 << 4);
	fcr |= (1 << 12) | (info->chipsel << 4);

	do {
		uint32_t raw_ecc[4], *p;
		int i;

		/* start 4bit ecc on csX */
		target_write_u32(target, fcr_addr, fcr);

		/* write 512 bytes */
		davinci_write_block_data(nand, data, 512);
		data += 512;
		data_size -= 512;

		/* read the ecc, then save it into 10 bytes in the oob */
		for (i = 0; i < 4; i++) {
			target_read_u32(target, ecc4_addr + 4 * i, &raw_ecc[i]);
			raw_ecc[i] &= 0x03ff03ff;
		}
		for (i = 0, p = raw_ecc; i < 2; i++, p += 2) {
			oob[*l++] = p[0]        & 0xff;
			oob[*l++] = ((p[0] >>  8) & 0x03) | ((p[0] >> 14) & 0xfc);
			oob[*l++] = ((p[0] >> 22) & 0x0f) | ((p[1] <<  4) & 0xf0);
			oob[*l++] = ((p[1] >>  4) & 0x3f) | ((p[1] >> 10) & 0xc0);
			oob[*l++] = (p[1] >> 18) & 0xff;
		}

	} while (data_size);

	/* write OOB into spare area */
	return davinci_writepage_tail(nand, oob, oob_size);
}

/*
 * "Infix" OOB ... like Linux ECC_HW_SYNDROME.  Avoided because it trashes
 * manufacturer bad block markers, except on small page chips.  Once you
 * write to a page using this scheme, you need specialized code to update
 * it (code which ignores now-invalid bad block markers).
 *
 * This is needed *only* to support older firmware.  Older ROM Boot Loaders
 * need it to read their second stage loader (UBL) into SRAM, but from then
 * on the whole system can use the cleaner non-infix layouts.  Systems with
 * older second stage loaders (ABL/U-Boot, etc) or other system software
 * (MVL 4.x/5.x kernels, filesystems, etc) may need it more generally.
 */
static int davinci_write_page_ecc4infix(struct nand_device *nand, uint32_t page,
	uint8_t *data, uint32_t data_size, uint8_t *oob, uint32_t oob_size)
{
	struct davinci_nand *info = nand->controller_priv;
	struct target *target = nand->target;
	const uint32_t fcr_addr = info->aemif + NANDFCR;
	const uint32_t ecc4_addr = info->aemif + NAND4BITECC;
	uint32_t fcr, ecc4;

	davinci_write_pagecmd(nand, NAND_CMD_SEQIN, page);

	/* scrub any old ECC state */
	target_read_u32(target, info->aemif + NANDERRVAL, &ecc4);

	target_read_u32(target, fcr_addr, &fcr);
	fcr &= ~(0x03 << 4);
	fcr |= (1 << 12) | (info->chipsel << 4);

	do {
		uint32_t raw_ecc[4], *p;
		uint8_t *l;
		int i;

		/* start 4bit ecc on csX */
		target_write_u32(target, fcr_addr, fcr);

		/* write 512 bytes */
		davinci_write_block_data(nand, data, 512);
		data += 512;
		data_size -= 512;

		/* read the ecc */
		for (i = 0; i < 4; i++) {
			target_read_u32(target, ecc4_addr + 4 * i, &raw_ecc[i]);
			raw_ecc[i] &= 0x03ff03ff;
		}

		/* skip 6 bytes of prepad, then pack 10 packed ecc bytes */
		for (i = 0, l = oob + 6, p = raw_ecc; i < 2; i++, p += 2) {
			*l++ = p[0]        & 0xff;
			*l++ = ((p[0] >>  8) & 0x03) | ((p[0] >> 14) & 0xfc);
			*l++ = ((p[0] >> 22) & 0x0f) | ((p[1] <<  4) & 0xf0);
			*l++ = ((p[1] >>  4) & 0x3f) | ((p[1] >> 10) & 0xc0);
			*l++ = (p[1] >> 18) & 0xff;
		}

		/* write this "out-of-band" data -- infix */
		davinci_write_block_data(nand, oob, 16);
		oob += 16;
		oob_size -= 16;

	} while (data_size);

	/* the last data and OOB writes included the spare area */
	return davinci_writepage_tail(nand, NULL, 0);
}

static int davinci_read_page_ecc4infix(struct nand_device *nand, uint32_t page,
	uint8_t *data, uint32_t data_size, uint8_t *oob, uint32_t oob_size)
{
	int read_size;
	int want_col, at_col;
	int ret;

	davinci_write_pagecmd(nand, NAND_CMD_READ0, page);

	/* large page devices need a start command */
	if (nand->page_size > 512)
		davinci_command(nand, NAND_CMD_READSTART);

	if (!davinci_nand_ready(nand, 100))
		return ERROR_NAND_OPERATION_TIMEOUT;

	/* NOTE:  not bothering to compute and use ECC data for now */

	want_col = 0;
	at_col = 0;
	while ((data && data_size) || (oob && oob_size)) {

		if (data && data_size) {
			if (want_col != at_col) {
				/* Reads are slow, so seek past them when we can */
				ret  = davinci_seek_column(nand, want_col);
				if (ret != ERROR_OK)
					return ret;
				at_col = want_col;
			}
			/* read 512 bytes or data_size, whichever is smaller*/
			read_size = data_size > 512 ? 512 : data_size;
			davinci_read_block_data(nand, data, read_size);
			data += read_size;
			data_size -= read_size;
			at_col += read_size;
		}
		want_col += 512;

		if (oob && oob_size) {
			if (want_col != at_col) {
				ret  = davinci_seek_column(nand, want_col);
				if (ret != ERROR_OK)
					return ret;
				at_col = want_col;
			}
			/* read this "out-of-band" data -- infix */
			read_size = oob_size > 16 ? 16 : oob_size;
			davinci_read_block_data(nand, oob, read_size);
			oob += read_size;
			oob_size -= read_size;
			at_col += read_size;
		}
		want_col += 16;
	}
	return ERROR_OK;
}

NAND_DEVICE_COMMAND_HANDLER(davinci_nand_device_command)
{
	struct davinci_nand *info;
	unsigned long chip, aemif;
	enum ecc eccmode;
	int chipsel;

	/* arguments:
	 *  - "davinci"
	 *  - target
	 *  - nand chip address
	 *  - ecc mode
	 *  - aemif address
	 * Plus someday, optionally, ALE and CLE masks.
	 */
	if (CMD_ARGC < 5)
		return ERROR_COMMAND_SYNTAX_ERROR;

	COMMAND_PARSE_NUMBER(ulong, CMD_ARGV[2], chip);
	if (chip == 0) {
		LOG_ERROR("Invalid NAND chip address %s", CMD_ARGV[2]);
		goto fail;
	}

	if (strcmp(CMD_ARGV[3], "hwecc1") == 0)
		eccmode = HWECC1;
	else if (strcmp(CMD_ARGV[3], "hwecc4") == 0)
		eccmode = HWECC4;
	else if (strcmp(CMD_ARGV[3], "hwecc4_infix") == 0)
		eccmode = HWECC4_INFIX;
	else {
		LOG_ERROR("Invalid ecc mode %s", CMD_ARGV[3]);
		goto fail;
	}

	COMMAND_PARSE_NUMBER(ulong, CMD_ARGV[4], aemif);
	if (aemif == 0) {
		LOG_ERROR("Invalid AEMIF controller address %s", CMD_ARGV[4]);
		goto fail;
	}

	/* REVISIT what we'd *like* to do is look up valid ranges using
	 * target-specific declarations, and not even need to pass the
	 * AEMIF controller address.
	 */
	if (aemif == 0x01e00000			/* dm6446, dm357 */
			|| aemif == 0x01e10000		/* dm335, dm355 */
			|| aemif == 0x01d10000		/* dm365 */
		) {
		if (chip < 0x02000000 || chip >= 0x0a000000) {
			LOG_ERROR("NAND address %08lx out of range?", chip);
			goto fail;
		}
		chipsel = (chip - 0x02000000) >> 25;
	} else {
		LOG_ERROR("unrecognized AEMIF controller address %08lx", aemif);
		goto fail;
	}

	info = calloc(1, sizeof(*info));
<<<<<<< HEAD
	if (info == NULL)
=======
	if (!info)
>>>>>>> b61a2808
		goto fail;

	info->eccmode = eccmode;
	info->chipsel = chipsel;
	info->aemif = aemif;
	info->data = chip;
	info->cmd = chip | 0x10;
	info->addr = chip | 0x08;

	nand->controller_priv = info;

	info->io.target = nand->target;
	info->io.data = info->data;
	info->io.op = ARM_NAND_NONE;

	/* NOTE:  for now we don't do any error correction on read.
	 * Nothing else in OpenOCD currently corrects read errors,
	 * and in any case it's *writing* that we care most about.
	 */
	info->read_page = nand_read_page_raw;

	switch (eccmode) {
		case HWECC1:
			/* ECC_HW, 1-bit corrections, 3 bytes ECC per 512 data bytes */
			info->write_page = davinci_write_page_ecc1;
			break;
		case HWECC4:
			/* ECC_HW, 4-bit corrections, 10 bytes ECC per 512 data bytes */
			info->write_page = davinci_write_page_ecc4;
			break;
		case HWECC4_INFIX:
			/* Same 4-bit ECC HW, with problematic page/ecc layout */
			info->read_page = davinci_read_page_ecc4infix;
			info->write_page = davinci_write_page_ecc4infix;
			break;
	}

	return ERROR_OK;

fail:
	return ERROR_NAND_OPERATION_FAILED;
}

struct nand_flash_controller davinci_nand_controller = {
	.name                   = "davinci",
	.usage                  = "chip_addr hwecc_mode aemif_addr",
	.nand_device_command    = davinci_nand_device_command,
	.init                   = davinci_init,
	.reset                  = davinci_reset,
	.command                = davinci_command,
	.address                = davinci_address,
	.write_data             = davinci_write_data,
	.read_data              = davinci_read_data,
	.write_page             = davinci_write_page,
	.read_page              = davinci_read_page,
	.write_block_data       = davinci_write_block_data,
	.read_block_data        = davinci_read_block_data,
	.nand_ready             = davinci_nand_ready,
};<|MERGE_RESOLUTION|>--- conflicted
+++ resolved
@@ -731,11 +731,7 @@
 	}
 
 	info = calloc(1, sizeof(*info));
-<<<<<<< HEAD
-	if (info == NULL)
-=======
 	if (!info)
->>>>>>> b61a2808
 		goto fail;
 
 	info->eccmode = eccmode;
