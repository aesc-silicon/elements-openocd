/***************************************************************************
 *   Copyright (C) 2007 by Dominic Rath <Dominic.Rath@gmx.de>              *
 *   Copyright (C) 2002 Thomas Gleixner <tglx@linutronix.de>               *
 *   Copyright (C) 2009 Zachary T Welch <zw@superlucidity.net>             *
 *                                                                         *
 *   Partially based on drivers/mtd/nand_ids.c from Linux.                 *
 *                                                                         *
 *   This program is free software; you can redistribute it and/or modify  *
 *   it under the terms of the GNU General Public License as published by  *
 *   the Free Software Foundation; either version 2 of the License, or     *
 *   (at your option) any later version.                                   *
 *                                                                         *
 *   This program is distributed in the hope that it will be useful,       *
 *   but WITHOUT ANY WARRANTY; without even the implied warranty of        *
 *   MERCHANTABILITY or FITNESS FOR A PARTICULAR PURPOSE.  See the         *
 *   GNU General Public License for more details.                          *
 *                                                                         *
 *   You should have received a copy of the GNU General Public License     *
 *   along with this program.  If not, see <http://www.gnu.org/licenses/>. *
 ***************************************************************************/

#ifdef HAVE_CONFIG_H
#include "config.h"
#endif

#include "core.h"
#include "fileio.h"

static struct nand_ecclayout nand_oob_16 = {
	.eccbytes = 6,
	.eccpos = {0, 1, 2, 3, 6, 7},
	.oobfree = {
		{.offset = 8,
		 .length = 8}
	}
};

static struct nand_ecclayout nand_oob_64 = {
	.eccbytes = 24,
	.eccpos = {
		40, 41, 42, 43, 44, 45, 46, 47,
		48, 49, 50, 51, 52, 53, 54, 55,
		56, 57, 58, 59, 60, 61, 62, 63
	},
	.oobfree = {
		{.offset = 2,
		 .length = 38}
	}
};

void nand_fileio_init(struct nand_fileio_state *state)
{
	memset(state, 0, sizeof(*state));
	state->oob_format = NAND_OOB_NONE;
}

int nand_fileio_start(struct command_invocation *cmd,
	struct nand_device *nand, const char *filename, int filemode,
	struct nand_fileio_state *state)
{
	if (state->address % nand->page_size) {
		command_print(cmd, "only page-aligned addresses are supported");
		return ERROR_COMMAND_SYNTAX_ERROR;
	}

	duration_start(&state->bench);

	if (filename) {
		int retval = fileio_open(&state->fileio, filename, filemode, FILEIO_BINARY);
<<<<<<< HEAD
		if (ERROR_OK != retval) {
			const char *msg = (FILEIO_READ == filemode) ? "read" : "write";
=======
		if (retval != ERROR_OK) {
			const char *msg = (filemode == FILEIO_READ) ? "read" : "write";
>>>>>>> b61a2808
			command_print(cmd, "failed to open '%s' for %s access",
				filename, msg);
			return retval;
		}
		state->file_opened = true;
	}

	if (!(state->oob_format & NAND_OOB_ONLY)) {
		state->page_size = nand->page_size;
		state->page = malloc(nand->page_size);
	}

	if (state->oob_format & (NAND_OOB_RAW | NAND_OOB_SW_ECC | NAND_OOB_SW_ECC_KW)) {
		if (nand->page_size == 512) {
			state->oob_size = 16;
			state->eccpos = nand_oob_16.eccpos;
		} else if (nand->page_size == 2048)   {
			state->oob_size = 64;
			state->eccpos = nand_oob_64.eccpos;
		}
		state->oob = malloc(state->oob_size);
	}

	return ERROR_OK;
}
int nand_fileio_cleanup(struct nand_fileio_state *state)
{
	if (state->file_opened)
		fileio_close(state->fileio);

	free(state->oob);
	state->oob = NULL;

	free(state->page);
	state->page = NULL;
	return ERROR_OK;
}
int nand_fileio_finish(struct nand_fileio_state *state)
{
	nand_fileio_cleanup(state);
	return duration_measure(&state->bench);
}

COMMAND_HELPER(nand_fileio_parse_args, struct nand_fileio_state *state,
	struct nand_device **dev, enum fileio_access filemode,
	bool need_size, bool sw_ecc)
{
	nand_fileio_init(state);

	unsigned minargs = need_size ? 4 : 3;
	if (minargs > CMD_ARGC)
		return ERROR_COMMAND_SYNTAX_ERROR;

	struct nand_device *nand;
	int retval = CALL_COMMAND_HANDLER(nand_command_get_device, 0, &nand);
	if (retval != ERROR_OK)
		return retval;

<<<<<<< HEAD
	if (NULL == nand->device) {
=======
	if (!nand->device) {
>>>>>>> b61a2808
		command_print(CMD, "#%s: not probed", CMD_ARGV[0]);
		return ERROR_NAND_DEVICE_NOT_PROBED;
	}

	COMMAND_PARSE_NUMBER(u32, CMD_ARGV[2], state->address);
	if (need_size) {
		COMMAND_PARSE_NUMBER(u32, CMD_ARGV[3], state->size);
		if (state->size % nand->page_size) {
			command_print(CMD, "only page-aligned sizes are supported");
			return ERROR_COMMAND_SYNTAX_ERROR;
		}
	}

	if (minargs < CMD_ARGC) {
		for (unsigned i = minargs; i < CMD_ARGC; i++) {
			if (!strcmp(CMD_ARGV[i], "oob_raw"))
				state->oob_format |= NAND_OOB_RAW;
			else if (!strcmp(CMD_ARGV[i], "oob_only"))
				state->oob_format |= NAND_OOB_RAW | NAND_OOB_ONLY;
			else if (sw_ecc && !strcmp(CMD_ARGV[i], "oob_softecc"))
				state->oob_format |= NAND_OOB_SW_ECC;
			else if (sw_ecc && !strcmp(CMD_ARGV[i], "oob_softecc_kw"))
				state->oob_format |= NAND_OOB_SW_ECC_KW;
			else {
				command_print(CMD, "unknown option: %s", CMD_ARGV[i]);
				return ERROR_COMMAND_SYNTAX_ERROR;
			}
		}
	}

	retval = nand_fileio_start(CMD, nand, CMD_ARGV[1], filemode, state);
<<<<<<< HEAD
	if (ERROR_OK != retval)
=======
	if (retval != ERROR_OK)
>>>>>>> b61a2808
		return retval;

	if (!need_size) {
		size_t filesize;
		retval = fileio_size(state->fileio, &filesize);
		if (retval != ERROR_OK)
			return retval;
		state->size = filesize;
	}

	*dev = nand;

	return ERROR_OK;
}

/**
 * @returns If no error occurred, returns number of bytes consumed;
 * otherwise, returns a negative error code.)
 */
int nand_fileio_read(struct nand_device *nand, struct nand_fileio_state *s)
{
	size_t total_read = 0;
	size_t one_read;

	if (s->page) {
		fileio_read(s->fileio, s->page_size, s->page, &one_read);
		if (one_read < s->page_size)
			memset(s->page + one_read, 0xff, s->page_size - one_read);
		total_read += one_read;
	}

	if (s->oob_format & NAND_OOB_SW_ECC) {
		uint8_t ecc[3];
		memset(s->oob, 0xff, s->oob_size);
		for (uint32_t i = 0, j = 0; i < s->page_size; i += 256) {
			nand_calculate_ecc(nand, s->page + i, ecc);
			s->oob[s->eccpos[j++]] = ecc[0];
			s->oob[s->eccpos[j++]] = ecc[1];
			s->oob[s->eccpos[j++]] = ecc[2];
		}
	} else if (s->oob_format & NAND_OOB_SW_ECC_KW)   {
		/*
		 * In this case eccpos is not used as
		 * the ECC data is always stored contiguously
		 * at the end of the OOB area.  It consists
		 * of 10 bytes per 512-byte data block.
		 */
		uint8_t *ecc = s->oob + s->oob_size - s->page_size / 512 * 10;
		memset(s->oob, 0xff, s->oob_size);
		for (uint32_t i = 0; i < s->page_size; i += 512) {
			nand_calculate_ecc_kw(nand, s->page + i, ecc);
			ecc += 10;
		}
	} else if (s->oob)   {
		fileio_read(s->fileio, s->oob_size, s->oob, &one_read);
		if (one_read < s->oob_size)
			memset(s->oob + one_read, 0xff, s->oob_size - one_read);
		total_read += one_read;
	}
	return total_read;
}<|MERGE_RESOLUTION|>--- conflicted
+++ resolved
@@ -67,13 +67,8 @@
 
 	if (filename) {
 		int retval = fileio_open(&state->fileio, filename, filemode, FILEIO_BINARY);
-<<<<<<< HEAD
-		if (ERROR_OK != retval) {
-			const char *msg = (FILEIO_READ == filemode) ? "read" : "write";
-=======
 		if (retval != ERROR_OK) {
 			const char *msg = (filemode == FILEIO_READ) ? "read" : "write";
->>>>>>> b61a2808
 			command_print(cmd, "failed to open '%s' for %s access",
 				filename, msg);
 			return retval;
@@ -132,11 +127,7 @@
 	if (retval != ERROR_OK)
 		return retval;
 
-<<<<<<< HEAD
-	if (NULL == nand->device) {
-=======
 	if (!nand->device) {
->>>>>>> b61a2808
 		command_print(CMD, "#%s: not probed", CMD_ARGV[0]);
 		return ERROR_NAND_DEVICE_NOT_PROBED;
 	}
@@ -168,11 +159,7 @@
 	}
 
 	retval = nand_fileio_start(CMD, nand, CMD_ARGV[1], filemode, state);
-<<<<<<< HEAD
-	if (ERROR_OK != retval)
-=======
 	if (retval != ERROR_OK)
->>>>>>> b61a2808
 		return retval;
 
 	if (!need_size) {
