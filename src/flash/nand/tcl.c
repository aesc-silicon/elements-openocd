--- conflicted
+++ resolved
@@ -86,11 +86,7 @@
 	if (retval != ERROR_OK)
 		return retval;
 
-<<<<<<< HEAD
-	if (NULL == p->device) {
-=======
 	if (!p->device) {
->>>>>>> b61a2808
 		command_print(CMD, "#%s: not probed", CMD_ARGV[0]);
 		return ERROR_OK;
 	}
@@ -128,11 +124,7 @@
 			bad_state = " (block condition unknown)";
 
 		command_print(CMD,
-<<<<<<< HEAD
-			"\t#%i: 0x%8.8" PRIx32 " (%" PRId32 "kB) %s%s",
-=======
 			"\t#%i: 0x%8.8" PRIx32 " (%" PRIu32 "kB) %s%s",
->>>>>>> b61a2808
 			j,
 			p->blocks[j].offset,
 			p->blocks[j].size / 1024,
@@ -269,11 +261,7 @@
 
 		retval = nand_write_page(nand, s.address / nand->page_size,
 				s.page, s.page_size, s.oob, s.oob_size);
-<<<<<<< HEAD
-		if (ERROR_OK != retval) {
-=======
 		if (retval != ERROR_OK) {
->>>>>>> b61a2808
 			command_print(CMD, "failed writing file %s "
 				"to NAND flash %s at offset 0x%8.8" PRIx32,
 				CMD_ARGV[1], CMD_ARGV[0], s.address);
@@ -307,21 +295,13 @@
 	dev.size = file.size;
 	dev.oob_format = file.oob_format;
 	retval = nand_fileio_start(CMD, nand, NULL, FILEIO_NONE, &dev);
-<<<<<<< HEAD
-	if (ERROR_OK != retval)
-=======
-	if (retval != ERROR_OK)
->>>>>>> b61a2808
+	if (retval != ERROR_OK)
 		return retval;
 
 	while (file.size > 0) {
 		retval = nand_read_page(nand, dev.address / dev.page_size,
 				dev.page, dev.page_size, dev.oob, dev.oob_size);
-<<<<<<< HEAD
-		if (ERROR_OK != retval) {
-=======
 		if (retval != ERROR_OK) {
->>>>>>> b61a2808
 			command_print(CMD, "reading NAND flash page failed");
 			nand_fileio_cleanup(&dev);
 			nand_fileio_cleanup(&file);
@@ -373,11 +353,7 @@
 		size_t size_written;
 		retval = nand_read_page(nand, s.address / nand->page_size,
 				s.page, s.page_size, s.oob, s.oob_size);
-<<<<<<< HEAD
-		if (ERROR_OK != retval) {
-=======
 		if (retval != ERROR_OK) {
->>>>>>> b61a2808
 			command_print(CMD, "reading NAND flash page failed");
 			nand_fileio_cleanup(&s);
 			return retval;
@@ -415,11 +391,7 @@
 	if (retval != ERROR_OK)
 		return retval;
 
-<<<<<<< HEAD
-	if (NULL == p->device) {
-=======
 	if (!p->device) {
->>>>>>> b61a2808
 		command_print(CMD, "#%s: not probed", CMD_ARGV[0]);
 		return ERROR_OK;
 	}
