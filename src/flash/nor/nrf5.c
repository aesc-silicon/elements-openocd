--- conflicted
+++ resolved
@@ -158,11 +158,7 @@
 	bool ficr_info_valid;
 	struct nrf52_ficr_info ficr_info;
 	const struct nrf5_device_spec *spec;
-<<<<<<< HEAD
-	uint32_t hwid;
-=======
 	uint16_t hwid;
->>>>>>> b61a2808
 	enum nrf5_features features;
 	unsigned int flash_size_kb;
 	unsigned int ram_size_kb;
@@ -275,7 +271,6 @@
 	/* nRF52840 Devices */
 	NRF5_DEVICE_DEF(0x0150, "52840", "QIAA", "C0",    1024,	NRF5_FEATURE_SERIES_52 | NRF5_FEATURE_ACL_PROT),
 #endif
-<<<<<<< HEAD
 };
 
 struct nrf5_device_package {
@@ -294,36 +289,11 @@
 
 const struct flash_driver nrf5_flash, nrf51_flash;
 
-static int nrf5_bank_is_probed(struct flash_bank *bank)
+static bool nrf5_bank_is_probed(const struct flash_bank *bank)
 {
 	struct nrf5_bank *nbank = bank->driver_priv;
 
-	assert(nbank != NULL);
-=======
-};
-
-struct nrf5_device_package {
-	uint32_t package;
-	const char *code;
-};
-
-/* Newer devices have FICR INFO.PACKAGE.
- * This table converts its value to two character code */
-static const struct nrf5_device_package nrf5_packages_table[] = {
-	{ 0x2000, "QF" },
-	{ 0x2001, "CH" },
-	{ 0x2002, "CI" },
-	{ 0x2005, "CK" },
-};
-
-const struct flash_driver nrf5_flash, nrf51_flash;
-
-static bool nrf5_bank_is_probed(const struct flash_bank *bank)
-{
-	struct nrf5_bank *nbank = bank->driver_priv;
-
 	assert(nbank);
->>>>>>> b61a2808
 
 	return nbank->probed;
 }
@@ -467,13 +437,44 @@
 	return ERROR_FAIL;
 }
 
-<<<<<<< HEAD
-static int nrf5_protect_check_bprot(struct flash_bank *bank)
-{
+static int nrf5_protect_check_clenr0(struct flash_bank *bank)
+{
+	int res;
+	uint32_t clenr0;
 	struct nrf5_bank *nbank = bank->driver_priv;
 	struct nrf5_info *chip = nbank->chip;
 
-	assert(chip != NULL);
+	assert(chip);
+
+	res = target_read_u32(chip->target, NRF51_FICR_CLENR0,
+			      &clenr0);
+	if (res != ERROR_OK) {
+		LOG_ERROR("Couldn't read code region 0 size[FICR]");
+		return res;
+	}
+
+	if (clenr0 == 0xFFFFFFFF) {
+		res = target_read_u32(chip->target, NRF51_UICR_CLENR0,
+				      &clenr0);
+		if (res != ERROR_OK) {
+			LOG_ERROR("Couldn't read code region 0 size[UICR]");
+			return res;
+		}
+	}
+
+	for (unsigned int i = 0; i < bank->num_sectors; i++)
+		bank->sectors[i].is_protected =
+			clenr0 != 0xFFFFFFFF && bank->sectors[i].offset < clenr0;
+
+	return ERROR_OK;
+}
+
+static int nrf5_protect_check_bprot(struct flash_bank *bank)
+{
+	struct nrf5_bank *nbank = bank->driver_priv;
+	struct nrf5_info *chip = nbank->chip;
+
+	assert(chip);
 
 	static uint32_t nrf5_bprot_offsets[4] = { 0x600, 0x604, 0x610, 0x614 };
 	uint32_t bprot_reg = 0;
@@ -496,89 +497,6 @@
 }
 
 static int nrf5_protect_check(struct flash_bank *bank)
-=======
-static int nrf5_protect_check_clenr0(struct flash_bank *bank)
->>>>>>> b61a2808
-{
-	int res;
-	uint32_t clenr0;
-	struct nrf5_bank *nbank = bank->driver_priv;
-	struct nrf5_info *chip = nbank->chip;
-
-	assert(chip);
-
-<<<<<<< HEAD
-	struct nrf5_bank *nbank = bank->driver_priv;
-	struct nrf5_info *chip = nbank->chip;
-
-	assert(chip != NULL);
-
-	if (chip->features & NRF5_FEATURE_BPROT)
-		return nrf5_protect_check_bprot(bank);
-
-	if (!(chip->features & NRF5_FEATURE_SERIES_51)) {
-		LOG_WARNING("Flash protection of this nRF device is not supported");
-		return ERROR_FLASH_OPER_UNSUPPORTED;
-	}
-
-=======
->>>>>>> b61a2808
-	res = target_read_u32(chip->target, NRF51_FICR_CLENR0,
-			      &clenr0);
-	if (res != ERROR_OK) {
-		LOG_ERROR("Couldn't read code region 0 size[FICR]");
-		return res;
-	}
-
-	if (clenr0 == 0xFFFFFFFF) {
-		res = target_read_u32(chip->target, NRF51_UICR_CLENR0,
-				      &clenr0);
-		if (res != ERROR_OK) {
-			LOG_ERROR("Couldn't read code region 0 size[UICR]");
-			return res;
-		}
-	}
-
-	for (unsigned int i = 0; i < bank->num_sectors; i++)
-		bank->sectors[i].is_protected =
-			clenr0 != 0xFFFFFFFF && bank->sectors[i].offset < clenr0;
-
-	return ERROR_OK;
-}
-
-<<<<<<< HEAD
-static int nrf5_protect(struct flash_bank *bank, int set, unsigned int first,
-		unsigned int last)
-=======
-static int nrf5_protect_check_bprot(struct flash_bank *bank)
->>>>>>> b61a2808
-{
-	struct nrf5_bank *nbank = bank->driver_priv;
-	struct nrf5_info *chip = nbank->chip;
-
-	assert(chip);
-
-	static uint32_t nrf5_bprot_offsets[4] = { 0x600, 0x604, 0x610, 0x614 };
-	uint32_t bprot_reg = 0;
-	int res;
-
-	for (unsigned int i = 0; i < bank->num_sectors; i++) {
-		unsigned int bit = i % 32;
-		if (bit == 0) {
-			unsigned int n_reg = i / 32;
-			if (n_reg >= ARRAY_SIZE(nrf5_bprot_offsets))
-				break;
-
-			res = target_read_u32(chip->target, NRF5_BPROT_BASE + nrf5_bprot_offsets[n_reg], &bprot_reg);
-			if (res != ERROR_OK)
-				return res;
-		}
-		bank->sectors[i].is_protected = (bprot_reg & (1 << bit)) ? 1 : 0;
-	}
-	return ERROR_OK;
-}
-
-static int nrf5_protect_check(struct flash_bank *bank)
 {
 	/* UICR cannot be write protected so just return early */
 	if (bank->base == NRF5_UICR_BASE)
@@ -606,11 +524,6 @@
 	uint32_t clenr0, ppfc;
 	struct nrf5_bank *nbank = bank->driver_priv;
 	struct nrf5_info *chip = nbank->chip;
-
-	if (!(chip->features & NRF5_FEATURE_SERIES_51)) {
-		LOG_ERROR("Flash protection setting of this nRF device is not supported");
-		return ERROR_FLASH_OPER_UNSUPPORTED;
-	}
 
 	if (first != 0) {
 		LOG_ERROR("Code region 0 must start at the beginning of the bank");
@@ -636,15 +549,6 @@
 		return res;
 	}
 
-<<<<<<< HEAD
-	if (clenr0 == 0xFFFFFFFF) {
-		res = target_write_u32(chip->target, NRF51_UICR_CLENR0,
-				       clenr0);
-		if (res != ERROR_OK) {
-			LOG_ERROR("Couldn't write code region 0 size[UICR]");
-			return res;
-		}
-=======
 	if (!set || clenr0 != 0xFFFFFFFF) {
 		LOG_ERROR("You need to perform chip erase before changing the protection settings");
 		return ERROR_FAIL;
@@ -658,7 +562,6 @@
 	res = target_write_u32(chip->target, NRF51_UICR_CLENR0, clenr0);
 
 	int res2 = nrf5_wait_for_nvmc(chip);
->>>>>>> b61a2808
 
 	if (res == ERROR_OK)
 		res = res2;
@@ -760,75 +663,11 @@
 	return ERROR_OK;
 }
 
-<<<<<<< HEAD
-static bool nrf5_info_variant_to_str(uint32_t variant, char *bf)
-{
-	uint8_t b[4];
-
-	h_u32_to_be(b, variant);
-	if (isalnum(b[0]) && isalnum(b[1]) && isalnum(b[2]) && isalnum(b[3])) {
-		memcpy(bf, b, 4);
-		bf[4] = 0;
-		return true;
-	}
-
-	strcpy(bf, "xxxx");
-	return false;
-}
-
-static const char *nrf5_decode_info_package(uint32_t package)
-{
-	for (size_t i = 0; i < ARRAY_SIZE(nrf5_packages_table); i++) {
-		if (nrf5_packages_table[i].package == package)
-			return nrf5_packages_table[i].code;
-	}
-	return "xx";
-}
-
-static int nrf5_info(struct flash_bank *bank, char *buf, int buf_size)
-{
-	struct nrf5_bank *nbank = bank->driver_priv;
-	struct nrf5_info *chip = nbank->chip;
-	int res;
-
-	if (chip->spec) {
-		res = snprintf(buf, buf_size,
-				"nRF%s-%s(build code: %s)",
-				chip->spec->part, chip->spec->variant, chip->spec->build_code);
-
-	} else if (chip->ficr_info_valid) {
-		char variant[5];
-		nrf5_info_variant_to_str(chip->ficr_info.variant, variant);
-		res = snprintf(buf, buf_size,
-				"nRF%" PRIx32 "-%s%.2s(build code: %s)",
-				chip->ficr_info.part,
-				nrf5_decode_info_package(chip->ficr_info.package),
-				variant, &variant[2]);
-
-	} else {
-		res = snprintf(buf, buf_size, "nRF51xxx (HWID 0x%08" PRIx32 ")",
-				chip->hwid);
-	}
-	if (res <= 0)
-		return ERROR_FAIL;
-
-	snprintf(buf + res, buf_size - res, " %ukB Flash, %ukB RAM",
-				chip->flash_size_kb, chip->ram_size_kb);
-	return ERROR_OK;
-}
-
 static int nrf5_read_ficr_info(struct nrf5_info *chip)
 {
 	int res;
 	struct target *target = chip->target;
 
-=======
-static int nrf5_read_ficr_info(struct nrf5_info *chip)
-{
-	int res;
-	struct target *target = chip->target;
-
->>>>>>> b61a2808
 	chip->ficr_info_valid = false;
 
 	res = target_read_u32(target, NRF5_FICR_INFO_PART, &chip->ficr_info.part);
@@ -907,116 +746,6 @@
 		LOG_DEBUG("FICR NUMRAMBLOCK strange value %" PRIx32, numramblock);
 		return ERROR_TARGET_RESOURCE_NOT_AVAILABLE;
 	}
-<<<<<<< HEAD
-
-	for (unsigned int i = 0; i < numramblock; i++) {
-		uint32_t sizeramblock;
-		res = target_read_u32(target, NRF51_FICR_SIZERAMBLOCK0 + sizeof(uint32_t)*i, &sizeramblock);
-		if (res != ERROR_OK) {
-			LOG_DEBUG("Couldn't read FICR NUMRAMBLOCK register");
-			return res;
-		}
-		if (sizeramblock < 1024 || sizeramblock > 65536)
-			LOG_DEBUG("FICR SIZERAMBLOCK strange value %" PRIx32, sizeramblock);
-		else
-			*ram_size += sizeramblock;
-	}
-	return res;
-}
-
-static int nrf5_probe(struct flash_bank *bank)
-{
-	int res;
-	struct nrf5_bank *nbank = bank->driver_priv;
-	struct nrf5_info *chip = nbank->chip;
-	struct target *target = chip->target;
-
-	res = target_read_u32(target, NRF5_FICR_CONFIGID, &chip->hwid);
-	if (res != ERROR_OK) {
-		LOG_ERROR("Couldn't read CONFIGID register");
-		return res;
-	}
-
-	chip->hwid &= 0xFFFF;	/* HWID is stored in the lower two
-			 * bytes of the CONFIGID register */
-
-	/* guess a nRF51 series if the device has no FICR INFO and we don't know HWID */
-	chip->features = NRF5_FEATURE_SERIES_51;
-
-	/* Don't bail out on error for the case that some old engineering
-	 * sample has FICR INFO registers unreadable. We can proceed anyway. */
-	(void)nrf5_read_ficr_info(chip);
-
-	chip->spec = NULL;
-	for (size_t i = 0; i < ARRAY_SIZE(nrf5_known_devices_table); i++) {
-		if (chip->hwid == nrf5_known_devices_table[i].hwid) {
-			chip->spec = &nrf5_known_devices_table[i];
-			chip->features = chip->spec->features;
-			break;
-		}
-	}
-
-	if (chip->spec && chip->ficr_info_valid) {
-		/* check if HWID table gives the same part as FICR INFO */
-		if (chip->ficr_info.part != strtoul(chip->spec->part, NULL, 16))
-			LOG_WARNING("HWID 0x%04" PRIx32 " mismatch: FICR INFO.PART %"
-						PRIx32, chip->hwid, chip->ficr_info.part);
-	}
-
-	if (chip->ficr_info_valid) {
-		chip->ram_size_kb = chip->ficr_info.ram;
-	} else {
-		uint32_t ram_size;
-		nrf5_get_ram_size(target, &ram_size);
-		chip->ram_size_kb = ram_size / 1024;
-	}
-
-	/* The value stored in NRF5_FICR_CODEPAGESIZE is the number of bytes in one page of FLASH. */
-	uint32_t flash_page_size;
-	res = target_read_u32(chip->target, NRF5_FICR_CODEPAGESIZE,
-				&flash_page_size);
-	if (res != ERROR_OK) {
-		LOG_ERROR("Couldn't read code page size");
-		return res;
-	}
-
-	/* Note the register name is misleading,
-	 * NRF5_FICR_CODESIZE is the number of pages in flash memory, not the number of bytes! */
-	uint32_t num_sectors;
-	res = target_read_u32(chip->target, NRF5_FICR_CODESIZE, &num_sectors);
-	if (res != ERROR_OK) {
-		LOG_ERROR("Couldn't read code memory size");
-		return res;
-	}
-
-	chip->flash_size_kb = num_sectors * flash_page_size / 1024;
-
-	if (!chip->bank[0].probed && !chip->bank[1].probed) {
-		char buf[80];
-		nrf5_info(bank, buf, sizeof(buf));
-		if (!chip->spec && !chip->ficr_info_valid) {
-			LOG_INFO("Unknown device: %s", buf);
-		} else {
-			LOG_INFO("%s", buf);
-		}
-	}
-
-	free(bank->sectors);
-
-	if (bank->base == NRF5_FLASH_BASE) {
-		/* Sanity check */
-		if (chip->spec && chip->flash_size_kb != chip->spec->flash_size_kb)
-			LOG_WARNING("Chip's reported Flash capacity does not match expected one");
-		if (chip->ficr_info_valid && chip->flash_size_kb != chip->ficr_info.flash)
-			LOG_WARNING("Chip's reported Flash capacity does not match FICR INFO.FLASH");
-
-		bank->num_sectors = num_sectors;
-		bank->size = num_sectors * flash_page_size;
-
-		bank->sectors = alloc_block_array(0, flash_page_size, num_sectors);
-		if (!bank->sectors)
-			return ERROR_FAIL;
-=======
 
 	for (unsigned int i = 0; i < numramblock; i++) {
 		uint32_t sizeramblock;
@@ -1112,7 +841,6 @@
 				chip->flash_size_kb,
 				chip->ram_size_kb);
 	}
->>>>>>> b61a2808
 
 	free(bank->sectors);
 
@@ -1307,15 +1035,6 @@
 					uint32_t offset, uint32_t count)
 {
 	struct nrf5_info *chip;
-<<<<<<< HEAD
-
-	int res = nrf5_get_probed_chip_if_halted(bank, &chip);
-	if (res != ERROR_OK)
-		return res;
-
-	assert(offset % 4 == 0);
-	assert(count % 4 == 0);
-=======
 
 	int res = nrf5_get_probed_chip_if_halted(bank, &chip);
 	if (res != ERROR_OK)
@@ -1351,7 +1070,6 @@
 			}
 		}
 	}
->>>>>>> b61a2808
 
 	res = nrf5_nvmc_write_enable(chip);
 	if (res != ERROR_OK)
@@ -1379,13 +1097,6 @@
 	if (res != ERROR_OK)
 		return res;
 
-<<<<<<< HEAD
-	/* For each sector to be erased */
-	for (unsigned int s = first; s <= last && res == ERROR_OK; s++)
-		res = nrf5_erase_page(bank, chip, &bank->sectors[s]);
-
-	return res;
-=======
 	/* UICR CLENR0 based protection used on nRF51 prevents erase
 	 * absolutely silently. NVMC has no flag to indicate the protection
 	 * was violated.
@@ -1416,18 +1127,13 @@
 	}
 
 	return ERROR_OK;
->>>>>>> b61a2808
 }
 
 static void nrf5_free_driver_priv(struct flash_bank *bank)
 {
 	struct nrf5_bank *nbank = bank->driver_priv;
 	struct nrf5_info *chip = nbank->chip;
-<<<<<<< HEAD
-	if (chip == NULL)
-=======
 	if (!chip)
->>>>>>> b61a2808
 		return;
 
 	chip->refcount--;
@@ -1491,11 +1197,7 @@
 		nbank = &chip->bank[1];
 		break;
 	}
-<<<<<<< HEAD
-	assert(nbank != NULL);
-=======
 	assert(nbank);
->>>>>>> b61a2808
 
 	chip->refcount++;
 	nbank->chip = chip;
@@ -1563,11 +1265,7 @@
 	if (res != ERROR_OK)
 		return res;
 
-<<<<<<< HEAD
-	assert(bank != NULL);
-=======
 	assert(bank);
->>>>>>> b61a2808
 
 	struct nrf5_info *chip;
 
