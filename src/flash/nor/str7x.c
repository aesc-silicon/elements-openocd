--- conflicted
+++ resolved
@@ -376,12 +376,6 @@
 	if (err != ERROR_OK)
 		return err;
 
-<<<<<<< HEAD
-	for (unsigned int i = first; i <= last; i++)
-		bank->sectors[i].is_erased = 1;
-
-=======
->>>>>>> b61a2808
 	return ERROR_OK;
 }
 
