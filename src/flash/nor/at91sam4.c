--- conflicted
+++ resolved
@@ -667,8 +667,6 @@
 			.base_address = FLASH_BANK_BASE_S,
 			.controller_address = 0x400e0a00,
 			.flash_wait_states = 5,
-<<<<<<< HEAD
-=======
 			.present = 1,
 			.size_bytes =  1024 * 1024,
 			.nsectors   =  128,
@@ -703,7 +701,6 @@
 			.base_address = FLASH_BANK_BASE_S,
 			.controller_address = 0x400e0a00,
 			.flash_wait_states = 5,
->>>>>>> db070eb8
 			.present = 1,
 			.size_bytes =  1024 * 1024,
 			.nsectors   =  128,
@@ -1245,53 +1242,6 @@
 				.base_address = FLASH_BANK1_BASE_1024K_SD,
 				.controller_address = 0x400e0c00,
 				.flash_wait_states = 5,
-<<<<<<< HEAD
-				.present = 1,
-				.size_bytes =  512 * 1024,
-				.nsectors   =  64,
-				.sector_size = 8192,
-				.page_size   = 512,
-			},
-		},
-	},
-
-	/*at91sam4sd16b - LQFP64/BGA64*/
-	{
-		.chipid_cidr    = 0x29970ce0,
-		.name           = "at91sam4sd16b",
-		.total_flash_size     = 1024 * 1024,
-		.total_sram_size      = 160 * 1024,
-		.n_gpnvms       = 3,
-		.n_banks        = 2,
-
-/*		.bank[0] = { */
-		{
-			{
-				.probed = 0,
-				.pChip  = NULL,
-				.pBank  = NULL,
-				.bank_number = 0,
-				.base_address = FLASH_BANK0_BASE_SD,
-				.controller_address = 0x400e0a00,
-				.flash_wait_states = 5,
-				.present = 1,
-				.size_bytes =  512 * 1024,
-				.nsectors   =  64,
-				.sector_size = 8192,
-				.page_size   = 512,
-			},
-
-/*		.bank[1] = { */
-			{
-				.probed = 0,
-				.pChip  = NULL,
-				.pBank  = NULL,
-				.bank_number = 1,
-				.base_address = FLASH_BANK1_BASE_1024K_SD,
-				.controller_address = 0x400e0c00,
-				.flash_wait_states = 5,
-=======
->>>>>>> db070eb8
 				.present = 1,
 				.size_bytes =  512 * 1024,
 				.nsectors   =  64,
