--- conflicted
+++ resolved
@@ -161,13 +161,6 @@
 			0x0b00 | ((addr >> 17) & 0xFF),
 			AVR_JTAG_REG_PROGRAMMING_COMMAND_LEN);
 
-	/* load extended high byte */
-	if (ext_addressing)
-		avr_jtag_senddat(avr->jtag_info.tap,
-			NULL,
-			0x0b00 | ((addr >> 17) & 0xFF),
-			AVR_JTAG_REG_ProgrammingCommand_Len);
-
 	/* load addr high byte */
 	avr_jtag_senddat(avr->jtag_info.tap,
 		NULL,
@@ -445,19 +438,9 @@
 	if (retval != ERROR_OK)
 		return retval;
 
-<<<<<<< HEAD
-	if (avrf_mass_erase(bank) == ERROR_OK) {
-		/* set all sectors as erased */
-		for (unsigned int i = 0; i < bank->num_sectors; i++)
-			bank->sectors[i].is_erased = 1;
-
-		command_print(CMD, "avr mass erase complete");
-	} else
-=======
 	if (avrf_mass_erase(bank) == ERROR_OK)
 		command_print(CMD, "avr mass erase complete");
 	else
->>>>>>> b61a2808
 		command_print(CMD, "avr mass erase failed");
 
 	LOG_DEBUG("%s", __func__);
