--- conflicted
+++ resolved
@@ -56,10 +56,7 @@
 extern const struct flash_driver mrvlqspi_flash;
 extern const struct flash_driver msp432_flash;
 extern const struct flash_driver niietcm4_flash;
-<<<<<<< HEAD
-=======
 extern const struct flash_driver npcx_flash;
->>>>>>> b61a2808
 extern const struct flash_driver nrf5_flash;
 extern const struct flash_driver nrf51_flash;
 extern const struct flash_driver numicro_flash;
@@ -71,10 +68,7 @@
 extern const struct flash_driver psoc5lp_nvl_flash;
 extern const struct flash_driver psoc6_flash;
 extern const struct flash_driver renesas_rpchf_flash;
-<<<<<<< HEAD
-=======
 extern const struct flash_driver rp2040_flash;
->>>>>>> b61a2808
 extern const struct flash_driver sh_qspi_flash;
 extern const struct flash_driver sim3x_flash;
 extern const struct flash_driver stellaris_flash;
@@ -83,20 +77,14 @@
 extern const struct flash_driver stm32lx_flash;
 extern const struct flash_driver stm32l4x_flash;
 extern const struct flash_driver stm32h7x_flash;
-<<<<<<< HEAD
-=======
 extern const struct flash_driver stmqspi_flash;
->>>>>>> b61a2808
 extern const struct flash_driver stmsmi_flash;
 extern const struct flash_driver str7x_flash;
 extern const struct flash_driver str9x_flash;
 extern const struct flash_driver str9xpec_flash;
 extern const struct flash_driver swm050_flash;
 extern const struct flash_driver tms470_flash;
-<<<<<<< HEAD
 extern const struct flash_driver vexriscv_nor_spi;
-=======
->>>>>>> b61a2808
 extern const struct flash_driver virtual_flash;
 extern const struct flash_driver w600_flash;
 extern const struct flash_driver xcf_flash;
@@ -157,10 +145,7 @@
 	&psoc5lp_nvl_flash,
 	&psoc6_flash,
 	&renesas_rpchf_flash,
-<<<<<<< HEAD
-=======
 	&rp2040_flash,
->>>>>>> b61a2808
 	&sh_qspi_flash,
 	&sim3x_flash,
 	&stellaris_flash,
