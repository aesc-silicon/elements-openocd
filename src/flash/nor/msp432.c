/***************************************************************************
 *   Copyright (C) 2018 by Texas Instruments, Inc.                         *
 *                                                                         *
 *   This program is free software; you can redistribute it and/or modify  *
 *   it under the terms of the GNU General Public License as published by  *
 *   the Free Software Foundation; either version 2 of the License, or     *
 *   (at your option) any later version.                                   *
 *                                                                         *
 *   This program is distributed in the hope that it will be useful,       *
 *   but WITHOUT ANY WARRANTY; without even the implied warranty of        *
 *   MERCHANTABILITY or FITNESS FOR A PARTICULAR PURPOSE.  See the         *
 *   GNU General Public License for more details.                          *
 *                                                                         *
 *   You should have received a copy of the GNU General Public License     *
 *   along with this program.  If not, see <http://www.gnu.org/licenses/>. *
 ***************************************************************************/

#ifdef HAVE_CONFIG_H
#include "config.h"
#endif

#include "imp.h"
#include "msp432.h"
#include <helper/binarybuffer.h>
#include <helper/time_support.h>
#include <target/algorithm.h>
#include <target/armv7m.h>
#include <target/image.h>

/* MSP432P4 hardware registers */
#define P4_FLASH_MAIN_SIZE_REG 0xE0043020
#define P4_FLASH_INFO_SIZE_REG 0xE0043024
#define P4_DEVICE_ID_REG       0x0020100C
#define P4_HARDWARE_REV_REG    0x00201010

/* MSP432E4 hardware registers */
#define E4_DID0_REG 0x400FE000
#define E4_DID1_REG 0x400FE004

#define FLASH_TIMEOUT 8000

#define SUPPORT_MESSAGE \
	"Your pre-production MSP432P401x silicon is not fully supported\n" \
	"You can find more information at www.ti.com/product/MSP432P401R"

struct msp432_bank {
	uint32_t device_id;
	uint32_t hardware_rev;
	int family_type;
	int device_type;
	uint32_t sector_length;
	bool probed_main;
	bool probed_info;
	bool unlock_bsl;
	struct working_area *working_area;
	struct armv7m_algorithm armv7m_info;
};

static int msp432_auto_probe(struct flash_bank *bank);

static int msp432_device_type(uint32_t family_type, uint32_t device_id,
	uint32_t hardware_rev)
{
	int device_type = MSP432_NO_TYPE;

	if (family_type == MSP432E4) {
		/* MSP432E4 device family */

		if (device_id == 0x180C0002) {
			if (hardware_rev == 0x102DC06E) {
				/* The 01Y variant */
				device_type = MSP432E401Y;
			} else if (hardware_rev == 0x1032E076) {
				/* The 11Y variant */
				device_type = MSP432E411Y;
			} else {
				/* Reasonable guess that this is a new variant */
				device_type = MSP432E4X_GUESS;
			}
		} else {
			/* Wild guess that this is an MSP432E4 */
			device_type = MSP432E4X_GUESS;
		}
	} else {
		/* MSP432P4 device family */

		/* Examine the device ID and hardware revision to get the device type */
		switch (device_id) {
			case 0xA000:
			case 0xA001:
			case 0xA002:
			case 0xA003:
			case 0xA004:
			case 0xA005:
				/* Device is definitely MSP432P401x, check hardware revision */
				if (hardware_rev == 0x41 || hardware_rev == 0x42) {
					/* Rev A or B of the silicon has been deprecated */
					device_type = MSP432P401X_DEPR;
				} else if (hardware_rev >= 0x43 && hardware_rev <= 0x49) {
					/* Current and future revisions of the MSP432P401x device */
					device_type = MSP432P401X;
				} else {
					/* Unknown or unanticipated hardware revision */
					device_type = MSP432P401X_GUESS;
				}
				break;
			case 0xA010:
			case 0xA012:
			case 0xA016:
			case 0xA019:
			case 0xA01F:
			case 0xA020:
			case 0xA022:
			case 0xA026:
			case 0xA029:
			case 0xA02F:
				/* Device is definitely MSP432P411x, check hardware revision */
				if (hardware_rev >= 0x41 && hardware_rev <= 0x49) {
					/* Current and future revisions of the MSP432P411x device */
					device_type = MSP432P411X;
				} else {
					/* Unknown or unanticipated hardware revision */
					device_type = MSP432P411X_GUESS;
				}
				break;
			case 0xFFFF:
				/* Device is very early silicon that has been deprecated */
				device_type = MSP432P401X_DEPR;
				break;
			default:
				if (device_id < 0xA010) {
					/* Wild guess that this is an MSP432P401x */
					device_type = MSP432P401X_GUESS;
				} else {
					/* Reasonable guess that this is a new variant */
					device_type = MSP432P411X_GUESS;
				}
				break;
		}
	}

	return device_type;
}

static const char *msp432_return_text(uint32_t return_code)
{
	switch (return_code) {
		case FLASH_BUSY:
			return "FLASH_BUSY";
		case FLASH_SUCCESS:
			return "FLASH_SUCCESS";
		case FLASH_ERROR:
			return "FLASH_ERROR";
		case FLASH_TIMEOUT_ERROR:
			return "FLASH_TIMEOUT_ERROR";
		case FLASH_VERIFY_ERROR:
			return "FLASH_VERIFY_WRONG";
		case FLASH_WRONG_COMMAND:
			return "FLASH_WRONG_COMMAND";
		case FLASH_POWER_ERROR:
			return "FLASH_POWER_ERROR";
		default:
			return "UNDEFINED_RETURN_CODE";
	}
}

static void msp432_init_params(struct msp432_algo_params *algo_params)
{
	buf_set_u32(algo_params->flash_command, 0, 32, FLASH_NO_COMMAND);
	buf_set_u32(algo_params->return_code, 0, 32, 0);
	buf_set_u32(algo_params->_reserved0, 0, 32, 0);
	buf_set_u32(algo_params->address, 0, 32, 0);
	buf_set_u32(algo_params->length, 0, 32, 0);
	buf_set_u32(algo_params->buffer1_status, 0, 32, BUFFER_INACTIVE);
	buf_set_u32(algo_params->buffer2_status, 0, 32, BUFFER_INACTIVE);
	buf_set_u32(algo_params->erase_param, 0, 32, FLASH_ERASE_MAIN);
	buf_set_u32(algo_params->unlock_bsl, 0, 32, FLASH_LOCK_BSL);
}

static int msp432_exec_cmd(struct target *target, struct msp432_algo_params
			*algo_params, uint32_t command)
{
	int retval;

	/* Make sure the given params do not include the command */
	buf_set_u32(algo_params->flash_command, 0, 32, FLASH_NO_COMMAND);
	buf_set_u32(algo_params->return_code, 0, 32, 0);
	buf_set_u32(algo_params->buffer1_status, 0, 32, BUFFER_INACTIVE);
	buf_set_u32(algo_params->buffer2_status, 0, 32, BUFFER_INACTIVE);

	/* Write out parameters to target memory */
	retval = target_write_buffer(target, ALGO_PARAMS_BASE_ADDR,
				sizeof(struct msp432_algo_params), (uint8_t *)algo_params);
	if (retval != ERROR_OK)
		return retval;

	/* Write out command to target memory */
	retval = target_write_u32(target, ALGO_FLASH_COMMAND_ADDR, command);

	return retval;
}

static int msp432_wait_return_code(struct target *target)
{
	uint32_t return_code = 0;
	long long start_ms;
	long long elapsed_ms;

	int retval = ERROR_OK;

	start_ms = timeval_ms();
<<<<<<< HEAD
	while ((0 == return_code) || (FLASH_BUSY == return_code)) {
		retval = target_read_u32(target, ALGO_RETURN_CODE_ADDR, &return_code);
		if (ERROR_OK != retval)
=======
	while ((return_code == 0) || (return_code == FLASH_BUSY)) {
		retval = target_read_u32(target, ALGO_RETURN_CODE_ADDR, &return_code);
		if (retval != ERROR_OK)
>>>>>>> b61a2808
			return retval;

		elapsed_ms = timeval_ms() - start_ms;
		if (elapsed_ms > 500)
			keep_alive();
		if (elapsed_ms > FLASH_TIMEOUT)
			break;
	};

	if (return_code != FLASH_SUCCESS) {
		LOG_ERROR("msp432: Flash operation failed: %s",
			msp432_return_text(return_code));
		return ERROR_FAIL;
	}

	return ERROR_OK;
}

static int msp432_wait_inactive(struct target *target, uint32_t buffer)
{
	uint32_t status_code = BUFFER_ACTIVE;
	uint32_t status_addr;
	long long start_ms;
	long long elapsed_ms;

	int retval;

	switch (buffer) {
		case 1: /* Buffer 1 */
			status_addr = ALGO_BUFFER1_STATUS_ADDR;
			break;
		case 2: /* Buffer 2 */
			status_addr = ALGO_BUFFER2_STATUS_ADDR;
			break;
		default:
			return ERROR_FAIL;
	}

	start_ms = timeval_ms();
<<<<<<< HEAD
	while (BUFFER_INACTIVE != status_code) {
		retval = target_read_u32(target, status_addr, &status_code);
		if (ERROR_OK != retval)
=======
	while (status_code != BUFFER_INACTIVE) {
		retval = target_read_u32(target, status_addr, &status_code);
		if (retval != ERROR_OK)
>>>>>>> b61a2808
			return retval;

		elapsed_ms = timeval_ms() - start_ms;
		if (elapsed_ms > 500)
			keep_alive();
		if (elapsed_ms > FLASH_TIMEOUT)
			break;
	};

	if (status_code != BUFFER_INACTIVE) {
		LOG_ERROR(
			"msp432: Flash operation failed: buffer not written to flash");
		return ERROR_FAIL;
	}

	return ERROR_OK;
}

static int msp432_init(struct flash_bank *bank)
{
	struct target *target = bank->target;
	struct msp432_bank *msp432_bank = bank->driver_priv;
	struct msp432_algo_params algo_params;
	struct reg_param reg_params[1];

	const uint8_t *loader_code;
	uint32_t loader_size;
	uint32_t algo_entry_addr;
	int retval;

	/* Make sure we've probed the flash to get the device and size */
	retval = msp432_auto_probe(bank);
	if (retval != ERROR_OK)
		return retval;

	/* Choose appropriate flash helper algorithm */
	switch (msp432_bank->device_type) {
		case MSP432P401X:
		case MSP432P401X_DEPR:
		case MSP432P401X_GUESS:
		default:
			loader_code = msp432p401x_algo;
			loader_size = sizeof(msp432p401x_algo);
			algo_entry_addr = P4_ALGO_ENTRY_ADDR;
			break;
		case MSP432P411X:
		case MSP432P411X_GUESS:
			loader_code = msp432p411x_algo;
			loader_size = sizeof(msp432p411x_algo);
			algo_entry_addr = P4_ALGO_ENTRY_ADDR;
			break;
		case MSP432E401Y:
		case MSP432E411Y:
		case MSP432E4X_GUESS:
			loader_code = msp432e4x_algo;
			loader_size = sizeof(msp432e4x_algo);
			algo_entry_addr = E4_ALGO_ENTRY_ADDR;
			break;
	}

	/* Issue warnings if this is a device we may not be able to flash */
	if (msp432_bank->device_type == MSP432P401X_GUESS ||
		msp432_bank->device_type == MSP432P411X_GUESS) {
		/* Explicit device type check failed. Report this. */
		LOG_WARNING(
			"msp432: Unrecognized MSP432P4 Device ID and Hardware "
			"Rev (%04" PRIX32 ", %02" PRIX32 ")", msp432_bank->device_id,
			msp432_bank->hardware_rev);
	} else if (msp432_bank->device_type == MSP432P401X_DEPR) {
		LOG_WARNING(
			"msp432: MSP432P401x pre-production device (deprecated "
			"silicon)\n" SUPPORT_MESSAGE);
	} else if (msp432_bank->device_type == MSP432E4X_GUESS) {
		/* Explicit device type check failed. Report this. */
		LOG_WARNING(
			"msp432: Unrecognized MSP432E4 DID0 and DID1 values "
			"(%08" PRIX32 ", %08" PRIX32 ")", msp432_bank->device_id,
			msp432_bank->hardware_rev);
	}

	/* Check for working area to use for flash helper algorithm */
	if (msp432_bank->working_area)
		target_free_working_area(target, msp432_bank->working_area);
	retval = target_alloc_working_area(target, ALGO_WORKING_SIZE,
				&msp432_bank->working_area);
	if (retval != ERROR_OK)
		return retval;

	/* Confirm the defined working address is the area we need to use */
	if (msp432_bank->working_area->address != ALGO_BASE_ADDR)
		return ERROR_TARGET_RESOURCE_NOT_AVAILABLE;

	/* Write flash helper algorithm into target memory */
	retval = target_write_buffer(target, ALGO_BASE_ADDR, loader_size,
				loader_code);
	if (retval != ERROR_OK)
		return retval;

	/* Initialize the ARMv7 specific info to run the algorithm */
	msp432_bank->armv7m_info.common_magic = ARMV7M_COMMON_MAGIC;
	msp432_bank->armv7m_info.core_mode = ARM_MODE_THREAD;

	/* Initialize algorithm parameters to default values */
	msp432_init_params(&algo_params);

	/* Write out parameters to target memory */
	retval = target_write_buffer(target, ALGO_PARAMS_BASE_ADDR,
				sizeof(algo_params), (uint8_t *)&algo_params);
	if (retval != ERROR_OK)
		return retval;

	/* Initialize stack pointer for flash helper algorithm */
	init_reg_param(&reg_params[0], "sp", 32, PARAM_OUT);
	buf_set_u32(reg_params[0].value, 0, 32, ALGO_STACK_POINTER_ADDR);

	/* Begin executing the flash helper algorithm */
	retval = target_start_algorithm(target, 0, 0, 1, reg_params,
				algo_entry_addr, 0, &msp432_bank->armv7m_info);
	destroy_reg_param(&reg_params[0]);
	if (retval != ERROR_OK) {
		LOG_ERROR("msp432: Failed to start flash helper algorithm");
		return retval;
	}

	/*
	 * At this point, the algorithm is running on the target and
	 * ready to receive commands and data to flash the target
	 */

	/* Issue the init command to the flash helper algorithm */
	retval = msp432_exec_cmd(target, &algo_params, FLASH_INIT);
	if (retval != ERROR_OK)
		return retval;

	retval = msp432_wait_return_code(target);

	return retval;
}

static int msp432_quit(struct flash_bank *bank)
{
	struct target *target = bank->target;
	struct msp432_bank *msp432_bank = bank->driver_priv;
	struct msp432_algo_params algo_params;

	int retval;

	/* Initialize algorithm parameters to default values */
	msp432_init_params(&algo_params);

	/* Issue the exit command to the flash helper algorithm */
	retval = msp432_exec_cmd(target, &algo_params, FLASH_EXIT);
	if (retval != ERROR_OK)
		return retval;

	(void)msp432_wait_return_code(target);

	/* Regardless of the return code, attempt to halt the target */
	(void)target_halt(target);

	/* Now confirm target halted and clean up from flash helper algorithm */
	retval = target_wait_algorithm(target, 0, NULL, 0, NULL, 0, FLASH_TIMEOUT,
				&msp432_bank->armv7m_info);

	target_free_working_area(target, msp432_bank->working_area);
	msp432_bank->working_area = NULL;

	return retval;
}

static int msp432_mass_erase(struct flash_bank *bank, bool all)
{
	struct target *target = bank->target;
	struct msp432_bank *msp432_bank = bank->driver_priv;
	struct msp432_algo_params algo_params;

	int retval;

	if (target->state != TARGET_HALTED) {
		LOG_ERROR("Target not halted");
		return ERROR_TARGET_NOT_HALTED;
	}

	retval = msp432_init(bank);
	if (retval != ERROR_OK)
		return retval;

	/* Initialize algorithm parameters to default values */
	msp432_init_params(&algo_params);
	if (all) {
		buf_set_u32(algo_params.erase_param, 0, 32,
			FLASH_ERASE_MAIN | FLASH_ERASE_INFO);
		if (msp432_bank->unlock_bsl)
			buf_set_u32(algo_params.unlock_bsl, 0, 32, FLASH_UNLOCK_BSL);
	}

	/* Issue the mass erase command to the flash helper algorithm */
	retval = msp432_exec_cmd(target, &algo_params, FLASH_MASS_ERASE);
	if (retval != ERROR_OK) {
		(void)msp432_quit(bank);
		return retval;
	}

	retval = msp432_wait_return_code(target);
	if (retval != ERROR_OK) {
		(void)msp432_quit(bank);
		return retval;
	}

	retval = msp432_quit(bank);
	if (retval != ERROR_OK)
		return retval;

	return retval;
}

COMMAND_HANDLER(msp432_mass_erase_command)
{
	struct flash_bank *bank;
	struct msp432_bank *msp432_bank;
	bool all;

	int retval;

	if (1 > CMD_ARGC)
		return ERROR_COMMAND_SYNTAX_ERROR;

	retval = CALL_COMMAND_HANDLER(flash_command_get_bank, 0, &bank);
	if (retval != ERROR_OK)
		return retval;

	if (1 == CMD_ARGC) {
		all = false;
	} else if (2 == CMD_ARGC) {
		/* Check argument for how much to erase */
<<<<<<< HEAD
		if (0 == strcmp(CMD_ARGV[1], "main"))
			all = false;
		else if (0 == strcmp(CMD_ARGV[1], "all"))
=======
		if (strcmp(CMD_ARGV[1], "main") == 0)
			all = false;
		else if (strcmp(CMD_ARGV[1], "all") == 0)
>>>>>>> b61a2808
			all = true;
		else
			return ERROR_COMMAND_SYNTAX_ERROR;
	} else {
		return ERROR_COMMAND_SYNTAX_ERROR;
	}

	msp432_bank = bank->driver_priv;

	if (msp432_bank->family_type == MSP432E4) {
		/* MSP432E4 does not have main vs info regions, ignore "all" */
		all = false;
	}

	retval = msp432_mass_erase(bank, all);
	if (retval != ERROR_OK)
		return retval;

	if (msp432_bank->family_type == MSP432E4) {
		/* MSP432E4 does not have main vs info regions */
		LOG_INFO("msp432: Mass erase of flash is complete");
	} else {
		LOG_INFO("msp432: Mass erase of %s is complete",
			all ? "main + information flash" : "main flash");
	}

	return ERROR_OK;
}

COMMAND_HANDLER(msp432_bsl_command)
{
	struct flash_bank *bank;
	struct msp432_bank *msp432_bank;

	int retval;

	if (1 > CMD_ARGC)
		return ERROR_COMMAND_SYNTAX_ERROR;

	retval = CALL_COMMAND_HANDLER(flash_command_get_bank, 0, &bank);
	if (retval != ERROR_OK)
		return retval;

	msp432_bank = bank->driver_priv;

	if (msp432_bank->family_type == MSP432E4) {
		LOG_WARNING("msp432: MSP432E4 does not have a BSL region");
		return ERROR_OK;
	}

	if (2 == CMD_ARGC) {
<<<<<<< HEAD
		if (0 == strcmp(CMD_ARGV[1], "lock"))
			msp432_bank->unlock_bsl = false;
		else if (0 == strcmp(CMD_ARGV[1], "unlock"))
=======
		if (strcmp(CMD_ARGV[1], "lock") == 0)
			msp432_bank->unlock_bsl = false;
		else if (strcmp(CMD_ARGV[1], "unlock") == 0)
>>>>>>> b61a2808
			msp432_bank->unlock_bsl = true;
		else
			return ERROR_COMMAND_SYNTAX_ERROR;
	} else if (1 != CMD_ARGC) {
		/* Extra, unknown argument passed in */
		return ERROR_COMMAND_SYNTAX_ERROR;
	}

	LOG_INFO("msp432: BSL flash region is currently %slocked",
		msp432_bank->unlock_bsl ? "un" : "");

	return ERROR_OK;
}

FLASH_BANK_COMMAND_HANDLER(msp432_flash_bank_command)
{
	struct msp432_bank *msp432_bank;

	if (CMD_ARGC < 6)
		return ERROR_COMMAND_SYNTAX_ERROR;

	/* Create shared private struct for flash banks */
	msp432_bank = malloc(sizeof(struct msp432_bank));
	if (!msp432_bank)
		return ERROR_FAIL;

	/* Initialize private flash information */
	msp432_bank->device_id = 0;
	msp432_bank->hardware_rev = 0;
	msp432_bank->family_type = MSP432_NO_FAMILY;
	msp432_bank->device_type = MSP432_NO_TYPE;
	msp432_bank->sector_length = 0x1000;
	msp432_bank->probed_main = false;
	msp432_bank->probed_info = false;
	msp432_bank->unlock_bsl = false;
	msp432_bank->working_area = NULL;

	/* Finish up initial settings here */
	bank->driver_priv = msp432_bank;
	bank->base = FLASH_BASE;

	return ERROR_OK;
}

static int msp432_erase(struct flash_bank *bank, unsigned int first,
		unsigned int last)
{
	struct target *target = bank->target;
	struct msp432_bank *msp432_bank = bank->driver_priv;
	struct msp432_algo_params algo_params;

<<<<<<< HEAD
	bool is_main = FLASH_BASE == bank->base;
	bool is_info = P4_FLASH_INFO_BASE == bank->base;
=======
	bool is_main = bank->base == FLASH_BASE;
	bool is_info = bank->base == P4_FLASH_INFO_BASE;
>>>>>>> b61a2808

	int retval;

	if (target->state != TARGET_HALTED) {
		LOG_ERROR("Target not halted");
		return ERROR_TARGET_NOT_HALTED;
	}

	/* Do a mass erase if user requested all sectors of main flash */
	if (is_main && (first == 0) && (last == (bank->num_sectors - 1))) {
		/* Request mass erase of main flash */
		return msp432_mass_erase(bank, false);
	}

	retval = msp432_init(bank);
	if (retval != ERROR_OK)
		return retval;

	/* Initialize algorithm parameters to default values */
	msp432_init_params(&algo_params);

	/* Adjust params if this is the info bank */
	if (is_info) {
		buf_set_u32(algo_params.erase_param, 0, 32, FLASH_ERASE_INFO);
		/* And flag if BSL is unlocked */
		if (msp432_bank->unlock_bsl)
			buf_set_u32(algo_params.unlock_bsl, 0, 32, FLASH_UNLOCK_BSL);
	}

	/* Erase requested sectors one by one */
	for (unsigned int i = first; i <= last; i++) {

		/* Skip TVL (read-only) sector of the info bank */
		if (is_info && 1 == i)
			continue;

		/* Skip BSL sectors of info bank if locked */
		if (is_info && (2 == i || 3 == i) &&
			!msp432_bank->unlock_bsl)
			continue;

		/* Convert sector number to starting address of sector */
		buf_set_u32(algo_params.address, 0, 32, bank->base +
			(i * msp432_bank->sector_length));

		/* Issue the sector erase command to the flash helper algorithm */
		retval = msp432_exec_cmd(target, &algo_params, FLASH_SECTOR_ERASE);
		if (retval != ERROR_OK) {
			(void)msp432_quit(bank);
			return retval;
		}

		retval = msp432_wait_return_code(target);
		if (retval != ERROR_OK) {
			(void)msp432_quit(bank);
			return retval;
		}
	}

	retval = msp432_quit(bank);
	if (retval != ERROR_OK)
		return retval;

	return retval;
}

static int msp432_write(struct flash_bank *bank, const uint8_t *buffer,
	uint32_t offset, uint32_t count)
{
	struct target *target = bank->target;
	struct msp432_bank *msp432_bank = bank->driver_priv;
	struct msp432_algo_params algo_params;
	uint32_t size;
	uint32_t data_ready = BUFFER_DATA_READY;
	long long start_ms;
	long long elapsed_ms;

<<<<<<< HEAD
	bool is_info = P4_FLASH_INFO_BASE == bank->base;
=======
	bool is_info = bank->base == P4_FLASH_INFO_BASE;
>>>>>>> b61a2808

	int retval;

	if (target->state != TARGET_HALTED) {
		LOG_ERROR("Target not halted");
		return ERROR_TARGET_NOT_HALTED;
	}

	/*
	 * Block attempts to write to read-only sectors of flash
	 * The TVL region in sector 1 of the info flash is always read-only
	 * The BSL region in sectors 2 and 3 of the info flash may be unlocked
	 * The helper algorithm will hang on attempts to write to TVL
	 */
	if (is_info) {
		/* Set read-only start to TVL sector */
		uint32_t start = 0x1000;
		/* Set read-only end after BSL region if locked */
		uint32_t end = (msp432_bank->unlock_bsl) ? 0x2000 : 0x4000;
		/* Check if request includes anything in read-only sectors */
		if ((offset + count - 1) < start || offset >= end) {
			/* The request includes no bytes in read-only sectors */
			/* Fall out and process the request normally */
		} else {
			/* Send a request for anything before read-only sectors */
			if (offset < start) {
				uint32_t start_count = MIN(start - offset, count);
				retval = msp432_write(bank, buffer, offset, start_count);
				if (retval != ERROR_OK)
					return retval;
			}
			/* Send a request for anything after read-only sectors */
			if ((offset + count - 1) >= end) {
				uint32_t skip = end - offset;
				count -= skip;
				offset += skip;
				buffer += skip;
				return msp432_write(bank, buffer, offset, count);
			} else {
				/* Request is entirely in read-only sectors */
				return ERROR_OK;
			}
		}
	}

	retval = msp432_init(bank);
	if (retval != ERROR_OK)
		return retval;

	/* Initialize algorithm parameters to default values */
	msp432_init_params(&algo_params);

	/* Set up parameters for requested flash write operation */
	buf_set_u32(algo_params.address, 0, 32, bank->base + offset);
	buf_set_u32(algo_params.length, 0, 32, count);

	/* Check if this is the info bank */
	if (is_info) {
		/* And flag if BSL is unlocked */
		if (msp432_bank->unlock_bsl)
			buf_set_u32(algo_params.unlock_bsl, 0, 32, FLASH_UNLOCK_BSL);
	}

	/* Set up flash helper algorithm to continuous flash mode */
	retval = msp432_exec_cmd(target, &algo_params, FLASH_CONTINUOUS);
	if (retval != ERROR_OK) {
		(void)msp432_quit(bank);
		return retval;
	}

	/* Write requested data, one buffer at a time */
	start_ms = timeval_ms();
	while (count > 0) {

		if (count > ALGO_BUFFER_SIZE)
			size = ALGO_BUFFER_SIZE;
		else
			size = count;

		/* Put next block of data to flash into buffer */
		retval = target_write_buffer(target, ALGO_BUFFER1_ADDR, size, buffer);
		if (retval != ERROR_OK) {
			LOG_ERROR("Unable to write data to target memory");
			(void)msp432_quit(bank);
			return ERROR_FLASH_OPERATION_FAILED;
		}

		/* Signal the flash helper algorithm that data is ready to flash */
		retval = target_write_u32(target, ALGO_BUFFER1_STATUS_ADDR,
					data_ready);
<<<<<<< HEAD
		if (ERROR_OK != retval) {
=======
		if (retval != ERROR_OK) {
>>>>>>> b61a2808
			(void)msp432_quit(bank);
			return ERROR_FLASH_OPERATION_FAILED;
		}

		retval = msp432_wait_inactive(target, 1);
		if (retval != ERROR_OK) {
			(void)msp432_quit(bank);
			return retval;
		}

		count -= size;
		buffer += size;

		elapsed_ms = timeval_ms() - start_ms;
		if (elapsed_ms > 500)
			keep_alive();
	}

	/* Confirm that the flash helper algorithm is finished */
	retval = msp432_wait_return_code(target);
	if (retval != ERROR_OK) {
		(void)msp432_quit(bank);
		return retval;
	}

	retval = msp432_quit(bank);
	if (retval != ERROR_OK)
		return retval;

	return retval;
}

static int msp432_probe(struct flash_bank *bank)
{
	struct target *target = bank->target;
	struct msp432_bank *msp432_bank = bank->driver_priv;

	uint32_t device_id;
	uint32_t hardware_rev;

	uint32_t sector_length;
	uint32_t size;
	unsigned int num_sectors;

<<<<<<< HEAD
	bool is_main = FLASH_BASE == bank->base;
	bool is_info = P4_FLASH_INFO_BASE == bank->base;
=======
	bool is_main = bank->base == FLASH_BASE;
	bool is_info = bank->base == P4_FLASH_INFO_BASE;
>>>>>>> b61a2808

	int retval;

	/* Check if this bank has already been successfully probed */
	if (is_main && msp432_bank->probed_main)
		return ERROR_OK;
	if (is_info && msp432_bank->probed_info)
		return ERROR_OK;

	/* Read the flash size register to determine this is a P4 or not */
	/* MSP432P4s will return the size of flash.  MSP432E4s will return zero */
	retval = target_read_u32(target, P4_FLASH_MAIN_SIZE_REG, &size);
	if (retval != ERROR_OK)
		return retval;

	if (size == 0) {
		/* This is likely an MSP432E4 */
		msp432_bank->family_type = MSP432E4;

		retval = target_read_u32(target, E4_DID0_REG, &device_id);
		if (retval != ERROR_OK)
			return retval;

		msp432_bank->device_id = device_id;

		retval = target_read_u32(target, E4_DID1_REG, &hardware_rev);
		if (retval != ERROR_OK)
			return retval;

		msp432_bank->hardware_rev = hardware_rev;
	} else {
		/* This is likely an MSP432P4 */
		msp432_bank->family_type = MSP432P4;

		retval = target_read_u32(target, P4_DEVICE_ID_REG, &device_id);
		if (retval != ERROR_OK)
			return retval;

		msp432_bank->device_id = device_id & 0xFFFF;

		retval = target_read_u32(target, P4_HARDWARE_REV_REG, &hardware_rev);
		if (retval != ERROR_OK)
			return retval;

		msp432_bank->hardware_rev = hardware_rev & 0xFF;
	}

	msp432_bank->device_type = msp432_device_type(msp432_bank->family_type,
		msp432_bank->device_id, msp432_bank->hardware_rev);

<<<<<<< HEAD
	if (MSP432P4 == msp432_bank->family_type) {
=======
	if (msp432_bank->family_type == MSP432P4) {
>>>>>>> b61a2808
		/* Set up MSP432P4 specific flash parameters */
		if (is_main) {
			retval = target_read_u32(target, P4_FLASH_MAIN_SIZE_REG, &size);
			if (retval != ERROR_OK)
				return retval;

			sector_length = P4_SECTOR_LENGTH;
			num_sectors = size / sector_length;
		} else if (is_info) {
			if (msp432_bank->device_type == MSP432P411X ||
				msp432_bank->device_type == MSP432P411X_GUESS) {
				/* MSP432P411x has an info size register, use that for size */
				retval = target_read_u32(target, P4_FLASH_INFO_SIZE_REG, &size);
				if (retval != ERROR_OK)
					return retval;
			} else {
				/* All other MSP432P401x devices have fixed info region size */
				size = 0x4000; /* 16 KB info region */
			}
			sector_length = P4_SECTOR_LENGTH;
			num_sectors = size / sector_length;
		} else {
			/* Invalid bank somehow */
			return ERROR_FAIL;
		}
	} else {
		/* Set up MSP432E4 specific flash parameters */
		if (is_main) {
			size = E4_FLASH_SIZE;
			sector_length = E4_SECTOR_LENGTH;
			num_sectors = size / sector_length;
		} else {
			/* Invalid bank somehow */
			return ERROR_FAIL;
		}
	}

	free(bank->sectors);
	bank->sectors = NULL;

	if (num_sectors > 0) {
		bank->sectors = malloc(sizeof(struct flash_sector) * num_sectors);
<<<<<<< HEAD
		if (NULL == bank->sectors)
=======
		if (!bank->sectors)
>>>>>>> b61a2808
			return ERROR_FAIL;
	}

	bank->size = size;
	bank->write_start_alignment = 0;
	bank->write_end_alignment = 0;
	bank->num_sectors = num_sectors;
	msp432_bank->sector_length = sector_length;

	for (unsigned int i = 0; i < num_sectors; i++) {
		bank->sectors[i].offset = i * sector_length;
		bank->sectors[i].size = sector_length;
		bank->sectors[i].is_erased = -1;
		bank->sectors[i].is_protected = 0;
	}

	/* We've successfully determined the stats on this flash bank */
	if (is_main)
		msp432_bank->probed_main = true;
	if (is_info)
		msp432_bank->probed_info = true;

	if (is_main && MSP432P4 == msp432_bank->family_type) {
		/* Create the info flash bank needed by MSP432P4 variants */
		struct flash_bank *info = calloc(sizeof(struct flash_bank), 1);
<<<<<<< HEAD
		if (NULL == info)
=======
		if (!info)
>>>>>>> b61a2808
			return ERROR_FAIL;

		/* Create a name for the info bank, append "_1" to main name */
		char *name = malloc(strlen(bank->name) + 3);
		strcpy(name, bank->name);
		strcat(name, "_1");

		/* Initialize info bank */
		info->name = name;
		info->target = bank->target;
		info->driver = bank->driver;
		info->driver_priv = msp432_bank;
		info->base = P4_FLASH_INFO_BASE;

		flash_bank_add(info);
	}

	/* If we fall through to here, then all went well */

	return ERROR_OK;
}

static int msp432_auto_probe(struct flash_bank *bank)
{
	struct msp432_bank *msp432_bank = bank->driver_priv;

<<<<<<< HEAD
	bool is_main = FLASH_BASE == bank->base;
	bool is_info = P4_FLASH_INFO_BASE == bank->base;
=======
	bool is_main = bank->base == FLASH_BASE;
	bool is_info = bank->base == P4_FLASH_INFO_BASE;
>>>>>>> b61a2808

	int retval = ERROR_OK;

	if (is_main)
		if (!msp432_bank->probed_main)
			retval = msp432_probe(bank);
	if (is_info)
		if (!msp432_bank->probed_info)
			retval = msp432_probe(bank);

	return retval;
}

static int msp432_info(struct flash_bank *bank, struct command_invocation *cmd)
{
	struct msp432_bank *msp432_bank = bank->driver_priv;

	switch (msp432_bank->device_type) {
		case MSP432P401X_DEPR:
			if (msp432_bank->device_id == 0xFFFF) {
				/* Very early pre-production silicon currently deprecated */
				command_print_sameline(cmd, "MSP432P401x pre-production device (deprecated silicon)\n"
					SUPPORT_MESSAGE);
			} else {
				/* Revision A or B silicon, also deprecated */
				command_print_sameline(cmd, "MSP432P401x Device Rev %c (deprecated silicon)\n"
					SUPPORT_MESSAGE, (char)msp432_bank->hardware_rev);
			}
			break;
		case MSP432P401X:
			command_print_sameline(cmd, "MSP432P401x Device Rev %c\n",
				(char)msp432_bank->hardware_rev);
			break;
		case MSP432P411X:
			command_print_sameline(cmd, "MSP432P411x Device Rev %c\n",
				(char)msp432_bank->hardware_rev);
			break;
		case MSP432E401Y:
			command_print_sameline(cmd, "MSP432E401Y Device\n");
			break;
		case MSP432E411Y:
			command_print_sameline(cmd, "MSP432E411Y Device\n");
			break;
		case MSP432E4X_GUESS:
			command_print_sameline(cmd,
				"Unrecognized MSP432E4 DID0 and DID1 IDs (%08" PRIX32 ", %08" PRIX32 ")",
				msp432_bank->device_id, msp432_bank->hardware_rev);
			break;
		case MSP432P401X_GUESS:
		case MSP432P411X_GUESS:
		default:
			command_print_sameline(cmd,
				"Unrecognized MSP432P4 Device ID and Hardware Rev (%04" PRIX32 ", %02" PRIX32 ")",
				msp432_bank->device_id, msp432_bank->hardware_rev);
			break;
	}

	return ERROR_OK;
}

static int msp432_protect_check(struct flash_bank *bank)
{
	/* Added to suppress warning, not needed for MSP432 flash */
	return ERROR_OK;
}

static int msp432_protect_check(struct flash_bank *bank)
{
	/* Added to suppress warning, not needed for MSP432 flash */
	return ERROR_OK;
}

static void msp432_flash_free_driver_priv(struct flash_bank *bank)
{
<<<<<<< HEAD
	bool is_main = FLASH_BASE == bank->base;

	/* A single private struct is shared between main and info banks */
	/* Only free it on the call for main bank */
	if (is_main && (NULL != bank->driver_priv))
=======
	bool is_main = bank->base == FLASH_BASE;

	/* A single private struct is shared between main and info banks */
	/* Only free it on the call for main bank */
	if (is_main)
>>>>>>> b61a2808
		free(bank->driver_priv);

	/* Forget about the private struct on both main and info banks */
	bank->driver_priv = NULL;
}

static const struct command_registration msp432_exec_command_handlers[] = {
	{
		.name = "mass_erase",
		.handler = msp432_mass_erase_command,
		.mode = COMMAND_EXEC,
		.help = "Erase entire flash memory on device.",
		.usage = "bank_id ['main' | 'all']",
	},
	{
		.name = "bsl",
		.handler = msp432_bsl_command,
		.mode = COMMAND_EXEC,
		.help = "Allow BSL to be erased or written by flash commands.",
		.usage = "bank_id ['unlock' | 'lock']",
	},
	COMMAND_REGISTRATION_DONE
};

static const struct command_registration msp432_command_handlers[] = {
	{
		.name = "msp432",
		.mode = COMMAND_EXEC,
		.help = "MSP432 flash command group",
		.usage = "",
		.chain = msp432_exec_command_handlers,
	},
	COMMAND_REGISTRATION_DONE
};

const struct flash_driver msp432_flash = {
	.name = "msp432",
	.commands = msp432_command_handlers,
	.flash_bank_command = msp432_flash_bank_command,
	.erase = msp432_erase,
	.write = msp432_write,
	.read = default_flash_read,
	.probe = msp432_probe,
	.auto_probe = msp432_auto_probe,
	.erase_check = default_flash_blank_check,
	.protect_check = msp432_protect_check,
	.info = msp432_info,
	.free_driver_priv = msp432_flash_free_driver_priv,
};<|MERGE_RESOLUTION|>--- conflicted
+++ resolved
@@ -209,15 +209,9 @@
 	int retval = ERROR_OK;
 
 	start_ms = timeval_ms();
-<<<<<<< HEAD
-	while ((0 == return_code) || (FLASH_BUSY == return_code)) {
-		retval = target_read_u32(target, ALGO_RETURN_CODE_ADDR, &return_code);
-		if (ERROR_OK != retval)
-=======
 	while ((return_code == 0) || (return_code == FLASH_BUSY)) {
 		retval = target_read_u32(target, ALGO_RETURN_CODE_ADDR, &return_code);
 		if (retval != ERROR_OK)
->>>>>>> b61a2808
 			return retval;
 
 		elapsed_ms = timeval_ms() - start_ms;
@@ -257,15 +251,9 @@
 	}
 
 	start_ms = timeval_ms();
-<<<<<<< HEAD
-	while (BUFFER_INACTIVE != status_code) {
-		retval = target_read_u32(target, status_addr, &status_code);
-		if (ERROR_OK != retval)
-=======
 	while (status_code != BUFFER_INACTIVE) {
 		retval = target_read_u32(target, status_addr, &status_code);
 		if (retval != ERROR_OK)
->>>>>>> b61a2808
 			return retval;
 
 		elapsed_ms = timeval_ms() - start_ms;
@@ -501,15 +489,9 @@
 		all = false;
 	} else if (2 == CMD_ARGC) {
 		/* Check argument for how much to erase */
-<<<<<<< HEAD
-		if (0 == strcmp(CMD_ARGV[1], "main"))
-			all = false;
-		else if (0 == strcmp(CMD_ARGV[1], "all"))
-=======
 		if (strcmp(CMD_ARGV[1], "main") == 0)
 			all = false;
 		else if (strcmp(CMD_ARGV[1], "all") == 0)
->>>>>>> b61a2808
 			all = true;
 		else
 			return ERROR_COMMAND_SYNTAX_ERROR;
@@ -561,15 +543,9 @@
 	}
 
 	if (2 == CMD_ARGC) {
-<<<<<<< HEAD
-		if (0 == strcmp(CMD_ARGV[1], "lock"))
-			msp432_bank->unlock_bsl = false;
-		else if (0 == strcmp(CMD_ARGV[1], "unlock"))
-=======
 		if (strcmp(CMD_ARGV[1], "lock") == 0)
 			msp432_bank->unlock_bsl = false;
 		else if (strcmp(CMD_ARGV[1], "unlock") == 0)
->>>>>>> b61a2808
 			msp432_bank->unlock_bsl = true;
 		else
 			return ERROR_COMMAND_SYNTAX_ERROR;
@@ -621,13 +597,8 @@
 	struct msp432_bank *msp432_bank = bank->driver_priv;
 	struct msp432_algo_params algo_params;
 
-<<<<<<< HEAD
-	bool is_main = FLASH_BASE == bank->base;
-	bool is_info = P4_FLASH_INFO_BASE == bank->base;
-=======
 	bool is_main = bank->base == FLASH_BASE;
 	bool is_info = bank->base == P4_FLASH_INFO_BASE;
->>>>>>> b61a2808
 
 	int retval;
 
@@ -705,11 +676,7 @@
 	long long start_ms;
 	long long elapsed_ms;
 
-<<<<<<< HEAD
-	bool is_info = P4_FLASH_INFO_BASE == bank->base;
-=======
 	bool is_info = bank->base == P4_FLASH_INFO_BASE;
->>>>>>> b61a2808
 
 	int retval;
 
@@ -800,11 +767,7 @@
 		/* Signal the flash helper algorithm that data is ready to flash */
 		retval = target_write_u32(target, ALGO_BUFFER1_STATUS_ADDR,
 					data_ready);
-<<<<<<< HEAD
-		if (ERROR_OK != retval) {
-=======
 		if (retval != ERROR_OK) {
->>>>>>> b61a2808
 			(void)msp432_quit(bank);
 			return ERROR_FLASH_OPERATION_FAILED;
 		}
@@ -849,13 +812,8 @@
 	uint32_t size;
 	unsigned int num_sectors;
 
-<<<<<<< HEAD
-	bool is_main = FLASH_BASE == bank->base;
-	bool is_info = P4_FLASH_INFO_BASE == bank->base;
-=======
 	bool is_main = bank->base == FLASH_BASE;
 	bool is_info = bank->base == P4_FLASH_INFO_BASE;
->>>>>>> b61a2808
 
 	int retval;
 
@@ -906,11 +864,7 @@
 	msp432_bank->device_type = msp432_device_type(msp432_bank->family_type,
 		msp432_bank->device_id, msp432_bank->hardware_rev);
 
-<<<<<<< HEAD
-	if (MSP432P4 == msp432_bank->family_type) {
-=======
 	if (msp432_bank->family_type == MSP432P4) {
->>>>>>> b61a2808
 		/* Set up MSP432P4 specific flash parameters */
 		if (is_main) {
 			retval = target_read_u32(target, P4_FLASH_MAIN_SIZE_REG, &size);
@@ -953,11 +907,7 @@
 
 	if (num_sectors > 0) {
 		bank->sectors = malloc(sizeof(struct flash_sector) * num_sectors);
-<<<<<<< HEAD
-		if (NULL == bank->sectors)
-=======
 		if (!bank->sectors)
->>>>>>> b61a2808
 			return ERROR_FAIL;
 	}
 
@@ -983,11 +933,7 @@
 	if (is_main && MSP432P4 == msp432_bank->family_type) {
 		/* Create the info flash bank needed by MSP432P4 variants */
 		struct flash_bank *info = calloc(sizeof(struct flash_bank), 1);
-<<<<<<< HEAD
-		if (NULL == info)
-=======
 		if (!info)
->>>>>>> b61a2808
 			return ERROR_FAIL;
 
 		/* Create a name for the info bank, append "_1" to main name */
@@ -1014,13 +960,8 @@
 {
 	struct msp432_bank *msp432_bank = bank->driver_priv;
 
-<<<<<<< HEAD
-	bool is_main = FLASH_BASE == bank->base;
-	bool is_info = P4_FLASH_INFO_BASE == bank->base;
-=======
 	bool is_main = bank->base == FLASH_BASE;
 	bool is_info = bank->base == P4_FLASH_INFO_BASE;
->>>>>>> b61a2808
 
 	int retval = ERROR_OK;
 
@@ -1087,27 +1028,13 @@
 	return ERROR_OK;
 }
 
-static int msp432_protect_check(struct flash_bank *bank)
-{
-	/* Added to suppress warning, not needed for MSP432 flash */
-	return ERROR_OK;
-}
-
 static void msp432_flash_free_driver_priv(struct flash_bank *bank)
 {
-<<<<<<< HEAD
-	bool is_main = FLASH_BASE == bank->base;
-
-	/* A single private struct is shared between main and info banks */
-	/* Only free it on the call for main bank */
-	if (is_main && (NULL != bank->driver_priv))
-=======
 	bool is_main = bank->base == FLASH_BASE;
 
 	/* A single private struct is shared between main and info banks */
 	/* Only free it on the call for main bank */
 	if (is_main)
->>>>>>> b61a2808
 		free(bank->driver_priv);
 
 	/* Forget about the private struct on both main and info banks */
