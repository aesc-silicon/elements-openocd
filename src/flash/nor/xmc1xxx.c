--- conflicted
+++ resolved
@@ -141,12 +141,6 @@
 		goto err_run;
 	}
 
-<<<<<<< HEAD
-	for (unsigned int sector = first; sector <= last; sector++)
-		bank->sectors[sector].is_erased = 1;
-
-=======
->>>>>>> b61a2808
 err_run:
 	for (i = 0; i < ARRAY_SIZE(reg_params); i++)
 		destroy_reg_param(&reg_params[i]);
@@ -310,11 +304,7 @@
 		uint32_t blocks = MIN(block_count, data_workarea->size / NVM_BLOCK_SIZE);
 		uint32_t addr = bank->base + offset;
 
-<<<<<<< HEAD
-		LOG_DEBUG("copying %" PRId32 " bytes to SRAM " TARGET_ADDR_FMT,
-=======
 		LOG_DEBUG("copying %" PRIu32 " bytes to SRAM " TARGET_ADDR_FMT,
->>>>>>> b61a2808
 			MIN(blocks * NVM_BLOCK_SIZE, byte_count),
 			data_workarea->address);
 
