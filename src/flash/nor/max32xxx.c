/***************************************************************************
 *   Copyright (C) 2016 by Maxim Integrated                                *
 *   Kevin Gillespie <kevin.gillespie@maximintegrated.com>                 *
 *                                                                         *
 *   This program is free software; you can redistribute it and/or modify  *
 *   it under the terms of the GNU General Public License as published by  *
 *   the Free Software Foundation; either version 2 of the License, or     *
 *   (at your option) any later version.                                   *
 *                                                                         *
 *   This program is distributed in the hope that it will be useful,       *
 *   but WITHOUT ANY WARRANTY; without even the implied warranty of        *
 *   MERCHANTABILITY or FITNESS FOR A PARTICULAR PURPOSE.  See the         *
 *   GNU General Public License for more details.                          *
 *                                                                         *
 *   You should have received a copy of the GNU General Public License     *
 *   along with this program.  If not, see <http://www.gnu.org/licenses/>. *
 ***************************************************************************/

#ifdef HAVE_CONFIG_H
#include "config.h"
#endif

#include "imp.h"
#include <target/algorithm.h>
#include <target/armv7m.h>

/* Register Addresses */
#define FLSH_ADDR                  0x000
#define FLSH_CLKDIV                0x004
#define FLSH_CN                    0x008
#define PR1E_ADDR                  0x00C
#define PR2S_ADDR                  0x010
#define PR2E_ADDR                  0x014
#define PR3S_ADDR                  0x018
#define PR3E_ADDR                  0x01C
#define FLSH_MD                    0x020
#define FLSH_INT                   0x024
#define FLSH_DATA0                 0x030
#define FLSH_DATA1                 0x034
#define FLSH_DATA2                 0x038
#define FLSH_DATA3                 0x03C
#define FLSH_BL_CTRL               0x170
#define FLSH_PROT                  0x300

#define ARM_PID_REG                0xE00FFFE0
#define MAX326XX_ID_REG            0x40000838

/* Register settings */
#define FLSH_INT_AF                0x00000002

#define FLSH_CN_UNLOCK_MASK        0xF0000000
#define FLSH_CN_UNLOCK_VALUE       0x20000000

#define FLSH_CN_PEND               0x01000000

#define FLSH_CN_ERASE_CODE_MASK    0x0000FF00
#define FLSH_CN_ERASE_CODE_PGE     0x00005500
#define FLSH_CN_ERASE_CODE_ME      0x0000AA00

#define FLSH_CN_PGE                0x00000004
#define FLSH_CN_ME                 0x00000002
#define FLSH_CN_WR                 0x00000001
#define FLASH_BL_CTRL_23           0x00020000
#define FLASH_BL_CTRL_IFREN        0x00000001

#define ARM_PID_DEFAULT_CM3        0xB4C3
#define ARM_PID_DEFAULT_CM4        0xB4C4
#define MAX326XX_ID                0x4D

static int max32xxx_mass_erase(struct flash_bank *bank);

struct max32xxx_flash_bank {
	bool probed;
	int max326xx;
	unsigned int flash_size;
	unsigned int flc_base;
	unsigned int sector_size;
	unsigned int clkdiv_value;
	uint32_t int_state;
	unsigned int burst_size_bits;
};

/* see contrib/loaders/flash/max32xxx/max32xxx.s for src */
static const uint8_t write_code[] = {
#include "../../../contrib/loaders/flash/max32xxx/max32xxx.inc"
};

/*		Config Command: flash bank name driver base size chip_width bus_width target [driver_option]
	flash bank max32xxx <base> <size> 0 0 <target> <FLC base> <sector size> <clkdiv> [burst_bits]
 */
FLASH_BANK_COMMAND_HANDLER(max32xxx_flash_bank_command)
{
	struct max32xxx_flash_bank *info;

	if (CMD_ARGC < 9) {
		LOG_WARNING("incomplete flash bank max32xxx configuration: <base> <size> 0 0 <target> <FLC base> <sector size> <clkdiv> [burst_bits]");
		return ERROR_FLASH_BANK_INVALID;
	}

	info = calloc(sizeof(struct max32xxx_flash_bank), 1);
	COMMAND_PARSE_NUMBER(uint, CMD_ARGV[2], info->flash_size);
	COMMAND_PARSE_NUMBER(uint, CMD_ARGV[6], info->flc_base);
	COMMAND_PARSE_NUMBER(uint, CMD_ARGV[7], info->sector_size);
	COMMAND_PARSE_NUMBER(uint, CMD_ARGV[8], info->clkdiv_value);

	if (CMD_ARGC > 9)
		COMMAND_PARSE_NUMBER(uint, CMD_ARGV[9], info->burst_size_bits);
	else
		info->burst_size_bits = 32;

	info->int_state = 0;
	bank->driver_priv = info;
	return ERROR_OK;
}

static int get_info(struct flash_bank *bank, struct command_invocation *cmd)
{
	struct max32xxx_flash_bank *info = bank->driver_priv;

	if (!info->probed)
		return ERROR_FLASH_BANK_NOT_PROBED;

	command_print_sameline(cmd, "\nMaxim Integrated max32xxx flash driver\n");
	return ERROR_OK;
}

/***************************************************************************
*	flash operations
***************************************************************************/

static int max32xxx_flash_op_pre(struct flash_bank *bank)
{
	struct target *target = bank->target;
	struct max32xxx_flash_bank *info = bank->driver_priv;
	uint32_t flsh_cn;
	uint32_t bootloader;

	/* Check if the flash controller is busy */
	target_read_u32(target, info->flc_base + FLSH_CN, &flsh_cn);
	if (flsh_cn & (FLSH_CN_PEND | FLSH_CN_ERASE_CODE_MASK | FLSH_CN_PGE |
		FLSH_CN_ME | FLSH_CN_WR))
		return ERROR_FLASH_BUSY;

	/* Refresh flash controller timing */
	target_write_u32(target, info->flc_base + FLSH_CLKDIV, info->clkdiv_value);

	/* Clear and disable flash programming interrupts */
	target_read_u32(target, info->flc_base + FLSH_INT, &info->int_state);
	target_write_u32(target, info->flc_base + FLSH_INT, 0x00000000);

	/* Clear the lower bit in the bootloader configuration register in case flash page 0 has been replaced */
	if (target_read_u32(target, info->flc_base + FLSH_BL_CTRL, &bootloader) != ERROR_OK) {
		LOG_ERROR("Read failure on FLSH_BL_CTRL");
		return ERROR_FAIL;
	}
	if (bootloader & FLASH_BL_CTRL_23) {
		LOG_WARNING("FLSH_BL_CTRL indicates BL mode 2 or mode 3.");
		if (bootloader & FLASH_BL_CTRL_IFREN) {
			LOG_WARNING("Flash page 0 swapped out, attempting to swap back in for programming");
			bootloader &= ~(FLASH_BL_CTRL_IFREN);
			if (target_write_u32(target, info->flc_base + FLSH_BL_CTRL, bootloader) != ERROR_OK) {
				LOG_ERROR("Write failure on FLSH_BL_CTRL");
				return ERROR_FAIL;
			}
			if (target_read_u32(target, info->flc_base + FLSH_BL_CTRL, &bootloader) != ERROR_OK) {
				LOG_ERROR("Read failure on FLSH_BL_CTRL");
				return ERROR_FAIL;
			}
			if (bootloader & FLASH_BL_CTRL_IFREN) {
				/* Bummer */
				LOG_ERROR("Unable to swap flash page 0 back in. Writes to page 0 will fail.");
			}
		}
	}

	/* Unlock flash */
	flsh_cn &= ~FLSH_CN_UNLOCK_MASK;
	flsh_cn |= FLSH_CN_UNLOCK_VALUE;
	target_write_u32(target, info->flc_base + FLSH_CN, flsh_cn);

	/* Confirm flash is unlocked */
	target_read_u32(target, info->flc_base + FLSH_CN, &flsh_cn);
	if ((flsh_cn & FLSH_CN_UNLOCK_VALUE) != FLSH_CN_UNLOCK_VALUE)
		return ERROR_FAIL;

	return ERROR_OK;
}

static int max32xxx_flash_op_post(struct flash_bank *bank)
{
	struct target *target = bank->target;
	struct max32xxx_flash_bank *info = bank->driver_priv;
	uint32_t flsh_cn;

	/* Restore flash programming interrupts */
	target_write_u32(target, info->flc_base + FLSH_INT, info->int_state);

	/* Lock flash */
	target_read_u32(target, info->flc_base + FLSH_CN, &flsh_cn);
	flsh_cn &= ~FLSH_CN_UNLOCK_MASK;
	target_write_u32(target, info->flc_base + FLSH_CN, flsh_cn);
	return ERROR_OK;
}

static int max32xxx_protect_check(struct flash_bank *bank)
{
	struct max32xxx_flash_bank *info = bank->driver_priv;
	struct target *target = bank->target;
	uint32_t temp_reg;

	if (!info->probed)
		return ERROR_FLASH_BANK_NOT_PROBED;

	if (!info->max326xx) {
		for (unsigned i = 0; i < bank->num_sectors; i++)
			bank->sectors[i].is_protected = -1;

		return ERROR_FLASH_OPER_UNSUPPORTED;
	}

	/* Check the protection */
	for (unsigned i = 0; i < bank->num_sectors; i++) {
		if (i%32 == 0)
			target_read_u32(target, info->flc_base + FLSH_PROT + ((i/32)*4), &temp_reg);

		if (temp_reg & (0x1 << i%32))
			bank->sectors[i].is_protected = 1;
		else
			bank->sectors[i].is_protected = 0;
	}
	return ERROR_OK;
}

static int max32xxx_erase(struct flash_bank *bank, unsigned int first,
		unsigned int last)
{
	uint32_t flsh_cn, flsh_int;
	struct max32xxx_flash_bank *info = bank->driver_priv;
	struct target *target = bank->target;
	int retval;
	int retry;

	if (bank->target->state != TARGET_HALTED) {
		LOG_ERROR("Target not halted");
		return ERROR_TARGET_NOT_HALTED;
	}

	if (!info->probed)
		return ERROR_FLASH_BANK_NOT_PROBED;

	if ((last < first) || (last >= bank->num_sectors))
		return ERROR_FLASH_SECTOR_INVALID;

	if ((first == 0) && (last == (bank->num_sectors - 1)))
		return max32xxx_mass_erase(bank);

	/* Prepare to issue flash operation */
	retval = max32xxx_flash_op_pre(bank);

	if (retval != ERROR_OK)
		return retval;

	int erased = 0;
	for (unsigned int banknr = first; banknr <= last; banknr++) {

		/* Check the protection */
		if (bank->sectors[banknr].is_protected == 1) {
			LOG_WARNING("Flash sector %u is protected", banknr);
			continue;
		} else
			erased = 1;

		/* Address is first word in page */
		target_write_u32(target, info->flc_base + FLSH_ADDR, banknr * info->sector_size);

		/* Write page erase code */
		target_read_u32(target, info->flc_base + FLSH_CN, &flsh_cn);
		flsh_cn |= FLSH_CN_ERASE_CODE_PGE;
		target_write_u32(target, info->flc_base + FLSH_CN, flsh_cn);

		/* Issue page erase command */
		flsh_cn |= 0x4;
		target_write_u32(target, info->flc_base + FLSH_CN, flsh_cn);

		/* Wait until erase complete */
		retry = 1000;
		do {
			target_read_u32(target, info->flc_base + FLSH_CN, &flsh_cn);
		} while ((--retry > 0) && (flsh_cn & FLSH_CN_PEND));

		if (retry <= 0) {
			LOG_ERROR("Timed out waiting for flash page erase @ 0x%08x",
				banknr * info->sector_size);
			return ERROR_FLASH_OPERATION_FAILED;
		}

		/* Check access violations */
		target_read_u32(target, info->flc_base + FLSH_INT, &flsh_int);
		if (flsh_int & FLSH_INT_AF) {
			LOG_ERROR("Error erasing flash page %i", banknr);
			target_write_u32(target, info->flc_base + FLSH_INT, 0);
			max32xxx_flash_op_post(bank);
			return ERROR_FLASH_OPERATION_FAILED;
		}
	}

	if (!erased) {
		LOG_ERROR("All pages protected %u to %u", first, last);
		max32xxx_flash_op_post(bank);
		return ERROR_FAIL;
	}

	if (max32xxx_flash_op_post(bank) != ERROR_OK)
		return ERROR_FAIL;

	return ERROR_OK;
}

static int max32xxx_protect(struct flash_bank *bank, int set,
		unsigned int first, unsigned int last)
{
	struct max32xxx_flash_bank *info = bank->driver_priv;
	struct target *target = bank->target;
	uint32_t temp_reg;

	if (bank->target->state != TARGET_HALTED) {
		LOG_ERROR("Target not halted");
		return ERROR_TARGET_NOT_HALTED;
	}

	if (!info->probed)
		return ERROR_FLASH_BANK_NOT_PROBED;

	if (!info->max326xx)
		return ERROR_FLASH_OPER_UNSUPPORTED;

	if ((last < first) || (last >= bank->num_sectors))
		return ERROR_FLASH_SECTOR_INVALID;

	/* Setup the protection on the pages given */
	for (unsigned int page = first; page <= last; page++) {
		if (set) {
			/* Set the write/erase bit for this page */
			target_read_u32(target, info->flc_base + FLSH_PROT + (page/32), &temp_reg);
			temp_reg |= (0x1 << page%32);
			target_write_u32(target, info->flc_base + FLSH_PROT + (page/32), temp_reg);
			bank->sectors[page].is_protected = 1;
		} else {
			/* Clear the write/erase bit for this page */
			target_read_u32(target, info->flc_base + FLSH_PROT + (page/32), &temp_reg);
			temp_reg &= ~(0x1 << page%32);
			target_write_u32(target, info->flc_base + FLSH_PROT + (page/32), temp_reg);
			bank->sectors[page].is_protected = 0;
		}
	}

	return ERROR_OK;
}

static int max32xxx_write_block(struct flash_bank *bank, const uint8_t *buffer,
	uint32_t offset, uint32_t wcount)
{
	struct max32xxx_flash_bank *info = bank->driver_priv;
	struct target *target = bank->target;
	uint32_t buffer_size = 16384;
	struct working_area *source;
	struct working_area *write_algorithm;
	uint32_t address = bank->base + offset;
	struct reg_param reg_params[5];
	struct armv7m_algorithm armv7m_info;
	int retval = ERROR_OK;
	/* power of two, and multiple of word size */
	static const unsigned buf_min = 128;

	/* for small buffers it's faster not to download an algorithm */
	if (wcount * 4 < buf_min)
		return ERROR_TARGET_RESOURCE_NOT_AVAILABLE;

	LOG_DEBUG("(bank=%p buffer=%p offset=%08" PRIx32 " wcount=%08" PRIx32 "",
		bank, buffer, offset, wcount);

	/* flash write code */
	if (target_alloc_working_area(target, sizeof(write_code), &write_algorithm) != ERROR_OK) {
		LOG_DEBUG("no working area for block memory writes");
		return ERROR_TARGET_RESOURCE_NOT_AVAILABLE;
	}

	/* plus a buffer big enough for this data */
	if (wcount * 4 < buffer_size)
		buffer_size = wcount * 4;

	/* memory buffer */
	while (target_alloc_working_area_try(target, buffer_size, &source) != ERROR_OK) {
		buffer_size /= 2;

		if (buffer_size <= buf_min) {
			target_free_working_area(target, write_algorithm);
			return ERROR_TARGET_RESOURCE_NOT_AVAILABLE;
		}

		LOG_DEBUG("retry target_alloc_working_area(%s, size=%u)",
			target_name(target), (unsigned) buffer_size);
	}

	target_write_buffer(target, write_algorithm->address, sizeof(write_code),
		write_code);

	armv7m_info.common_magic = ARMV7M_COMMON_MAGIC;
	armv7m_info.core_mode = ARM_MODE_THREAD;
	init_reg_param(&reg_params[0], "r0", 32, PARAM_OUT);
	init_reg_param(&reg_params[1], "r1", 32, PARAM_OUT);
	init_reg_param(&reg_params[2], "r2", 32, PARAM_OUT);
	init_reg_param(&reg_params[3], "r3", 32, PARAM_OUT);
	init_reg_param(&reg_params[4], "r4", 32, PARAM_OUT);

	buf_set_u32(reg_params[0].value, 0, 32, source->address);
	buf_set_u32(reg_params[1].value, 0, 32, source->address + source->size);
	buf_set_u32(reg_params[2].value, 0, 32, address);
	buf_set_u32(reg_params[3].value, 0, 32, wcount);
	buf_set_u32(reg_params[4].value, 0, 32, info->flc_base);
	retval = target_run_flash_async_algorithm(target, buffer, wcount, 4, 0, NULL,
		5, reg_params, source->address, source->size, write_algorithm->address, 0, &armv7m_info);

	if (retval == ERROR_FLASH_OPERATION_FAILED)
		LOG_ERROR("error %d executing max32xxx flash write algorithm", retval);

	target_free_working_area(target, write_algorithm);
	target_free_working_area(target, source);
	destroy_reg_param(&reg_params[0]);
	destroy_reg_param(&reg_params[1]);
	destroy_reg_param(&reg_params[2]);
	destroy_reg_param(&reg_params[3]);
	destroy_reg_param(&reg_params[4]);
	return retval;
}

static int max32xxx_write(struct flash_bank *bank, const uint8_t *buffer,
	uint32_t offset, uint32_t count)
{
	struct max32xxx_flash_bank *info = bank->driver_priv;
	struct target *target = bank->target;
	uint32_t flsh_cn, flsh_int;
	uint32_t address = offset;
	uint32_t remaining = count;
	uint32_t words_remaining;
	int retval;
	int retry;

	if (bank->target->state != TARGET_HALTED) {
		LOG_ERROR("Target not halted");
		return ERROR_TARGET_NOT_HALTED;
	}

	LOG_DEBUG("bank=%p buffer=%p offset=%08" PRIx32 " count=%08" PRIx32 "",
		bank, buffer, offset, count);

	if (!info->probed)
		return ERROR_FLASH_BANK_NOT_PROBED;

	if (offset & 0x3) {
		LOG_WARNING("offset size must be word aligned");
		return ERROR_FLASH_DST_BREAKS_ALIGNMENT;
	}

	if (offset + count > bank->size)
		return ERROR_FLASH_DST_OUT_OF_BANK;

	/* Prepare to issue flash operation */
	retval = max32xxx_flash_op_pre(bank);

	if (retval != ERROR_OK)
		return retval;

	if (remaining >= 4) {
		/* write in 32-bit units */
		target_read_u32(target, info->flc_base + FLSH_CN, &flsh_cn);
		flsh_cn &= 0xF7FFFFFF;
		flsh_cn |= 0x00000010;
		target_write_u32(target, info->flc_base + FLSH_CN, flsh_cn);

		/* try using a block write */
		words_remaining = remaining / 4;
		retval = max32xxx_write_block(bank, buffer, offset, words_remaining);

		if (retval != ERROR_OK) {
			if (retval == ERROR_TARGET_RESOURCE_NOT_AVAILABLE)
				LOG_DEBUG("writing flash word-at-a-time");
			else {
				max32xxx_flash_op_post(bank);
				return ERROR_FLASH_OPERATION_FAILED;
			}
		} else {
			/* all 32-bit words have been written */
			buffer += words_remaining * 4;
			address += words_remaining * 4;
			remaining -= words_remaining * 4;
		}
	}

	if ((remaining >= 4) && ((address & 0x1F) != 0)) {
		/* write in 32-bit units until we are 128-bit aligned */
		target_read_u32(target, info->flc_base + FLSH_CN, &flsh_cn);
		flsh_cn &= 0xF7FFFFFF;
		flsh_cn |= 0x00000010;
		target_write_u32(target, info->flc_base + FLSH_CN, flsh_cn);

		while ((remaining >= 4) && ((address & 0x1F) != 0)) {
			target_write_u32(target, info->flc_base + FLSH_ADDR, address);
			target_write_buffer(target, info->flc_base + FLSH_DATA0, 4, buffer);
			flsh_cn |= 0x00000001;
			target_write_u32(target, info->flc_base + FLSH_CN, flsh_cn);
			/* Wait until flash operation is complete */
			retry = 10;

			do {
				target_read_u32(target, info->flc_base + FLSH_CN, &flsh_cn);
			} while ((--retry > 0) && (flsh_cn & FLSH_CN_PEND));

			if (retry <= 0) {
				LOG_ERROR("Timed out waiting for flash write @ 0x%08" PRIx32, address);
				return ERROR_FLASH_OPERATION_FAILED;
			}

			buffer += 4;
			address += 4;
			remaining -= 4;
		}
	}

	if ((info->burst_size_bits == 128) && (remaining >= 16)) {
		/* write in 128-bit bursts while we can */
		target_read_u32(target, info->flc_base + FLSH_CN, &flsh_cn);

		flsh_cn &= 0xFFFFFFEF;
		flsh_cn |= 0x08000000;
		target_write_u32(target, info->flc_base + FLSH_CN, flsh_cn);
		target_write_u32(target, info->flc_base + FLSH_ADDR, address);

		while (remaining >= 16) {
			if ((address & 0xFFF) == 0)
				LOG_DEBUG("Writing @ 0x%08" PRIx32, address);

			target_write_buffer(target, info->flc_base + FLSH_DATA0, 16, buffer);
			flsh_cn |= 0x00000001;
			target_write_u32(target, info->flc_base + FLSH_CN, flsh_cn);
			/* Wait until flash operation is complete */
			retry = 10;

			do {
				target_read_u32(target, info->flc_base + FLSH_CN, &flsh_cn);
			} while ((--retry > 0) && (flsh_cn & FLSH_CN_PEND));

			if (retry <= 0) {
				LOG_ERROR("Timed out waiting for flash write @ 0x%08" PRIx32, address);
				return ERROR_FLASH_OPERATION_FAILED;
			}

			buffer += 16;
			address += 16;
			remaining -= 16;
		}
	}

	if (remaining >= 4) {

		/* write in 32-bit units while we can */
		target_read_u32(target, info->flc_base + FLSH_CN, &flsh_cn);
		flsh_cn &= 0xF7FFFFFF;
		flsh_cn |= 0x00000010;
		target_write_u32(target, info->flc_base + FLSH_CN, flsh_cn);

		while (remaining >= 4) {
			target_write_u32(target, info->flc_base + FLSH_ADDR, address);
			target_write_buffer(target, info->flc_base + FLSH_DATA0, 4, buffer);
			flsh_cn |= 0x00000001;
			target_write_u32(target, info->flc_base + FLSH_CN, flsh_cn);
			/* Wait until flash operation is complete */
			retry = 10;

			do {
				target_read_u32(target, info->flc_base + FLSH_CN, &flsh_cn);
			} while ((--retry > 0) && (flsh_cn & FLSH_CN_PEND));

			if (retry <= 0) {
				LOG_ERROR("Timed out waiting for flash write @ 0x%08" PRIx32, address);
				return ERROR_FLASH_OPERATION_FAILED;
			}

			buffer += 4;
			address += 4;
			remaining -= 4;
		}
	}

	if (remaining > 0) {
		/* write remaining bytes in a 32-bit unit */
		target_read_u32(target, info->flc_base + FLSH_CN, &flsh_cn);
		flsh_cn &= 0xF7FFFFFF;
		flsh_cn |= 0x00000010;
		target_write_u32(target, info->flc_base + FLSH_CN, flsh_cn);

		uint8_t last_word[4] = {0xff, 0xff, 0xff, 0xff};
		int i = 0;

		while (remaining > 0) {
			last_word[i++] = *buffer;
			buffer++;
			remaining--;
		}

		target_write_u32(target, info->flc_base + FLSH_ADDR, address);
		target_write_buffer(target, info->flc_base + FLSH_DATA0, 4, last_word);
		flsh_cn |= 0x00000001;
		target_write_u32(target, info->flc_base + FLSH_CN, flsh_cn);
		/* Wait until flash operation is complete */
		retry = 10;

		do {
			target_read_u32(target, info->flc_base + FLSH_CN, &flsh_cn);
		} while ((--retry > 0) && (flsh_cn & FLSH_CN_PEND));

		if (retry <= 0) {
			LOG_ERROR("Timed out waiting for flash write @ 0x%08" PRIx32, address);
			return ERROR_FLASH_OPERATION_FAILED;
		}
	}

	/* Check access violations */
	target_read_u32(target, info->flc_base + FLSH_INT, &flsh_int);
	if (flsh_int & FLSH_INT_AF) {
		LOG_ERROR("Flash Error writing 0x%" PRIx32 " bytes at 0x%08" PRIx32, count, offset);
		max32xxx_flash_op_post(bank);
		return ERROR_FLASH_OPERATION_FAILED;
	}

	if (max32xxx_flash_op_post(bank) != ERROR_OK)
		return ERROR_FAIL;

	return ERROR_OK;
}

static int max32xxx_probe(struct flash_bank *bank)
{
	struct max32xxx_flash_bank *info = bank->driver_priv;
	struct target *target = bank->target;
	uint32_t arm_id[2];
	uint16_t arm_pid;

	free(bank->sectors);

	/* provide this for the benefit of the NOR flash framework */
	bank->size = info->flash_size;
	bank->num_sectors = info->flash_size / info->sector_size;
	bank->sectors = calloc(bank->num_sectors, sizeof(struct flash_sector));

	for (unsigned int i = 0; i < bank->num_sectors; i++) {
		bank->sectors[i].offset = i * info->sector_size;
		bank->sectors[i].size = info->sector_size;
		bank->sectors[i].is_erased = -1;
		bank->sectors[i].is_protected = -1;
	}

	/* Probe to determine if this part is in the max326xx family */
	info->max326xx = 0;
	target_read_u32(target, ARM_PID_REG, &arm_id[0]);
	target_read_u32(target, ARM_PID_REG+4, &arm_id[1]);
	arm_pid = (arm_id[1] << 8) + arm_id[0];
	LOG_DEBUG("arm_pid = 0x%x", arm_pid);

	if ((arm_pid == ARM_PID_DEFAULT_CM3) || arm_pid == ARM_PID_DEFAULT_CM4) {
		uint32_t max326xx_id;
		target_read_u32(target, MAX326XX_ID_REG, &max326xx_id);
		LOG_DEBUG("max326xx_id = 0x%" PRIx32, max326xx_id);
		max326xx_id = ((max326xx_id & 0xFF000000) >> 24);
		if (max326xx_id == MAX326XX_ID)
			info->max326xx = 1;
	}
	LOG_DEBUG("info->max326xx = %d", info->max326xx);

	/* Initialize the protection bits for each flash page */
	if (max32xxx_protect_check(bank) == ERROR_FLASH_OPER_UNSUPPORTED)
		LOG_WARNING("Flash protection not supported on this device");

	info->probed = true;
	return ERROR_OK;
}

static int max32xxx_mass_erase(struct flash_bank *bank)
{
	struct target *target = NULL;
	struct max32xxx_flash_bank *info = NULL;
	uint32_t flsh_cn, flsh_int;
	int retval;
	int retry;
	info = bank->driver_priv;
	target = bank->target;

	if (target->state != TARGET_HALTED) {
		LOG_ERROR("Target not halted");
		return ERROR_TARGET_NOT_HALTED;
	}

	if (!info->probed)
		return ERROR_FLASH_BANK_NOT_PROBED;

	int not_protected = 0;
	for (unsigned int i = 0; i < bank->num_sectors; i++) {
		if (bank->sectors[i].is_protected == 1)
			LOG_WARNING("Flash sector %u is protected", i);
		else
			not_protected = 1;
	}

	if (!not_protected) {
		LOG_ERROR("All pages protected");
		return ERROR_FAIL;
	}

	/* Prepare to issue flash operation */
	retval = max32xxx_flash_op_pre(bank);

	if (retval != ERROR_OK)
		return retval;

	/* Write mass erase code */
	target_read_u32(target, info->flc_base + FLSH_CN, &flsh_cn);
	flsh_cn |= FLSH_CN_ERASE_CODE_ME;
	target_write_u32(target, info->flc_base + FLSH_CN, flsh_cn);

	/* Issue mass erase command */
	flsh_cn |= 0x2;
	target_write_u32(target, info->flc_base + FLSH_CN, flsh_cn);

	/* Wait until erase complete */
	retry = 1000;
	do {
		target_read_u32(target, info->flc_base + FLSH_CN, &flsh_cn);
	} while ((--retry > 0) && (flsh_cn & FLSH_CN_PEND));

	if (retry <= 0) {
		LOG_ERROR("Timed out waiting for flash mass erase");
		return ERROR_FLASH_OPERATION_FAILED;
	}

	/* Check access violations */
	target_read_u32(target, info->flc_base + FLSH_INT, &flsh_int);
	if (flsh_int & FLSH_INT_AF) {
		LOG_ERROR("Error mass erasing");
		target_write_u32(target, info->flc_base + FLSH_INT, 0);
		return ERROR_FLASH_OPERATION_FAILED;
	}

	if (max32xxx_flash_op_post(bank) != ERROR_OK)
		return ERROR_FAIL;

	return ERROR_OK;
}

COMMAND_HANDLER(max32xxx_handle_mass_erase_command)
{
	struct flash_bank *bank;
	int retval = CALL_COMMAND_HANDLER(flash_command_get_bank, 0, &bank);

	if (CMD_ARGC < 1) {
		command_print(CMD, "max32xxx mass_erase <bank>");
		return ERROR_OK;
	}

	if (retval != ERROR_OK)
		return retval;

<<<<<<< HEAD
	if (max32xxx_mass_erase(bank) == ERROR_OK) {
		/* set all sectors as erased */
		for (unsigned i = 0; i < bank->num_sectors; i++)
			bank->sectors[i].is_erased = 1;

		command_print(CMD, "max32xxx mass erase complete");
	} else
=======
	if (max32xxx_mass_erase(bank) == ERROR_OK)
		command_print(CMD, "max32xxx mass erase complete");
	else
>>>>>>> b61a2808
		command_print(CMD, "max32xxx mass erase failed");

	return ERROR_OK;
}

COMMAND_HANDLER(max32xxx_handle_protection_set_command)
{
	struct flash_bank *bank;
	int retval;
	struct max32xxx_flash_bank *info;
	uint32_t addr, len;

	if (CMD_ARGC != 3) {
		command_print(CMD, "max32xxx protection_set <bank> <addr> <size>");
		return ERROR_OK;
	}

	retval = CALL_COMMAND_HANDLER(flash_command_get_bank, 0, &bank);
	if (retval != ERROR_OK)
		return retval;
	info = bank->driver_priv;

	/* Convert the range to the page numbers */
	if (sscanf(CMD_ARGV[1], "0x%"SCNx32, &addr) != 1) {
		LOG_WARNING("Error parsing address");
		command_print(CMD, "max32xxx protection_set <bank> <addr> <size>");
		return ERROR_FAIL;
	}
	/* Mask off the top portion on the address */
	addr = (addr & 0x0FFFFFFF);

	if (sscanf(CMD_ARGV[2], "0x%"SCNx32, &len) != 1) {
		LOG_WARNING("Error parsing length");
		command_print(CMD, "max32xxx protection_set <bank> <addr> <size>");
		return ERROR_FAIL;
	}

	/* Check the address is in the range of the flash */
	if ((addr+len) >= info->flash_size)
		return ERROR_FLASH_SECTOR_INVALID;

	if (len == 0)
		return ERROR_OK;

	/* Convert the address and length to the page boundaries */
	addr = addr - (addr % info->sector_size);
	if (len % info->sector_size)
		len = len + info->sector_size - (len % info->sector_size);

	/* Convert the address and length to page numbers */
	addr = (addr / info->sector_size);
	len = addr + (len / info->sector_size) - 1;

	if (max32xxx_protect(bank, 1, addr, len) == ERROR_OK)
		command_print(CMD, "max32xxx protection set complete");
	else
		command_print(CMD, "max32xxx protection set failed");

	return ERROR_OK;
}

COMMAND_HANDLER(max32xxx_handle_protection_clr_command)
{
	struct flash_bank *bank;
	int retval;
	struct max32xxx_flash_bank *info;
	uint32_t addr, len;

	if (CMD_ARGC != 3) {
		command_print(CMD, "max32xxx protection_clr <bank> <addr> <size>");
		return ERROR_OK;
	}

	retval = CALL_COMMAND_HANDLER(flash_command_get_bank, 0, &bank);
	if (retval != ERROR_OK)
		return retval;
	info = bank->driver_priv;

	/* Convert the range to the page numbers */
	if (sscanf(CMD_ARGV[1], "0x%"SCNx32, &addr) != 1) {
		LOG_WARNING("Error parsing address");
		command_print(CMD, "max32xxx protection_clr <bank> <addr> <size>");
		return ERROR_FAIL;
	}
	/* Mask off the top portion on the address */
	addr = (addr & 0x0FFFFFFF);

	if (sscanf(CMD_ARGV[2], "0x%"SCNx32, &len) != 1) {
		LOG_WARNING("Error parsing length");
		command_print(CMD, "max32xxx protection_clr <bank> <addr> <size>");
		return ERROR_FAIL;
	}

	/* Check the address is in the range of the flash */
	if ((addr+len) >= info->flash_size)
		return ERROR_FLASH_SECTOR_INVALID;

	if (len == 0)
		return ERROR_OK;

	/* Convert the address and length to the page boundaries */
	addr = addr - (addr % info->sector_size);
	if (len % info->sector_size)
		len = len + info->sector_size - (len % info->sector_size);

	/* Convert the address and length to page numbers */
	addr = (addr / info->sector_size);
	len = addr + (len / info->sector_size) - 1;

	if (max32xxx_protect(bank, 0, addr, len) == ERROR_OK)
		command_print(CMD, "max32xxx protection clear complete");
	else
		command_print(CMD, "max32xxx protection clear failed");

	return ERROR_OK;
}

COMMAND_HANDLER(max32xxx_handle_protection_check_command)
{
	struct flash_bank *bank;
	int retval;
	struct max32xxx_flash_bank *info;

	if (CMD_ARGC < 1) {
		command_print(CMD, "max32xxx protection_check <bank>");
		return ERROR_OK;
	}

	retval = CALL_COMMAND_HANDLER(flash_command_get_bank, 0, &bank);
	if (retval != ERROR_OK)
		return retval;
	info = bank->driver_priv;

	/* Update the protection array */
	retval = max32xxx_protect_check(bank);
	if (retval != ERROR_OK) {
		LOG_WARNING("Error updating the protection array");
		return retval;
	}

	LOG_WARNING("s:<sector number> a:<address> p:<protection bit>");
	for (unsigned i = 0; i < bank->num_sectors; i += 4) {
		LOG_WARNING("s:%03d a:0x%06x p:%d | s:%03d a:0x%06x p:%d | s:%03d a:0x%06x p:%d | s:%03d a:0x%06x p:%d",
		(i+0), (i+0)*info->sector_size, bank->sectors[(i+0)].is_protected,
		(i+1), (i+1)*info->sector_size, bank->sectors[(i+1)].is_protected,
		(i+2), (i+2)*info->sector_size, bank->sectors[(i+2)].is_protected,
		(i+3), (i+3)*info->sector_size, bank->sectors[(i+3)].is_protected);
	}

	return ERROR_OK;
}

static const struct command_registration max32xxx_exec_command_handlers[] = {
	{
		.name = "mass_erase",
		.handler = max32xxx_handle_mass_erase_command,
		.mode = COMMAND_EXEC,
		.usage = "bank_id",
		.help = "mass erase flash",
	},
	{
		.name = "protection_set",
		.handler = max32xxx_handle_protection_set_command,
		.mode = COMMAND_EXEC,
		.usage = "bank_id addr size",
		.help = "set flash protection for address range",
	},
	{
		.name = "protection_clr",
		.handler = max32xxx_handle_protection_clr_command,
		.mode = COMMAND_EXEC,
		.usage = "bank_id addr size",
		.help = "clear flash protection for address range",
	},
	{
		.name = "protection_check",
		.handler = max32xxx_handle_protection_check_command,
		.mode = COMMAND_EXEC,
		.usage = "bank_id",
		.help = "check flash protection",
	},
	COMMAND_REGISTRATION_DONE
};

static const struct command_registration max32xxx_command_handlers[] = {
	{
		.name = "max32xxx",
		.mode = COMMAND_EXEC,
		.help = "max32xxx flash command group",
		.chain = max32xxx_exec_command_handlers,
		.usage = "",
	},
	COMMAND_REGISTRATION_DONE
};

const struct flash_driver max32xxx_flash = {
	.name = "max32xxx",
	.commands = max32xxx_command_handlers,
	.flash_bank_command = max32xxx_flash_bank_command,
	.erase = max32xxx_erase,
	.protect = max32xxx_protect,
	.write = max32xxx_write,
	.read = default_flash_read,
	.probe = max32xxx_probe,
	.auto_probe = max32xxx_probe,
	.erase_check = default_flash_blank_check,
	.protect_check = max32xxx_protect_check,
	.info = get_info,
};<|MERGE_RESOLUTION|>--- conflicted
+++ resolved
@@ -769,19 +769,9 @@
 	if (retval != ERROR_OK)
 		return retval;
 
-<<<<<<< HEAD
-	if (max32xxx_mass_erase(bank) == ERROR_OK) {
-		/* set all sectors as erased */
-		for (unsigned i = 0; i < bank->num_sectors; i++)
-			bank->sectors[i].is_erased = 1;
-
-		command_print(CMD, "max32xxx mass erase complete");
-	} else
-=======
 	if (max32xxx_mass_erase(bank) == ERROR_OK)
 		command_print(CMD, "max32xxx mass erase complete");
 	else
->>>>>>> b61a2808
 		command_print(CMD, "max32xxx mass erase failed");
 
 	return ERROR_OK;
