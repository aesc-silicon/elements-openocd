/*
 * Spansion FM4 flash
 *
 * Copyright (c) 2015 Andreas Färber
 *
 * Based on S6E2DH_MN709-00013 for S6E2DH/DF/D5/D3 series
 * Based on S6E2CC_MN709-00007 for S6E2CC/C5/C4/C3/C2/C1 series
 * Based on MB9B560R_MN709-00005 for MB9BFx66/x67/x68 series
 * Based on MB9B560L_MN709-00006 for MB9BFx64/x65/x66 series
 */

#ifdef HAVE_CONFIG_H
#include "config.h"
#endif

#include "imp.h"
#include <helper/binarybuffer.h>
#include <target/algorithm.h>
#include <target/armv7m.h>

#define FLASH_BASE 0x40000000
#define FASZR   (FLASH_BASE + 0x000)
#define DFCTRLR (FLASH_BASE + 0x030)
#define DFCTRLR_DFE (1UL << 0)

#define WDG_BASE 0x40011000
#define WDG_CTL (WDG_BASE + 0x008)
#define WDG_LCK (WDG_BASE + 0xC00)

enum fm4_variant {
	MB9BFX64,
	MB9BFX65,
	MB9BFX66,
	MB9BFX67,
	MB9BFX68,

	S6E2CX8,
	S6E2CX9,
	S6E2CXA,

	S6E2DX,
};

struct fm4_flash_bank {
	enum fm4_variant variant;
	int macro_nr;
	bool probed;
};

static int fm4_disable_hw_watchdog(struct target *target)
{
	int retval;

	retval = target_write_u32(target, WDG_LCK, 0x1ACCE551);
	if (retval != ERROR_OK)
		return retval;

	retval = target_write_u32(target, WDG_LCK, 0xE5331AAE);
	if (retval != ERROR_OK)
		return retval;

	retval = target_write_u32(target, WDG_CTL, 0);
	if (retval != ERROR_OK)
		return retval;

	return ERROR_OK;
}

static int fm4_enter_flash_cpu_programming_mode(struct target *target)
{
	uint32_t u32_value;
	int retval;

	/* FASZR ASZ = CPU programming mode */
	retval = target_write_u32(target, FASZR, 0x00000001);
	if (retval != ERROR_OK)
		return retval;
	retval = target_read_u32(target, FASZR, &u32_value);
	if (retval != ERROR_OK)
		return retval;

	return ERROR_OK;
}

static int fm4_enter_flash_cpu_rom_mode(struct target *target)
{
	uint32_t u32_value;
	int retval;

	/* FASZR ASZ = CPU ROM mode */
	retval = target_write_u32(target, FASZR, 0x00000002);
	if (retval != ERROR_OK)
		return retval;
	retval = target_read_u32(target, FASZR, &u32_value);
	if (retval != ERROR_OK)
		return retval;

	return ERROR_OK;
}

static int fm4_flash_erase(struct flash_bank *bank, unsigned int first,
		unsigned int last)
{
	struct target *target = bank->target;
	struct working_area *workarea;
	struct reg_param reg_params[4];
	struct armv7m_algorithm armv7m_algo;
	unsigned i;
	int retval;
	const uint8_t erase_sector_code[] = {
#include "../../../contrib/loaders/flash/fm4/erase.inc"
	};

	if (target->state != TARGET_HALTED) {
		LOG_WARNING("Cannot communicate... target not halted.");
		return ERROR_TARGET_NOT_HALTED;
	}

	LOG_DEBUG("Spansion FM4 erase sectors %u to %u", first, last);

	retval = fm4_disable_hw_watchdog(target);
	if (retval != ERROR_OK)
		return retval;

	retval = fm4_enter_flash_cpu_programming_mode(target);
	if (retval != ERROR_OK)
		return retval;

	retval = target_alloc_working_area(target, sizeof(erase_sector_code),
			&workarea);
	if (retval != ERROR_OK) {
		LOG_ERROR("No working area available.");
		retval = ERROR_TARGET_RESOURCE_NOT_AVAILABLE;
		goto err_alloc_code;
	}
	retval = target_write_buffer(target, workarea->address,
			sizeof(erase_sector_code), erase_sector_code);
	if (retval != ERROR_OK)
		goto err_write_code;

	armv7m_algo.common_magic = ARMV7M_COMMON_MAGIC;
	armv7m_algo.core_mode = ARM_MODE_THREAD;

	init_reg_param(&reg_params[0], "r0", 32, PARAM_OUT);
	init_reg_param(&reg_params[1], "r1", 32, PARAM_OUT);
	init_reg_param(&reg_params[2], "r2", 32, PARAM_OUT);
	init_reg_param(&reg_params[3], "r3", 32, PARAM_IN);

	for (unsigned int sector = first; sector <= last; sector++) {
		uint32_t addr = bank->base + bank->sectors[sector].offset;
		uint32_t result;

		buf_set_u32(reg_params[0].value, 0, 32, (addr & ~0xffff) | 0xAA8);
		buf_set_u32(reg_params[1].value, 0, 32, (addr & ~0xffff) | 0x554);
		buf_set_u32(reg_params[2].value, 0, 32, addr);

		retval = target_run_algorithm(target,
				0, NULL,
				ARRAY_SIZE(reg_params), reg_params,
				workarea->address, 0,
				1000, &armv7m_algo);
		if (retval != ERROR_OK) {
			LOG_ERROR("Error executing flash sector erase "
				"programming algorithm");
			retval = ERROR_FLASH_OPERATION_FAILED;
			goto err_run;
		}

		result = buf_get_u32(reg_params[3].value, 0, 32);
		if (result == 2) {
			LOG_ERROR("Timeout error from flash sector erase programming algorithm");
			retval = ERROR_FLASH_OPERATION_FAILED;
			goto err_run_ret;
		} else if (result != 0) {
			LOG_ERROR("Unexpected error %" PRIu32 " from flash sector erase programming algorithm", result);
			retval = ERROR_FLASH_OPERATION_FAILED;
			goto err_run_ret;
		} else
			retval = ERROR_OK;
	}

err_run_ret:
err_run:
	for (i = 0; i < ARRAY_SIZE(reg_params); i++)
		destroy_reg_param(&reg_params[i]);

err_write_code:
	target_free_working_area(target, workarea);

err_alloc_code:
	if (retval != ERROR_OK)
		fm4_enter_flash_cpu_rom_mode(target);
	else
		retval = fm4_enter_flash_cpu_rom_mode(target);

	return retval;
}

static int fm4_flash_write(struct flash_bank *bank, const uint8_t *buffer,
		uint32_t offset, uint32_t byte_count)
{
	struct target *target = bank->target;
	struct working_area *code_workarea, *data_workarea;
	struct reg_param reg_params[6];
	struct armv7m_algorithm armv7m_algo;
	uint32_t halfword_count = DIV_ROUND_UP(byte_count, 2);
	uint32_t result;
	unsigned i;
	int retval, retval2 = ERROR_OK;
	const uint8_t write_block_code[] = {
#include "../../../contrib/loaders/flash/fm4/write.inc"
	};

	LOG_DEBUG("Spansion FM4 write at 0x%08" PRIx32 " (%" PRIu32 " bytes)",
		offset, byte_count);

	if (offset & 0x1) {
		LOG_ERROR("offset 0x%" PRIx32 " breaks required 2-byte alignment",
			offset);
		return ERROR_FLASH_DST_BREAKS_ALIGNMENT;
	}
	if (byte_count & 0x1) {
		LOG_WARNING("length %" PRIu32 " is not 2-byte aligned, rounding up",
			byte_count);
	}

	if (target->state != TARGET_HALTED) {
		LOG_WARNING("Cannot communicate... target not halted.");
		return ERROR_TARGET_NOT_HALTED;
	}

	retval = fm4_disable_hw_watchdog(target);
	if (retval != ERROR_OK)
		return retval;

	retval = target_alloc_working_area(target, sizeof(write_block_code),
			&code_workarea);
	if (retval != ERROR_OK) {
		LOG_ERROR("No working area available for write code.");
		return ERROR_TARGET_RESOURCE_NOT_AVAILABLE;
	}
	retval = target_write_buffer(target, code_workarea->address,
			sizeof(write_block_code), write_block_code);
	if (retval != ERROR_OK)
		goto err_write_code;

	retval = target_alloc_working_area(target,
		MIN(halfword_count * 2, target_get_working_area_avail(target)),
		&data_workarea);
	if (retval != ERROR_OK) {
		LOG_ERROR("No working area available for write data.");
		retval = ERROR_TARGET_RESOURCE_NOT_AVAILABLE;
		goto err_alloc_data;
	}

	armv7m_algo.common_magic = ARMV7M_COMMON_MAGIC;
	armv7m_algo.core_mode = ARM_MODE_THREAD;

	init_reg_param(&reg_params[0], "r0", 32, PARAM_OUT);
	init_reg_param(&reg_params[1], "r1", 32, PARAM_OUT);
	init_reg_param(&reg_params[2], "r2", 32, PARAM_OUT);
	init_reg_param(&reg_params[3], "r3", 32, PARAM_OUT);
	init_reg_param(&reg_params[4], "r4", 32, PARAM_OUT);
	init_reg_param(&reg_params[5], "r5", 32, PARAM_IN);

	retval = fm4_enter_flash_cpu_programming_mode(target);
	if (retval != ERROR_OK)
		goto err_flash_mode;

	while (byte_count > 0) {
		uint32_t halfwords = MIN(halfword_count, data_workarea->size / 2);
		uint32_t addr = bank->base + offset;

<<<<<<< HEAD
		LOG_DEBUG("copying %" PRId32 " bytes to SRAM " TARGET_ADDR_FMT,
=======
		LOG_DEBUG("copying %" PRIu32 " bytes to SRAM " TARGET_ADDR_FMT,
>>>>>>> b61a2808
			MIN(halfwords * 2, byte_count), data_workarea->address);

		retval = target_write_buffer(target, data_workarea->address,
			MIN(halfwords * 2, byte_count), buffer);
		if (retval != ERROR_OK) {
			LOG_ERROR("Error writing data buffer");
			retval = ERROR_FLASH_OPERATION_FAILED;
			goto err_write_data;
		}

		LOG_DEBUG("writing 0x%08" PRIx32 "-0x%08" PRIx32 " (%" PRIu32 "x)",
			addr, addr + halfwords * 2 - 1, halfwords);

		buf_set_u32(reg_params[0].value, 0, 32, (addr & ~0xffff) | 0xAA8);
		buf_set_u32(reg_params[1].value, 0, 32, (addr & ~0xffff) | 0x554);
		buf_set_u32(reg_params[2].value, 0, 32, addr);
		buf_set_u32(reg_params[3].value, 0, 32, data_workarea->address);
		buf_set_u32(reg_params[4].value, 0, 32, halfwords);

		retval = target_run_algorithm(target,
				0, NULL,
				ARRAY_SIZE(reg_params), reg_params,
				code_workarea->address, 0,
				5 * 60 * 1000, &armv7m_algo);
		if (retval != ERROR_OK) {
			LOG_ERROR("Error executing flash sector erase "
				"programming algorithm");
			retval = ERROR_FLASH_OPERATION_FAILED;
			goto err_run;
		}

		result = buf_get_u32(reg_params[5].value, 0, 32);
		if (result == 2) {
			LOG_ERROR("Timeout error from flash write "
				"programming algorithm");
			retval = ERROR_FLASH_OPERATION_FAILED;
			goto err_run_ret;
		} else if (result != 0) {
			LOG_ERROR("Unexpected error %" PRIu32 " from flash write "
				"programming algorithm", result);
			retval = ERROR_FLASH_OPERATION_FAILED;
			goto err_run_ret;
		} else
			retval = ERROR_OK;

		halfword_count -= halfwords;
		offset += halfwords * 2;
		buffer += halfwords * 2;
		byte_count -= MIN(halfwords * 2, byte_count);
	}

err_run_ret:
err_run:
err_write_data:
	retval2 = fm4_enter_flash_cpu_rom_mode(target);

err_flash_mode:
	for (i = 0; i < ARRAY_SIZE(reg_params); i++)
		destroy_reg_param(&reg_params[i]);

	target_free_working_area(target, data_workarea);
err_alloc_data:
err_write_code:
	target_free_working_area(target, code_workarea);

	if (retval != ERROR_OK)
		return retval;
	return retval2;
}

static int mb9bf_probe(struct flash_bank *bank)
{
	struct fm4_flash_bank *fm4_bank = bank->driver_priv;
	uint32_t flash_addr = bank->base;

	switch (fm4_bank->variant) {
	case MB9BFX64:
		bank->num_sectors = 8;
		break;
	case MB9BFX65:
		bank->num_sectors = 10;
		break;
	case MB9BFX66:
		bank->num_sectors = 12;
		break;
	case MB9BFX67:
		bank->num_sectors = 16;
		break;
	case MB9BFX68:
		bank->num_sectors = 20;
		break;
	default:
		return ERROR_FLASH_OPER_UNSUPPORTED;
	}

	LOG_DEBUG("%u sectors", bank->num_sectors);
	bank->sectors = calloc(bank->num_sectors,
				sizeof(struct flash_sector));
	for (unsigned int i = 0; i < bank->num_sectors; i++) {
		if (i < 4)
			bank->sectors[i].size = 8 * 1024;
		else if (i == 4)
			bank->sectors[i].size = 32 * 1024;
		else
			bank->sectors[i].size = 64 * 1024;
		bank->sectors[i].offset = flash_addr - bank->base;
		bank->sectors[i].is_erased = -1;
		bank->sectors[i].is_protected = -1;

		bank->size += bank->sectors[i].size;
		flash_addr += bank->sectors[i].size;
	}

	return ERROR_OK;
}

static void s6e2cc_init_sector(struct flash_sector *sector, int sa)
{
	if (sa < 8)
		sector->size = 8 * 1024;
	else if (sa == 8)
		sector->size = 32 * 1024;
	else
		sector->size = 64 * 1024;

	sector->is_erased = -1;
	sector->is_protected = -1;
}

static int s6e2cc_probe(struct flash_bank *bank)
{
	struct target *target = bank->target;
	struct fm4_flash_bank *fm4_bank = bank->driver_priv;
	uint32_t u32_value;
	uint32_t flash_addr = bank->base;
	int retval;
	unsigned int i, num_extra_sectors, num_sectors;

	retval = target_read_u32(target, DFCTRLR, &u32_value);
	if (retval != ERROR_OK)
		return retval;
	if (u32_value & DFCTRLR_DFE) {
		LOG_WARNING("Dual Flash mode is not implemented.");
		return ERROR_FLASH_OPER_UNSUPPORTED;
	}

	switch (fm4_bank->variant) {
	case S6E2CX8:
		num_sectors = (fm4_bank->macro_nr == 0) ? 20 : 0;
		break;
	case S6E2CX9:
		num_sectors = (fm4_bank->macro_nr == 0) ? 20 : 12;
		break;
	case S6E2CXA:
		num_sectors = 20;
		break;
	default:
		return ERROR_FLASH_OPER_UNSUPPORTED;
	}
	num_extra_sectors = (fm4_bank->macro_nr == 0) ? 1 : 4;
	bank->num_sectors = num_sectors + num_extra_sectors;

	LOG_DEBUG("%u sectors", bank->num_sectors);
	bank->sectors = calloc(bank->num_sectors,
				sizeof(struct flash_sector));
	for (i = 0; i < num_sectors; i++) {
		int sa = 4 + i;
		bank->sectors[i].offset = flash_addr - bank->base;
		s6e2cc_init_sector(&bank->sectors[i], sa);

		bank->size += bank->sectors[i].size;
		flash_addr += bank->sectors[i].size;
	}

	flash_addr = (fm4_bank->macro_nr == 0) ? 0x00406000 : 0x00408000;
	for (; i < bank->num_sectors; i++) {
		int sa = 4 - num_extra_sectors + (i - num_sectors);
		bank->sectors[i].offset = flash_addr - bank->base;
		s6e2cc_init_sector(&bank->sectors[i], sa);

		/*
		 * Don't increase bank->size for these sectors
		 * to avoid an overlap between Flash Macros #0 and #1.
		 */
		flash_addr += bank->sectors[i].size;
	}

	return ERROR_OK;
}

static int s6e2dh_probe(struct flash_bank *bank)
{
	uint32_t flash_addr = bank->base;

	bank->num_sectors = 10;
	bank->sectors = calloc(bank->num_sectors,
				sizeof(struct flash_sector));
	for (unsigned int i = 0; i < bank->num_sectors; i++) {
		if (i < 4)
			bank->sectors[i].size = 8 * 1024;
		else if (i == 4)
			bank->sectors[i].size = 32 * 1024;
		else
			bank->sectors[i].size = 64 * 1024;
		bank->sectors[i].offset = flash_addr - bank->base;
		bank->sectors[i].is_erased = -1;
		bank->sectors[i].is_protected = -1;

		bank->size += bank->sectors[i].size;
		flash_addr += bank->sectors[i].size;
	}

	return ERROR_OK;
}

static int fm4_probe(struct flash_bank *bank)
{
	struct fm4_flash_bank *fm4_bank = bank->driver_priv;
	int retval;

	if (fm4_bank->probed)
		return ERROR_OK;

	if (bank->target->state != TARGET_HALTED) {
		LOG_WARNING("Cannot communicate... target not halted.");
		return ERROR_TARGET_NOT_HALTED;
	}

	switch (fm4_bank->variant) {
	case MB9BFX64:
	case MB9BFX65:
	case MB9BFX66:
	case MB9BFX67:
	case MB9BFX68:
		retval = mb9bf_probe(bank);
		break;
	case S6E2CX8:
	case S6E2CX9:
	case S6E2CXA:
		retval = s6e2cc_probe(bank);
		break;
	case S6E2DX:
		retval = s6e2dh_probe(bank);
		break;
	default:
		return ERROR_FLASH_OPER_UNSUPPORTED;
	}
	if (retval != ERROR_OK)
		return retval;

	fm4_bank->probed = true;

	return ERROR_OK;
}

static int fm4_auto_probe(struct flash_bank *bank)
{
	struct fm4_flash_bank *fm4_bank = bank->driver_priv;

	if (fm4_bank->probed)
		return ERROR_OK;

	return fm4_probe(bank);
}

static int fm4_get_info_command(struct flash_bank *bank, struct command_invocation *cmd)
{
	struct fm4_flash_bank *fm4_bank = bank->driver_priv;
	const char *name;

	if (bank->target->state != TARGET_HALTED) {
		LOG_WARNING("Cannot communicate... target not halted.");
		return ERROR_TARGET_NOT_HALTED;
	}

	switch (fm4_bank->variant) {
	case MB9BFX64:
		name = "MB9BFx64";
		break;
	case MB9BFX65:
		name = "MB9BFx65";
		break;
	case MB9BFX66:
		name = "MB9BFx66";
		break;
	case MB9BFX67:
		name = "MB9BFx67";
		break;
	case MB9BFX68:
		name = "MB9BFx68";
		break;
	case S6E2CX8:
		name = "S6E2Cx8";
		break;
	case S6E2CX9:
		name = "S6E2Cx9";
		break;
	case S6E2CXA:
		name = "S6E2CxA";
		break;
	case S6E2DX:
		name = "S6E2Dx";
		break;
	default:
		name = "unknown";
		break;
	}

	switch (fm4_bank->variant) {
	case S6E2CX8:
	case S6E2CX9:
	case S6E2CXA:
		command_print_sameline(cmd, "%s MainFlash Macro #%i", name, fm4_bank->macro_nr);
		break;
	default:
		command_print_sameline(cmd, "%s MainFlash", name);
		break;
	}

	return ERROR_OK;
}

static bool fm4_name_match(const char *s, const char *pattern)
{
	int i = 0;

	while (s[i]) {
		/* If the match string is shorter, ignore excess */
		if (!pattern[i])
			return true;
		/* Use x as wildcard */
		if (pattern[i] != 'x' && tolower(s[i]) != tolower(pattern[i]))
			return false;
		i++;
	}
	return true;
}

static int mb9bf_bank_setup(struct flash_bank *bank, const char *variant)
{
	struct fm4_flash_bank *fm4_bank = bank->driver_priv;

	if (fm4_name_match(variant, "MB9BFx64")) {
		fm4_bank->variant = MB9BFX64;
	} else if (fm4_name_match(variant, "MB9BFx65")) {
		fm4_bank->variant = MB9BFX65;
	} else if (fm4_name_match(variant, "MB9BFx66")) {
		fm4_bank->variant = MB9BFX66;
	} else if (fm4_name_match(variant, "MB9BFx67")) {
		fm4_bank->variant = MB9BFX67;
	} else if (fm4_name_match(variant, "MB9BFx68")) {
		fm4_bank->variant = MB9BFX68;
	} else {
		LOG_WARNING("MB9BF variant %s not recognized.", variant);
		return ERROR_FLASH_OPER_UNSUPPORTED;
	}

	return ERROR_OK;
}

static int s6e2cc_bank_setup(struct flash_bank *bank, const char *variant)
{
	struct fm4_flash_bank *fm4_bank = bank->driver_priv;

	if (fm4_name_match(variant, "S6E2Cx8")) {
		fm4_bank->variant = S6E2CX8;
	} else if (fm4_name_match(variant, "S6E2Cx9")) {
		fm4_bank->variant = S6E2CX9;
	} else if (fm4_name_match(variant, "S6E2CxA")) {
		fm4_bank->variant = S6E2CXA;
	} else {
		LOG_WARNING("S6E2CC variant %s not recognized.", variant);
		return ERROR_FLASH_OPER_UNSUPPORTED;
	}

	return ERROR_OK;
}

FLASH_BANK_COMMAND_HANDLER(fm4_flash_bank_command)
{
	struct fm4_flash_bank *fm4_bank;
	const char *variant;
	int ret;

	if (CMD_ARGC < 7)
		return ERROR_COMMAND_SYNTAX_ERROR;

	variant = CMD_ARGV[6];

	fm4_bank = malloc(sizeof(struct fm4_flash_bank));
	if (!fm4_bank)
		return ERROR_FLASH_OPERATION_FAILED;

	fm4_bank->probed = false;
	fm4_bank->macro_nr = (bank->base == 0x00000000) ? 0 : 1;

	bank->driver_priv = fm4_bank;

	if (fm4_name_match(variant, "MB9BF"))
		ret = mb9bf_bank_setup(bank, variant);
	else if (fm4_name_match(variant, "S6E2Cx"))
		ret = s6e2cc_bank_setup(bank, variant);
	else if (fm4_name_match(variant, "S6E2Dx")) {
		fm4_bank->variant = S6E2DX;
		ret = ERROR_OK;
	} else {
		LOG_WARNING("Family %s not recognized.", variant);
		ret = ERROR_FLASH_OPER_UNSUPPORTED;
	}
	if (ret != ERROR_OK)
		free(fm4_bank);
	return ret;
}

static const struct command_registration fm4_exec_command_handlers[] = {
	COMMAND_REGISTRATION_DONE
};

static const struct command_registration fm4_command_handlers[] = {
	{
		.name = "fm4",
		.mode = COMMAND_ANY,
		.help = "fm4 flash command group",
		.usage = "",
		.chain = fm4_exec_command_handlers,
	},
	COMMAND_REGISTRATION_DONE
};

const struct flash_driver fm4_flash = {
	.name = "fm4",
	.commands = fm4_command_handlers,
	.flash_bank_command = fm4_flash_bank_command,
	.info = fm4_get_info_command,
	.probe = fm4_probe,
	.auto_probe = fm4_auto_probe,
	.read = default_flash_read,
	.erase = fm4_flash_erase,
	.erase_check = default_flash_blank_check,
	.write = fm4_flash_write,
	.free_driver_priv = default_flash_free_driver_priv,
};<|MERGE_RESOLUTION|>--- conflicted
+++ resolved
@@ -271,11 +271,7 @@
 		uint32_t halfwords = MIN(halfword_count, data_workarea->size / 2);
 		uint32_t addr = bank->base + offset;
 
-<<<<<<< HEAD
-		LOG_DEBUG("copying %" PRId32 " bytes to SRAM " TARGET_ADDR_FMT,
-=======
 		LOG_DEBUG("copying %" PRIu32 " bytes to SRAM " TARGET_ADDR_FMT,
->>>>>>> b61a2808
 			MIN(halfwords * 2, byte_count), data_workarea->address);
 
 		retval = target_write_buffer(target, data_workarea->address,
