--- conflicted
+++ resolved
@@ -709,10 +709,6 @@
 	.info = fm4_get_info_command,
 	.probe = fm4_probe,
 	.auto_probe = fm4_auto_probe,
-<<<<<<< HEAD
-	.protect_check = fm4_protect_check,
-=======
->>>>>>> db070eb8
 	.read = default_flash_read,
 	.erase = fm4_flash_erase,
 	.erase_check = default_flash_blank_check,
