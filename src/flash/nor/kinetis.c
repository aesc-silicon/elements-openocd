--- conflicted
+++ resolved
@@ -1220,11 +1220,7 @@
 
 	/* wait until busy */
 	for (unsigned int i = 0; i < 50; i++) {
-<<<<<<< HEAD
-		result = target_read_u8(target, FTFx_FSTAT, &fstat);
-=======
 		result = target_read_u8(target, FTFX_FSTAT, &fstat);
->>>>>>> b61a2808
 		if (result != ERROR_OK)
 			return result;
 
@@ -1432,11 +1428,7 @@
 		k_bank = &(k_chip->banks[bank_idx]);
 		bank_iter = k_bank->bank;
 
-<<<<<<< HEAD
-		if (bank_iter == NULL) {
-=======
 		if (!bank_iter) {
->>>>>>> b61a2808
 			LOG_WARNING("Missing bank %u configuration, FCF protection flags may be incomplete", bank_idx);
 			continue;
 		}
@@ -2796,11 +2788,7 @@
 	struct kinetis_chip *k_chip = k_bank->k_chip;
 	uint32_t size_k = bank->size / 1024;
 
-<<<<<<< HEAD
-	snprintf(buf, buf_size,
-=======
 	command_print_sameline(cmd,
->>>>>>> b61a2808
 		"%s %s: %" PRIu32 "k %s bank %s at " TARGET_ADDR_FMT,
 		bank->driver->name, k_chip->name,
 		size_k, bank_class_names[k_bank->flash_class],
@@ -3058,11 +3046,7 @@
 		return ERROR_COMMAND_SYNTAX_ERROR;
 
 	if (CMD_ARGC == 1) {
-<<<<<<< HEAD
-		fcf_fopt = (uint8_t)strtoul(CMD_ARGV[0], NULL, 0);
-=======
 		COMMAND_PARSE_NUMBER(u8, CMD_ARGV[0], fcf_fopt);
->>>>>>> b61a2808
 	} else {
 		command_print(CMD, "FCF_FOPT 0x%02" PRIx8, fcf_fopt);
 	}
