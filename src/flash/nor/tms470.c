/***************************************************************************
 *   Copyright (C) 2007,2008 by Christopher Kilgour                        *
 *   techie |_at_| whiterocker |_dot_| com                                 *
 *                                                                         *
 *   This program is free software; you can redistribute it and/or modify  *
 *   it under the terms of the GNU General Public License as published by  *
 *   the Free Software Foundation; either version 2 of the License, or     *
 *   (at your option) any later version.                                   *
 *                                                                         *
 *   This program is distributed in the hope that it will be useful,       *
 *   but WITHOUT ANY WARRANTY; without even the implied warranty of        *
 *   MERCHANTABILITY or FITNESS FOR A PARTICULAR PURPOSE.  See the         *
 *   GNU General Public License for more details.                          *
 *                                                                         *
 *   You should have received a copy of the GNU General Public License     *
 *   along with this program.  If not, see <http://www.gnu.org/licenses/>. *
 ***************************************************************************/

#ifdef HAVE_CONFIG_H
#include "config.h"
#endif

#include "imp.h"

/* ----------------------------------------------------------------------
 *                      Internal Support, Helpers
 * ---------------------------------------------------------------------- */

struct tms470_flash_bank {
	unsigned ordinal;

	/* device identification register */
	uint32_t device_ident_reg;
	uint32_t silicon_version;
	uint32_t technology_family;
	uint32_t rom_flash;
	uint32_t part_number;
	const char *part_name;

};

static const struct flash_sector tms470r1a256_sectors[] = {
	{0x00000000, 0x00002000, -1, -1},
	{0x00002000, 0x00002000, -1, -1},
	{0x00004000, 0x00002000, -1, -1},
	{0x00006000, 0x00002000, -1, -1},
	{0x00008000, 0x00008000, -1, -1},
	{0x00010000, 0x00008000, -1, -1},
	{0x00018000, 0x00008000, -1, -1},
	{0x00020000, 0x00008000, -1, -1},
	{0x00028000, 0x00008000, -1, -1},
	{0x00030000, 0x00008000, -1, -1},
	{0x00038000, 0x00002000, -1, -1},
	{0x0003A000, 0x00002000, -1, -1},
	{0x0003C000, 0x00002000, -1, -1},
	{0x0003E000, 0x00002000, -1, -1},
};

#define TMS470R1A256_NUM_SECTORS \
	ARRAY_SIZE(tms470r1a256_sectors)

static const struct flash_sector tms470r1a288_bank0_sectors[] = {
	{0x00000000, 0x00002000, -1, -1},
	{0x00002000, 0x00002000, -1, -1},
	{0x00004000, 0x00002000, -1, -1},
	{0x00006000, 0x00002000, -1, -1},
};

#define TMS470R1A288_BANK0_NUM_SECTORS \
	ARRAY_SIZE(tms470r1a288_bank0_sectors)

static const struct flash_sector tms470r1a288_bank1_sectors[] = {
	{0x00040000, 0x00010000, -1, -1},
	{0x00050000, 0x00010000, -1, -1},
	{0x00060000, 0x00010000, -1, -1},
	{0x00070000, 0x00010000, -1, -1},
};

#define TMS470R1A288_BANK1_NUM_SECTORS \
	ARRAY_SIZE(tms470r1a288_bank1_sectors)

static const struct flash_sector tms470r1a384_bank0_sectors[] = {
	{0x00000000, 0x00002000, -1, -1},
	{0x00002000, 0x00002000, -1, -1},
	{0x00004000, 0x00004000, -1, -1},
	{0x00008000, 0x00004000, -1, -1},
	{0x0000C000, 0x00004000, -1, -1},
	{0x00010000, 0x00004000, -1, -1},
	{0x00014000, 0x00004000, -1, -1},
	{0x00018000, 0x00002000, -1, -1},
	{0x0001C000, 0x00002000, -1, -1},
	{0x0001E000, 0x00002000, -1, -1},
};

#define TMS470R1A384_BANK0_NUM_SECTORS \
	ARRAY_SIZE(tms470r1a384_bank0_sectors)

static const struct flash_sector tms470r1a384_bank1_sectors[] = {
	{0x00020000, 0x00008000, -1, -1},
	{0x00028000, 0x00008000, -1, -1},
	{0x00030000, 0x00008000, -1, -1},
	{0x00038000, 0x00008000, -1, -1},
};

#define TMS470R1A384_BANK1_NUM_SECTORS \
	ARRAY_SIZE(tms470r1a384_bank1_sectors)

static const struct flash_sector tms470r1a384_bank2_sectors[] = {
	{0x00040000, 0x00008000, -1, -1},
	{0x00048000, 0x00008000, -1, -1},
	{0x00050000, 0x00008000, -1, -1},
	{0x00058000, 0x00008000, -1, -1},
};

#define TMS470R1A384_BANK2_NUM_SECTORS \
	ARRAY_SIZE(tms470r1a384_bank2_sectors)

/* ---------------------------------------------------------------------- */

static int tms470_read_part_info(struct flash_bank *bank)
{
	struct tms470_flash_bank *tms470_info = bank->driver_priv;
	struct target *target = bank->target;
	uint32_t device_ident_reg;
	uint32_t silicon_version;
	uint32_t technology_family;
	uint32_t rom_flash;
	uint32_t part_number;
	const char *part_name;

	/* we shall not rely on the caller in this test, this function allocates memory,
	   thus and executing the code more than once may cause memory leak */
	if (tms470_info->device_ident_reg)
		return ERROR_OK;

	/* read and parse the device identification register */
	target_read_u32(target, 0xFFFFFFF0, &device_ident_reg);

	LOG_INFO("device_ident_reg = 0x%08" PRIx32 "", device_ident_reg);

	if ((device_ident_reg & 7) == 0) {
		LOG_WARNING("Cannot identify target as a TMS470 family.");
		return ERROR_FLASH_OPERATION_FAILED;
	}

	silicon_version = (device_ident_reg >> 12) & 0xF;
	technology_family = (device_ident_reg >> 11) & 1;
	rom_flash = (device_ident_reg >> 10) & 1;
	part_number = (device_ident_reg >> 3) & 0x7f;

	free(bank->sectors);
	bank->sectors = NULL;
	bank->num_sectors = 0;

	/*
	 * If the part number is known, determine if the flash bank is valid
	 * based on the base address being within the known flash bank
	 * ranges.  Then fixup/complete the remaining fields of the flash
	 * bank structure.
	 */
	switch (part_number) {
		case 0x0a:
			part_name = "TMS470R1A256";

			if (bank->base >= 0x00040000) {
				LOG_ERROR("No %s flash bank contains base address "
						TARGET_ADDR_FMT ".",
						part_name,
						bank->base);
				return ERROR_FLASH_OPERATION_FAILED;
			}
			tms470_info->ordinal = 0;
			bank->base = 0x00000000;
			bank->size = 256 * 1024;
			bank->num_sectors = TMS470R1A256_NUM_SECTORS;
			bank->sectors = malloc(sizeof(tms470r1a256_sectors));
			if (!bank->sectors)
				return ERROR_FLASH_OPERATION_FAILED;
			(void)memcpy(bank->sectors, tms470r1a256_sectors, sizeof(tms470r1a256_sectors));
			break;

		case 0x2b:
			part_name = "TMS470R1A288";

			if (bank->base < 0x00008000) {
				tms470_info->ordinal = 0;
				bank->base = 0x00000000;
				bank->size = 32 * 1024;
				bank->num_sectors = TMS470R1A288_BANK0_NUM_SECTORS;
				bank->sectors = malloc(sizeof(tms470r1a288_bank0_sectors));
				if (!bank->sectors)
					return ERROR_FLASH_OPERATION_FAILED;
				(void)memcpy(bank->sectors, tms470r1a288_bank0_sectors,
						sizeof(tms470r1a288_bank0_sectors));
			} else if ((bank->base >= 0x00040000) && (bank->base < 0x00080000)) {
				tms470_info->ordinal = 1;
				bank->base = 0x00040000;
				bank->size = 256 * 1024;
				bank->num_sectors = TMS470R1A288_BANK1_NUM_SECTORS;
				bank->sectors = malloc(sizeof(tms470r1a288_bank1_sectors));
				if (!bank->sectors)
					return ERROR_FLASH_OPERATION_FAILED;
				(void)memcpy(bank->sectors, tms470r1a288_bank1_sectors,
						sizeof(tms470r1a288_bank1_sectors));
			} else {
				LOG_ERROR("No %s flash bank contains base address " TARGET_ADDR_FMT ".",
						part_name, bank->base);
				return ERROR_FLASH_OPERATION_FAILED;
			}
			break;

		case 0x2d:
			part_name = "TMS470R1A384";

			if (bank->base < 0x00020000) {
				tms470_info->ordinal = 0;
				bank->base = 0x00000000;
				bank->size = 128 * 1024;
				bank->num_sectors = TMS470R1A384_BANK0_NUM_SECTORS;
				bank->sectors = malloc(sizeof(tms470r1a384_bank0_sectors));
				if (!bank->sectors)
					return ERROR_FLASH_OPERATION_FAILED;
				(void)memcpy(bank->sectors, tms470r1a384_bank0_sectors,
						sizeof(tms470r1a384_bank0_sectors));
			} else if ((bank->base >= 0x00020000) && (bank->base < 0x00040000)) {
				tms470_info->ordinal = 1;
				bank->base = 0x00020000;
				bank->size = 128 * 1024;
				bank->num_sectors = TMS470R1A384_BANK1_NUM_SECTORS;
				bank->sectors = malloc(sizeof(tms470r1a384_bank1_sectors));
				if (!bank->sectors)
					return ERROR_FLASH_OPERATION_FAILED;
				(void)memcpy(bank->sectors, tms470r1a384_bank1_sectors,
						sizeof(tms470r1a384_bank1_sectors));
			} else if ((bank->base >= 0x00040000) && (bank->base < 0x00060000)) {
				tms470_info->ordinal = 2;
				bank->base = 0x00040000;
				bank->size = 128 * 1024;
				bank->num_sectors = TMS470R1A384_BANK2_NUM_SECTORS;
				bank->sectors = malloc(sizeof(tms470r1a384_bank2_sectors));
				if (!bank->sectors)
					return ERROR_FLASH_OPERATION_FAILED;
				(void)memcpy(bank->sectors, tms470r1a384_bank2_sectors,
						sizeof(tms470r1a384_bank2_sectors));
			} else {
				LOG_ERROR("No %s flash bank contains base address " TARGET_ADDR_FMT ".",
						part_name, bank->base);
				return ERROR_FLASH_OPERATION_FAILED;
			}
			break;

		default:
			LOG_WARNING("Could not identify part 0x%02x as a member of the TMS470 family.",
					(unsigned)part_number);
			return ERROR_FLASH_OPERATION_FAILED;
	}

	/* turn off memory selects */
	target_write_u32(target, 0xFFFFFFE4, 0x00000000);
	target_write_u32(target, 0xFFFFFFE0, 0x00000000);

	bank->chip_width = 32;
	bank->bus_width = 32;

	LOG_INFO("Identified %s, ver=%d, core=%s, nvmem=%s.",
		part_name,
		(int)(silicon_version),
		(technology_family ? "1.8v" : "3.3v"),
		(rom_flash ? "rom" : "flash"));

	tms470_info->device_ident_reg = device_ident_reg;
	tms470_info->silicon_version = silicon_version;
	tms470_info->technology_family = technology_family;
	tms470_info->rom_flash = rom_flash;
	tms470_info->part_number = part_number;
	tms470_info->part_name = part_name;

	/*
	 * Disable reset on address access violation.
	 */
	target_write_u32(target, 0xFFFFFFE0, 0x00004007);

	return ERROR_OK;
}

/* ---------------------------------------------------------------------- */

static uint32_t keys_set;
static uint32_t flash_keys[4];

COMMAND_HANDLER(tms470_handle_flash_keyset_command)
{
	if (CMD_ARGC > 4)
		return ERROR_COMMAND_SYNTAX_ERROR;
	else if (CMD_ARGC == 4) {
		int i;

		for (i = 0; i < 4; i++) {
			int start = (strncmp(CMD_ARGV[i], "0x", 2) == 0) ? 2 : 0;

<<<<<<< HEAD
			if (1 != sscanf(&CMD_ARGV[i][start], "%" SCNx32 "", &flashKeys[i])) {
=======
			if (sscanf(&CMD_ARGV[i][start], "%" SCNx32 "", &flash_keys[i]) != 1) {
>>>>>>> b61a2808
				command_print(CMD, "could not process flash key %s",
					CMD_ARGV[i]);
				LOG_ERROR("could not process flash key %s", CMD_ARGV[i]);
				return ERROR_COMMAND_SYNTAX_ERROR;
			}
		}

		keys_set = 1;
	} else if (CMD_ARGC != 0) {
		command_print(CMD, "tms470 flash_keyset <key0> <key1> <key2> <key3>");
		return ERROR_COMMAND_SYNTAX_ERROR;
	}

<<<<<<< HEAD
	if (keysSet) {
=======
	if (keys_set) {
>>>>>>> b61a2808
		command_print(CMD,
			"using flash keys 0x%08" PRIx32 ", 0x%08" PRIx32 ", 0x%08" PRIx32 ", 0x%08" PRIx32 "",
			flash_keys[0],
			flash_keys[1],
			flash_keys[2],
			flash_keys[3]);
	} else
		command_print(CMD, "flash keys not set");

	return ERROR_OK;
}

static const uint32_t flash_keys_all_ones[] = { 0xFFFFFFFF, 0xFFFFFFFF,
		0xFFFFFFFF, 0xFFFFFFFF,};

static const uint32_t flash_keys_all_zeros[] = { 0x00000000, 0x00000000,
		0x00000000, 0x00000000,};

static const uint32_t flash_keys_mix1[] = { 0xf0fff0ff, 0xf0fff0ff,
		0xf0fff0ff, 0xf0fff0ff};

static const uint32_t flash_keys_mix2[] = { 0x0000ffff, 0x0000ffff,
		0x0000ffff, 0x0000ffff};

/* ---------------------------------------------------------------------- */

static int osc_mhz = 12;

COMMAND_HANDLER(tms470_handle_osc_megahertz_command)
{
	if (CMD_ARGC > 1)
		return ERROR_COMMAND_SYNTAX_ERROR;
	else if (CMD_ARGC == 1)
		sscanf(CMD_ARGV[0], "%d", &osc_mhz);

	if (osc_mhz <= 0) {
		LOG_ERROR("osc_megahertz must be positive and non-zero!");
		command_print(CMD, "osc_megahertz must be positive and non-zero!");
<<<<<<< HEAD
		oscMHz = 12;
		return ERROR_COMMAND_SYNTAX_ERROR;
	}

	command_print(CMD, "osc_megahertz=%d", oscMHz);
=======
		osc_mhz = 12;
		return ERROR_COMMAND_SYNTAX_ERROR;
	}

	command_print(CMD, "osc_megahertz=%d", osc_mhz);
>>>>>>> b61a2808

	return ERROR_OK;
}

/* ---------------------------------------------------------------------- */

static int plldis;

COMMAND_HANDLER(tms470_handle_plldis_command)
{
	if (CMD_ARGC > 1)
		return ERROR_COMMAND_SYNTAX_ERROR;
	else if (CMD_ARGC == 1) {
		sscanf(CMD_ARGV[0], "%d", &plldis);
		plldis = plldis ? 1 : 0;
	}

	command_print(CMD, "plldis=%d", plldis);

	return ERROR_OK;
}

/* ---------------------------------------------------------------------- */

static int tms470_check_flash_unlocked(struct target *target)
{
	uint32_t fmbbusy;

	target_read_u32(target, 0xFFE89C08, &fmbbusy);
	LOG_INFO("tms470 fmbbusy = 0x%08" PRIx32 " -> %s",
		fmbbusy,
		fmbbusy & 0x8000 ? "unlocked" : "LOCKED");
	return fmbbusy & 0x8000 ? ERROR_OK : ERROR_FLASH_OPERATION_FAILED;
}

/* ---------------------------------------------------------------------- */

static int tms470_try_flash_keys(struct target *target, const uint32_t *key_set)
{
	uint32_t glbctrl, fmmstat;
	int retval = ERROR_FLASH_OPERATION_FAILED;

	/* set GLBCTRL.4  */
	target_read_u32(target, 0xFFFFFFDC, &glbctrl);
	target_write_u32(target, 0xFFFFFFDC, glbctrl | 0x10);

	/* only perform the key match when 3VSTAT is clear */
	target_read_u32(target, 0xFFE8BC0C, &fmmstat);
	if (!(fmmstat & 0x08)) {
		unsigned i;
		uint32_t fmbptr, fmbac2, orig_fmregopt;

		target_write_u32(target, 0xFFE8BC04, fmmstat & ~0x07);

		/* wait for pump ready */
		do {
			target_read_u32(target, 0xFFE8A814, &fmbptr);
			alive_sleep(1);
		} while (!(fmbptr & 0x0200));

		/* force max wait states */
		target_read_u32(target, 0xFFE88004, &fmbac2);
		target_write_u32(target, 0xFFE88004, fmbac2 | 0xff);

		/* save current access mode, force normal read mode */
		target_read_u32(target, 0xFFE89C00, &orig_fmregopt);
		target_write_u32(target, 0xFFE89C00, 0x00);

		for (i = 0; i < 4; i++) {
			uint32_t tmp;

			/* There is no point displaying the value of tmp, it is
			 * filtered by the chip.  The purpose of this read is to
			 * prime the unlocking logic rather than read out the value.
			 */
			target_read_u32(target, 0x00001FF0 + 4 * i, &tmp);

			LOG_INFO("tms470 writing fmpkey = 0x%08" PRIx32 "", key_set[i]);
			target_write_u32(target, 0xFFE89C0C, key_set[i]);
		}

		if (tms470_check_flash_unlocked(target) == ERROR_OK) {
			/*
			 * There seems to be a side-effect of reading the FMPKEY
			 * register in that it re-enables the protection.  So we
			 * re-enable it.
			 */
			for (i = 0; i < 4; i++) {
				uint32_t tmp;

				target_read_u32(target, 0x00001FF0 + 4 * i, &tmp);
				target_write_u32(target, 0xFFE89C0C, key_set[i]);
			}
			retval = ERROR_OK;
		}

		/* restore settings */
		target_write_u32(target, 0xFFE89C00, orig_fmregopt);
		target_write_u32(target, 0xFFE88004, fmbac2);
	}

	/* clear config bit */
	target_write_u32(target, 0xFFFFFFDC, glbctrl);

	return retval;
}

/* ---------------------------------------------------------------------- */

static int tms470_unlock_flash(struct flash_bank *bank)
{
	struct target *target = bank->target;
	const uint32_t *p_key_sets[5];
	unsigned i, key_set_count;

	if (keys_set) {
		key_set_count = 5;
		p_key_sets[0] = flash_keys;
		p_key_sets[1] = flash_keys_all_ones;
		p_key_sets[2] = flash_keys_all_zeros;
		p_key_sets[3] = flash_keys_mix1;
		p_key_sets[4] = flash_keys_mix2;
	} else {
		key_set_count = 4;
		p_key_sets[0] = flash_keys_all_ones;
		p_key_sets[1] = flash_keys_all_zeros;
		p_key_sets[2] = flash_keys_mix1;
		p_key_sets[3] = flash_keys_mix2;
	}

	for (i = 0; i < key_set_count; i++) {
		if (tms470_try_flash_keys(target, p_key_sets[i]) == ERROR_OK) {
			LOG_INFO("tms470 flash is unlocked");
			return ERROR_OK;
		}
	}

	LOG_WARNING("tms470 could not unlock flash memory protection level 2");
	return ERROR_FLASH_OPERATION_FAILED;
}

/* ---------------------------------------------------------------------- */

static int tms470_flash_initialize_internal_state_machine(struct flash_bank *bank)
{
	uint32_t fmmac2, fmmac1, fmmaxep, k, delay, glbctrl, sysclk;
	struct target *target = bank->target;
	struct tms470_flash_bank *tms470_info = bank->driver_priv;
	int result = ERROR_OK;

	/*
	 * Select the desired bank to be programmed by writing BANK[2:0] of
	 * FMMAC2.
	 */
	target_read_u32(target, 0xFFE8BC04, &fmmac2);
	fmmac2 &= ~0x0007;
	fmmac2 |= (tms470_info->ordinal & 7);
	target_write_u32(target, 0xFFE8BC04, fmmac2);
	LOG_DEBUG("set fmmac2 = 0x%04" PRIx32 "", fmmac2);

	/*
	 * Disable level 1 sector protection by setting bit 15 of FMMAC1.
	 */
	target_read_u32(target, 0xFFE8BC00, &fmmac1);
	fmmac1 |= 0x8000;
	target_write_u32(target, 0xFFE8BC00, fmmac1);
	LOG_DEBUG("set fmmac1 = 0x%04" PRIx32 "", fmmac1);

	/*
	 * FMTCREG = 0x2fc0;
	 */
	target_write_u32(target, 0xFFE8BC10, 0x2fc0);
	LOG_DEBUG("set fmtcreg = 0x2fc0");

	/*
	 * MAXPP = 50
	 */
	target_write_u32(target, 0xFFE8A07C, 50);
	LOG_DEBUG("set fmmaxpp = 50");

	/*
	 * MAXCP = 0xf000 + 2000
	 */
	target_write_u32(target, 0xFFE8A084, 0xf000 + 2000);
	LOG_DEBUG("set fmmaxcp = 0x%04x", 0xf000 + 2000);

	/*
	 * configure VHV
	 */
	target_read_u32(target, 0xFFE8A080, &fmmaxep);
	if (fmmaxep == 0xf000) {
		fmmaxep = 0xf000 + 4095;
		target_write_u32(target, 0xFFE8A80C, 0x9964);
		LOG_DEBUG("set fmptr3 = 0x9964");
	} else {
		fmmaxep = 0xa000 + 4095;
		target_write_u32(target, 0xFFE8A80C, 0x9b64);
		LOG_DEBUG("set fmptr3 = 0x9b64");
	}
	target_write_u32(target, 0xFFE8A080, fmmaxep);
	LOG_DEBUG("set fmmaxep = 0x%04" PRIx32 "", fmmaxep);

	/*
	 * FMPTR4 = 0xa000
	 */
	target_write_u32(target, 0xFFE8A810, 0xa000);
	LOG_DEBUG("set fmptr4 = 0xa000");

	/*
	 * FMPESETUP, delay parameter selected based on clock frequency.
	 *
	 * According to the TI App Note SPNU257 and flashing code, delay is
	 * int((sysclk(MHz) + 1) / 2), with a minimum of 5.  The system
	 * clock is usually derived from the ZPLL module, and selected by
	 * the plldis global.
	 */
	target_read_u32(target, 0xFFFFFFDC, &glbctrl);
	sysclk = (plldis ? 1 : (glbctrl & 0x08) ? 4 : 8) * osc_mhz / (1 + (glbctrl & 7));
	delay = (sysclk > 10) ? (sysclk + 1) / 2 : 5;
	target_write_u32(target, 0xFFE8A018, (delay << 4) | (delay << 8));
	LOG_DEBUG("set fmpsetup = 0x%04" PRIx32 "", (delay << 4) | (delay << 8));

	/*
	 * FMPVEVACCESS, based on delay.
	 */
	k = delay | (delay << 8);
	target_write_u32(target, 0xFFE8A05C, k);
	LOG_DEBUG("set fmpvevaccess = 0x%04" PRIx32 "", k);

	/*
	 * FMPCHOLD, FMPVEVHOLD, FMPVEVSETUP, based on delay.
	 */
	k <<= 1;
	target_write_u32(target, 0xFFE8A034, k);
	LOG_DEBUG("set fmpchold = 0x%04" PRIx32 "", k);
	target_write_u32(target, 0xFFE8A040, k);
	LOG_DEBUG("set fmpvevhold = 0x%04" PRIx32 "", k);
	target_write_u32(target, 0xFFE8A024, k);
	LOG_DEBUG("set fmpvevsetup = 0x%04" PRIx32 "", k);

	/*
	 * FMCVACCESS, based on delay.
	 */
	k = delay * 16;
	target_write_u32(target, 0xFFE8A060, k);
	LOG_DEBUG("set fmcvaccess = 0x%04" PRIx32 "", k);

	/*
	 * FMCSETUP, based on delay.
	 */
	k = 0x3000 | delay * 20;
	target_write_u32(target, 0xFFE8A020, k);
	LOG_DEBUG("set fmcsetup = 0x%04" PRIx32 "", k);

	/*
	 * FMEHOLD, based on delay.
	 */
	k = (delay * 20) << 2;
	target_write_u32(target, 0xFFE8A038, k);
	LOG_DEBUG("set fmehold = 0x%04" PRIx32 "", k);

	/*
	 * PWIDTH, CWIDTH, EWIDTH, based on delay.
	 */
	target_write_u32(target, 0xFFE8A050, delay * 8);
	LOG_DEBUG("set fmpwidth = 0x%04" PRIx32 "", delay * 8);
	target_write_u32(target, 0xFFE8A058, delay * 1000);
	LOG_DEBUG("set fmcwidth = 0x%04" PRIx32 "", delay * 1000);
	target_write_u32(target, 0xFFE8A054, delay * 5400);
	LOG_DEBUG("set fmewidth = 0x%04" PRIx32 "", delay * 5400);

	return result;
}

/* ---------------------------------------------------------------------- */

static int tms470_flash_status(struct flash_bank *bank)
{
	struct target *target = bank->target;
	int result = ERROR_OK;
	uint32_t fmmstat;

	target_read_u32(target, 0xFFE8BC0C, &fmmstat);
	LOG_DEBUG("set fmmstat = 0x%04" PRIx32 "", fmmstat);

	if (fmmstat & 0x0080) {
		LOG_WARNING("tms470 flash command: erase still active after busy clear.");
		result = ERROR_FLASH_OPERATION_FAILED;
	}

	if (fmmstat & 0x0040) {
		LOG_WARNING("tms470 flash command: program still active after busy clear.");
		result = ERROR_FLASH_OPERATION_FAILED;
	}

	if (fmmstat & 0x0020) {
		LOG_WARNING("tms470 flash command: invalid data command.");
		result = ERROR_FLASH_OPERATION_FAILED;
	}

	if (fmmstat & 0x0010) {
		LOG_WARNING("tms470 flash command: program, erase or validate sector failed.");
		result = ERROR_FLASH_OPERATION_FAILED;
	}

	if (fmmstat & 0x0008) {
		LOG_WARNING("tms470 flash command: voltage instability detected.");
		result = ERROR_FLASH_OPERATION_FAILED;
	}

	if (fmmstat & 0x0006) {
		LOG_WARNING("tms470 flash command: command suspend detected.");
		result = ERROR_FLASH_OPERATION_FAILED;
	}

	if (fmmstat & 0x0001) {
		LOG_WARNING("tms470 flash command: sector was locked.");
		result = ERROR_FLASH_OPERATION_FAILED;
	}

	return result;
}

/* ---------------------------------------------------------------------- */

static int tms470_erase_sector(struct flash_bank *bank, int sector)
{
	uint32_t glbctrl, orig_fmregopt, fmbsea, fmbseb, fmmstat;
	struct target *target = bank->target;
	uint32_t flash_addr = bank->base + bank->sectors[sector].offset;
	int result = ERROR_OK;

	/*
	 * Set the bit GLBCTRL4 of the GLBCTRL register (in the System
	 * module) to enable writing to the flash registers }.
	 */
	target_read_u32(target, 0xFFFFFFDC, &glbctrl);
	target_write_u32(target, 0xFFFFFFDC, glbctrl | 0x10);
	LOG_DEBUG("set glbctrl = 0x%08" PRIx32 "", glbctrl | 0x10);

	/* Force normal read mode. */
	target_read_u32(target, 0xFFE89C00, &orig_fmregopt);
	target_write_u32(target, 0xFFE89C00, 0);
	LOG_DEBUG("set fmregopt = 0x%08x", 0);

	(void)tms470_flash_initialize_internal_state_machine(bank);

	/*
	 * Select one or more bits in FMBSEA or FMBSEB to disable Level 1
	 * protection for the particular sector to be erased/written.
	 */
	assert(sector >= 0);
	if (sector < 16) {
		target_read_u32(target, 0xFFE88008, &fmbsea);
		target_write_u32(target, 0xFFE88008, fmbsea | (1 << sector));
		LOG_DEBUG("set fmbsea = 0x%04" PRIx32 "", fmbsea | (1 << sector));
	} else {
		target_read_u32(target, 0xFFE8800C, &fmbseb);
		target_write_u32(target, 0xFFE8800C, fmbseb | (1 << (sector - 16)));
		LOG_DEBUG("set fmbseb = 0x%04" PRIx32 "", fmbseb | (1 << (sector - 16)));
	}
	bank->sectors[sector].is_protected = 0;

	/*
	 * clear status register, sent erase command, kickoff erase
	 */
	target_write_u16(target, flash_addr, 0x0040);
	LOG_DEBUG("write *(uint16_t *)0x%08" PRIx32 "=0x0040", flash_addr);
	target_write_u16(target, flash_addr, 0x0020);
	LOG_DEBUG("write *(uint16_t *)0x%08" PRIx32 "=0x0020", flash_addr);
	target_write_u16(target, flash_addr, 0xffff);
	LOG_DEBUG("write *(uint16_t *)0x%08" PRIx32 "=0xffff", flash_addr);

	/*
	 * Monitor FMMSTAT, busy until clear, then check and other flags for
	 * ultimate result of the operation.
	 */
	do {
		target_read_u32(target, 0xFFE8BC0C, &fmmstat);
		if (fmmstat & 0x0100)
			alive_sleep(1);
	} while (fmmstat & 0x0100);

	result = tms470_flash_status(bank);

	if (sector < 16) {
		target_write_u32(target, 0xFFE88008, fmbsea);
		LOG_DEBUG("set fmbsea = 0x%04" PRIx32 "", fmbsea);
		bank->sectors[sector].is_protected = fmbsea & (1 << sector) ? 0 : 1;
	} else {
		target_write_u32(target, 0xFFE8800C, fmbseb);
		LOG_DEBUG("set fmbseb = 0x%04" PRIx32 "", fmbseb);
		bank->sectors[sector].is_protected = fmbseb & (1 << (sector - 16)) ? 0 : 1;
	}
	target_write_u32(target, 0xFFE89C00, orig_fmregopt);
	LOG_DEBUG("set fmregopt = 0x%08" PRIx32 "", orig_fmregopt);
	target_write_u32(target, 0xFFFFFFDC, glbctrl);
	LOG_DEBUG("set glbctrl = 0x%08" PRIx32 "", glbctrl);

	return result;
}

/*----------------------------------------------------------------------
 *              Implementation of Flash Driver Interfaces
 *---------------------------------------------------------------------- */

static const struct command_registration tms470_any_command_handlers[] = {
	{
		.name = "flash_keyset",
		.usage = "<key0> <key1> <key2> <key3>",
		.handler = tms470_handle_flash_keyset_command,
		.mode = COMMAND_ANY,
		.help = "tms470 flash_keyset <key0> <key1> <key2> <key3>",
	},
	{
		.name = "osc_megahertz",
		.usage = "<MHz>",
		.handler = tms470_handle_osc_megahertz_command,
		.mode = COMMAND_ANY,
		.help = "tms470 osc_megahertz <MHz>",
	},
	{
		.name = "plldis",
		.usage = "<0 | 1>",
		.handler = tms470_handle_plldis_command,
		.mode = COMMAND_ANY,
		.help = "tms470 plldis <0/1>",
	},
	COMMAND_REGISTRATION_DONE
};
static const struct command_registration tms470_command_handlers[] = {
	{
		.name = "tms470",
		.mode = COMMAND_ANY,
		.help = "TI tms470 flash command group",
		.usage = "",
		.chain = tms470_any_command_handlers,
	},
	COMMAND_REGISTRATION_DONE
};

/* ---------------------------------------------------------------------- */

static int tms470_erase(struct flash_bank *bank, unsigned int first,
		unsigned int last)
{
	struct tms470_flash_bank *tms470_info = bank->driver_priv;
	int result = ERROR_OK;

	if (bank->target->state != TARGET_HALTED) {
		LOG_ERROR("Target not halted");
		return ERROR_TARGET_NOT_HALTED;
	}

	tms470_read_part_info(bank);

	if ((first >= bank->num_sectors) || (last >= bank->num_sectors) ||
			(first > last)) {
		LOG_ERROR("Sector range %u to %u invalid.", first, last);
		return ERROR_FLASH_SECTOR_INVALID;
	}

	result = tms470_unlock_flash(bank);
	if (result != ERROR_OK)
		return result;

	for (unsigned int sector = first; sector <= last; sector++) {
		LOG_INFO("Erasing tms470 bank %u sector %u...", tms470_info->ordinal, sector);

		result = tms470_erase_sector(bank, sector);

		if (result != ERROR_OK) {
			LOG_ERROR("tms470 could not erase flash sector.");
			break;
		} else
			LOG_INFO("sector erased successfully.");
	}

	return result;
}

/* ---------------------------------------------------------------------- */

static int tms470_protect(struct flash_bank *bank, int set, unsigned int first,
		unsigned int last)
{
	struct tms470_flash_bank *tms470_info = bank->driver_priv;
	struct target *target = bank->target;
	uint32_t fmmac2, fmbsea, fmbseb;

	if (target->state != TARGET_HALTED) {
		LOG_ERROR("Target not halted");
		return ERROR_TARGET_NOT_HALTED;
	}

	tms470_read_part_info(bank);

	if ((first >= bank->num_sectors) || (last >= bank->num_sectors) ||
			(first > last)) {
		LOG_ERROR("Sector range %u to %u invalid.", first, last);
		return ERROR_FLASH_SECTOR_INVALID;
	}

	/* enable the appropriate bank */
	target_read_u32(target, 0xFFE8BC04, &fmmac2);
	target_write_u32(target, 0xFFE8BC04, (fmmac2 & ~7) | tms470_info->ordinal);

	/* get the original sector protection flags for this bank */
	target_read_u32(target, 0xFFE88008, &fmbsea);
	target_read_u32(target, 0xFFE8800C, &fmbseb);

	for (unsigned int sector = 0; sector < bank->num_sectors; sector++) {
		if (sector < 16) {
			fmbsea = set ? fmbsea & ~(1 << sector) : fmbsea | (1 << sector);
			bank->sectors[sector].is_protected = set ? 1 : 0;
		} else {
			fmbseb = set ? fmbseb &
				~(1 << (sector - 16)) : fmbseb | (1 << (sector - 16));
			bank->sectors[sector].is_protected = set ? 1 : 0;
		}
	}

	/* update the protection bits */
	target_write_u32(target, 0xFFE88008, fmbsea);
	target_write_u32(target, 0xFFE8800C, fmbseb);

	return ERROR_OK;
}

/* ---------------------------------------------------------------------- */

static int tms470_write(struct flash_bank *bank, const uint8_t *buffer, uint32_t offset, uint32_t count)
{
	struct target *target = bank->target;
	uint32_t glbctrl, fmbac2, orig_fmregopt, fmbsea, fmbseb, fmmaxpp, fmmstat;
	int result = ERROR_OK;
	uint32_t i;

	if (target->state != TARGET_HALTED) {
		LOG_ERROR("Target not halted");
		return ERROR_TARGET_NOT_HALTED;
	}

	tms470_read_part_info(bank);

<<<<<<< HEAD
	LOG_INFO("Writing %" PRId32 " bytes starting at " TARGET_ADDR_FMT,
=======
	LOG_INFO("Writing %" PRIu32 " bytes starting at " TARGET_ADDR_FMT,
>>>>>>> b61a2808
			count, bank->base + offset);

	/* set GLBCTRL.4  */
	target_read_u32(target, 0xFFFFFFDC, &glbctrl);
	target_write_u32(target, 0xFFFFFFDC, glbctrl | 0x10);

	(void)tms470_flash_initialize_internal_state_machine(bank);

	/* force max wait states */
	target_read_u32(target, 0xFFE88004, &fmbac2);
	target_write_u32(target, 0xFFE88004, fmbac2 | 0xff);

	/* save current access mode, force normal read mode */
	target_read_u32(target, 0xFFE89C00, &orig_fmregopt);
	target_write_u32(target, 0xFFE89C00, 0x00);

	/*
	 * Disable Level 1 protection for all sectors to be erased/written.
	 */
	target_read_u32(target, 0xFFE88008, &fmbsea);
	target_write_u32(target, 0xFFE88008, 0xffff);
	target_read_u32(target, 0xFFE8800C, &fmbseb);
	target_write_u32(target, 0xFFE8800C, 0xffff);

	/* read MAXPP */
	target_read_u32(target, 0xFFE8A07C, &fmmaxpp);

	for (i = 0; i < count; i += 2) {
		uint32_t addr = bank->base + offset + i;
		uint16_t word = (((uint16_t) buffer[i]) << 8) | (uint16_t) buffer[i + 1];

		if (word != 0xffff) {
			LOG_INFO("writing 0x%04x at 0x%08" PRIx32 "", word, addr);

			/* clear status register */
			target_write_u16(target, addr, 0x0040);
			/* program flash command */
			target_write_u16(target, addr, 0x0010);
			/* burn the 16-bit word (big-endian) */
			target_write_u16(target, addr, word);

			/*
			 * Monitor FMMSTAT, busy until clear, then check and other flags
			 * for ultimate result of the operation.
			 */
			do {
				target_read_u32(target, 0xFFE8BC0C, &fmmstat);
				if (fmmstat & 0x0100)
					alive_sleep(1);
			} while (fmmstat & 0x0100);

			if (fmmstat & 0x3ff) {
				LOG_ERROR("fmstat = 0x%04" PRIx32 "", fmmstat);
				LOG_ERROR(
					"Could not program word 0x%04x at address 0x%08" PRIx32 ".",
					word,
					addr);
				result = ERROR_FLASH_OPERATION_FAILED;
				break;
			}
		} else
			LOG_INFO("skipping 0xffff at 0x%08" PRIx32 "", addr);
	}

	/* restore */
	target_write_u32(target, 0xFFE88008, fmbsea);
	target_write_u32(target, 0xFFE8800C, fmbseb);
	target_write_u32(target, 0xFFE88004, fmbac2);
	target_write_u32(target, 0xFFE89C00, orig_fmregopt);
	target_write_u32(target, 0xFFFFFFDC, glbctrl);

	return result;
}

/* ---------------------------------------------------------------------- */

static int tms470_probe(struct flash_bank *bank)
{
	if (bank->target->state != TARGET_HALTED) {
		LOG_WARNING("Cannot communicate... target not halted.");
		return ERROR_TARGET_NOT_HALTED;
	}

	return tms470_read_part_info(bank);
}

static int tms470_auto_probe(struct flash_bank *bank)
{
	struct tms470_flash_bank *tms470_info = bank->driver_priv;

	if (tms470_info->device_ident_reg)
		return ERROR_OK;
	return tms470_probe(bank);
}

/* ---------------------------------------------------------------------- */

static int tms470_erase_check(struct flash_bank *bank)
{
	struct target *target = bank->target;
	struct tms470_flash_bank *tms470_info = bank->driver_priv;
	int result = ERROR_OK;
	uint32_t fmmac2, fmbac2, glbctrl, orig_fmregopt;
	static uint8_t buffer[64 * 1024];

	if (target->state != TARGET_HALTED) {
		LOG_ERROR("Target not halted");
		return ERROR_TARGET_NOT_HALTED;
	}

	if (!tms470_info->device_ident_reg)
		tms470_read_part_info(bank);

	/* set GLBCTRL.4  */
	target_read_u32(target, 0xFFFFFFDC, &glbctrl);
	target_write_u32(target, 0xFFFFFFDC, glbctrl | 0x10);

	/* save current access mode, force normal read mode */
	target_read_u32(target, 0xFFE89C00, &orig_fmregopt);
	target_write_u32(target, 0xFFE89C00, 0x00);

	/* enable the appropriate bank */
	target_read_u32(target, 0xFFE8BC04, &fmmac2);
	target_write_u32(target, 0xFFE8BC04, (fmmac2 & ~7) | tms470_info->ordinal);

	/* TCR = 0 */
	target_write_u32(target, 0xFFE8BC10, 0x2fc0);

	/* clear TEZ in fmbrdy */
	target_write_u32(target, 0xFFE88010, 0x0b);

	/* save current wait states, force max */
	target_read_u32(target, 0xFFE88004, &fmbac2);
	target_write_u32(target, 0xFFE88004, fmbac2 | 0xff);

	/*
	 * The TI primitives inspect the flash memory by reading one 32-bit
	 * word at a time.  Here we read an entire sector and inspect it in
	 * an attempt to reduce the JTAG overhead.
	 */
	for (unsigned int sector = 0; sector < bank->num_sectors; sector++) {
		uint32_t i, addr = bank->base + bank->sectors[sector].offset;

		LOG_INFO("checking flash bank %u sector %u", tms470_info->ordinal, sector);

		target_read_buffer(target, addr, bank->sectors[sector].size, buffer);

		bank->sectors[sector].is_erased = 1;
		for (i = 0; i < bank->sectors[sector].size; i++) {
			if (buffer[i] != 0xff) {
				bank->sectors[sector].is_erased = 0;
				break;
			}
		}
		if (bank->sectors[sector].is_erased != 1) {
			result = ERROR_FLASH_SECTOR_NOT_ERASED;
			break;
		} else
			LOG_INFO("sector erased");
	}

	/* reset TEZ, wait states, read mode, GLBCTRL.4 */
	target_write_u32(target, 0xFFE88010, 0x0f);
	target_write_u32(target, 0xFFE88004, fmbac2);
	target_write_u32(target, 0xFFE89C00, orig_fmregopt);
	target_write_u32(target, 0xFFFFFFDC, glbctrl);

	return result;
}

/* ---------------------------------------------------------------------- */

static int tms470_protect_check(struct flash_bank *bank)
{
	struct target *target = bank->target;
	struct tms470_flash_bank *tms470_info = bank->driver_priv;
	int result = ERROR_OK;
	uint32_t fmmac2, fmbsea, fmbseb;

	if (target->state != TARGET_HALTED) {
		LOG_ERROR("Target not halted");
		return ERROR_TARGET_NOT_HALTED;
	}

	if (!tms470_info->device_ident_reg)
		tms470_read_part_info(bank);

	/* enable the appropriate bank */
	target_read_u32(target, 0xFFE8BC04, &fmmac2);
	target_write_u32(target, 0xFFE8BC04, (fmmac2 & ~7) | tms470_info->ordinal);

	target_read_u32(target, 0xFFE88008, &fmbsea);
	target_read_u32(target, 0xFFE8800C, &fmbseb);

	for (unsigned int sector = 0; sector < bank->num_sectors; sector++) {
		int protected;

		if (sector < 16) {
			protected = fmbsea & (1 << sector) ? 0 : 1;
			bank->sectors[sector].is_protected = protected;
		} else {
			protected = fmbseb & (1 << (sector - 16)) ? 0 : 1;
			bank->sectors[sector].is_protected = protected;
		}

		LOG_DEBUG("bank %u sector %u is %s",
			tms470_info->ordinal,
			sector,
			protected ? "protected" : "not protected");
	}

	return result;
}

/* ---------------------------------------------------------------------- */

static int get_tms470_info(struct flash_bank *bank, struct command_invocation *cmd)
{
	struct tms470_flash_bank *tms470_info = bank->driver_priv;

	if (!tms470_info->device_ident_reg)
		tms470_read_part_info(bank);

	if (!tms470_info->device_ident_reg) {
		command_print_sameline(cmd, "Cannot identify target as a TMS470\n");
		return ERROR_FLASH_OPERATION_FAILED;
	}

	command_print_sameline(cmd, "\ntms470 information: Chip is %s\n", tms470_info->part_name);
	command_print_sameline(cmd, "Flash protection level 2 is %s\n",
		tms470_check_flash_unlocked(bank->target) == ERROR_OK ? "disabled" : "enabled");

	return ERROR_OK;
}

/* ---------------------------------------------------------------------- */

/*
 * flash bank tms470 <base> <size> <chip_width> <bus_width> <target>
 * [options...]
 */

FLASH_BANK_COMMAND_HANDLER(tms470_flash_bank_command)
{
	bank->driver_priv = malloc(sizeof(struct tms470_flash_bank));

	if (!bank->driver_priv)
		return ERROR_FLASH_OPERATION_FAILED;

	(void)memset(bank->driver_priv, 0, sizeof(struct tms470_flash_bank));

	return ERROR_OK;
}

const struct flash_driver tms470_flash = {
	.name = "tms470",
	.commands = tms470_command_handlers,
	.flash_bank_command = tms470_flash_bank_command,
	.erase = tms470_erase,
	.protect = tms470_protect,
	.write = tms470_write,
	.read = default_flash_read,
	.probe = tms470_probe,
	.auto_probe = tms470_auto_probe,
	.erase_check = tms470_erase_check,
	.protect_check = tms470_protect_check,
	.info = get_tms470_info,
	.free_driver_priv = default_flash_free_driver_priv,
};<|MERGE_RESOLUTION|>--- conflicted
+++ resolved
@@ -298,11 +298,7 @@
 		for (i = 0; i < 4; i++) {
 			int start = (strncmp(CMD_ARGV[i], "0x", 2) == 0) ? 2 : 0;
 
-<<<<<<< HEAD
-			if (1 != sscanf(&CMD_ARGV[i][start], "%" SCNx32 "", &flashKeys[i])) {
-=======
 			if (sscanf(&CMD_ARGV[i][start], "%" SCNx32 "", &flash_keys[i]) != 1) {
->>>>>>> b61a2808
 				command_print(CMD, "could not process flash key %s",
 					CMD_ARGV[i]);
 				LOG_ERROR("could not process flash key %s", CMD_ARGV[i]);
@@ -316,11 +312,7 @@
 		return ERROR_COMMAND_SYNTAX_ERROR;
 	}
 
-<<<<<<< HEAD
-	if (keysSet) {
-=======
 	if (keys_set) {
->>>>>>> b61a2808
 		command_print(CMD,
 			"using flash keys 0x%08" PRIx32 ", 0x%08" PRIx32 ", 0x%08" PRIx32 ", 0x%08" PRIx32 "",
 			flash_keys[0],
@@ -359,19 +351,11 @@
 	if (osc_mhz <= 0) {
 		LOG_ERROR("osc_megahertz must be positive and non-zero!");
 		command_print(CMD, "osc_megahertz must be positive and non-zero!");
-<<<<<<< HEAD
-		oscMHz = 12;
-		return ERROR_COMMAND_SYNTAX_ERROR;
-	}
-
-	command_print(CMD, "osc_megahertz=%d", oscMHz);
-=======
 		osc_mhz = 12;
 		return ERROR_COMMAND_SYNTAX_ERROR;
 	}
 
 	command_print(CMD, "osc_megahertz=%d", osc_mhz);
->>>>>>> b61a2808
 
 	return ERROR_OK;
 }
@@ -917,11 +901,7 @@
 
 	tms470_read_part_info(bank);
 
-<<<<<<< HEAD
-	LOG_INFO("Writing %" PRId32 " bytes starting at " TARGET_ADDR_FMT,
-=======
 	LOG_INFO("Writing %" PRIu32 " bytes starting at " TARGET_ADDR_FMT,
->>>>>>> b61a2808
 			count, bank->base + offset);
 
 	/* set GLBCTRL.4  */
