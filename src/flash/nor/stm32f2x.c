--- conflicted
+++ resolved
@@ -912,7 +912,6 @@
 		return max_sector_size_in_kb / 2;
 	return max_sector_size_in_kb;
 }
-<<<<<<< HEAD
 
 static unsigned int calculate_number_of_sectors(struct flash_bank *bank,
 		uint16_t flash_size_in_kb,
@@ -922,17 +921,6 @@
 	uint16_t remaining_flash_size_in_kb = flash_size_in_kb;
 	unsigned int nr_sectors;
 
-=======
-
-static unsigned int calculate_number_of_sectors(struct flash_bank *bank,
-		uint16_t flash_size_in_kb,
-		uint16_t max_sector_size_in_kb)
-{
-	struct stm32x_flash_bank *stm32x_info = bank->driver_priv;
-	uint16_t remaining_flash_size_in_kb = flash_size_in_kb;
-	unsigned int nr_sectors;
-
->>>>>>> b61a2808
 	/* Dual Bank Flash has two identically-arranged banks of sectors. */
 	if (stm32x_info->has_large_mem)
 		remaining_flash_size_in_kb /= 2;
@@ -1057,40 +1045,6 @@
 		return ERROR_OK;
 	}
 
-	/* if explicitly called out as OTP bank, short circuit probe */
-	if (stm32x_is_otp(bank)) {
-		if (stm32x_otp_is_f7(bank)) {
-			otp_size_in_b = STM32F7_OTP_SIZE;
-			otp_sector_size = STM32F7_OTP_SECTOR_SIZE;
-		} else {
-			otp_size_in_b = STM32F2_OTP_SIZE;
-			otp_sector_size = STM32F2_OTP_SECTOR_SIZE;
-		}
-
-		num_sectors = otp_size_in_b / otp_sector_size;
-		LOG_INFO("flash size = %" PRIu16 " bytes", otp_size_in_b);
-
-		assert(num_sectors > 0);
-
-		bank->num_sectors = num_sectors;
-		bank->sectors = calloc(sizeof(struct flash_sector), num_sectors);
-
-		if (stm32x_otp_is_f7(bank))
-			bank->size = STM32F7_OTP_SIZE;
-		else
-			bank->size = STM32F2_OTP_SIZE;
-
-		for (unsigned int i = 0; i < num_sectors; i++) {
-			bank->sectors[i].offset = i * otp_sector_size;
-			bank->sectors[i].size = otp_sector_size;
-			bank->sectors[i].is_erased = 1;
-			bank->sectors[i].is_protected = 0;
-		}
-
-		stm32x_info->probed = true;
-		return ERROR_OK;
-	}
-
 	/* read stm32 device id register */
 	int retval = stm32x_get_device_id(bank, &device_id);
 	if (retval != ERROR_OK)
@@ -1459,11 +1413,7 @@
 	if (rev_str)
 		command_print_sameline(cmd, "%s - Rev: %s", device_str, rev_str);
 	else
-<<<<<<< HEAD
-		snprintf(buf, buf_size, "%s - Rev: unknown (0x%04" PRIx16 ")", device_str, rev_id);
-=======
 		command_print_sameline(cmd, "%s - Rev: unknown (0x%04" PRIx16 ")", device_str, rev_id);
->>>>>>> b61a2808
 
 	return ERROR_OK;
 }
@@ -1609,13 +1559,6 @@
 
 	retval = stm32x_mass_erase(bank);
 	if (retval == ERROR_OK) {
-<<<<<<< HEAD
-		/* set all sectors as erased */
-		for (unsigned int i = 0; i < bank->num_sectors; i++)
-			bank->sectors[i].is_erased = 1;
-
-=======
->>>>>>> b61a2808
 		command_print(CMD, "stm32x mass erase complete");
 	} else {
 		command_print(CMD, "stm32x mass erase failed");
@@ -1782,11 +1725,7 @@
 
 	struct flash_bank *bank;
 	int retval = CALL_COMMAND_HANDLER(flash_command_get_bank, 0, &bank);
-<<<<<<< HEAD
-	if (ERROR_OK != retval)
-=======
-	if (retval != ERROR_OK)
->>>>>>> b61a2808
+	if (retval != ERROR_OK)
 		return retval;
 	if (stm32x_is_otp(bank)) {
 		if (strcmp(CMD_ARGV[1], "enable") == 0) {
