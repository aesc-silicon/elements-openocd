/***************************************************************************
 *   Copyright (C) 2018 by Andreas Bolsch                                  *
 *   andreas.bolsch@mni.thm.de                                             *
 *                                                                         *
 *   Copyright (C) 2012 by George Harris                                   *
 *   george@luminairecoffee.com                                            *
 *                                                                         *
 *   Copyright (C) 2010 by Antonio Borneo                                  *
 *   borneo.antonio@gmail.com                                              *
 *                                                                         *
 *   This program is free software; you can redistribute it and/or modify  *
 *   it under the terms of the GNU General Public License as published by  *
 *   the Free Software Foundation; either version 2 of the License, or     *
 *   (at your option) any later version.                                   *
 *                                                                         *
 *   This program is distributed in the hope that it will be useful,       *
 *   but WITHOUT ANY WARRANTY; without even the implied warranty of        *
 *   MERCHANTABILITY or FITNESS FOR A PARTICULAR PURPOSE.  See the         *
 *   GNU General Public License for more details.                          *
 *                                                                         *
 *   You should have received a copy of the GNU General Public License     *
 *   along with this program.  If not, see <http://www.gnu.org/licenses/>. *
 ***************************************************************************/

#ifndef OPENOCD_FLASH_NOR_SPI_H
#define OPENOCD_FLASH_NOR_SPI_H

<<<<<<< HEAD
=======
#ifndef __ASSEMBLER__

>>>>>>> db070eb8
/* data structure to maintain flash ids from different vendors */
struct flash_device {
	char *name;
	uint8_t read_cmd;
	uint8_t qread_cmd;
	uint8_t pprog_cmd;
	uint8_t erase_cmd;
	uint8_t chip_erase_cmd;
	uint32_t device_id;
	uint32_t pagesize;
	uint32_t sectorsize;
	uint32_t size_in_bytes;
};

#define FLASH_ID(n, re, qr, pp, es, ces, id, psize, ssize, size) \
{	                                \
	.name = n,                      \
	.read_cmd = re,                 \
	.qread_cmd = qr,                \
	.pprog_cmd = pp,                \
	.erase_cmd = es,                \
	.chip_erase_cmd = ces,          \
	.device_id = id,                \
	.pagesize = psize,              \
	.sectorsize = ssize,            \
	.size_in_bytes = size,          \
}

#define FRAM_ID(n, re, qr, pp, id, size) \
{	                                \
	.name = n,                      \
	.read_cmd = re,                 \
	.qread_cmd = qr,                \
	.pprog_cmd = pp,                \
	.erase_cmd = 0x00,              \
	.chip_erase_cmd = 0x00,         \
	.device_id = id,                \
	.pagesize = 0,                  \
	.sectorsize = 0,                \
	.size_in_bytes = size,          \
}

extern const struct flash_device flash_devices[];

#endif

/* fields in SPI flash status register */
#define	SPIFLASH_BSY		0
#define SPIFLASH_BSY_BIT	(1 << SPIFLASH_BSY)	/* WIP Bit of SPI SR */
#define	SPIFLASH_WE			1
#define SPIFLASH_WE_BIT		(1 << SPIFLASH_WE)	/* WEL Bit of SPI SR */

/* SPI Flash Commands */
#define SPIFLASH_READ_ID		0x9F /* Read Flash Identification */
#define SPIFLASH_READ_MID		0xAF /* Read Flash Identification, multi-io */
#define SPIFLASH_READ_STATUS	0x05 /* Read Status Register */
#define SPIFLASH_WRITE_ENABLE	0x06 /* Write Enable */
#define SPIFLASH_PAGE_PROGRAM	0x02 /* Page Program */
#define SPIFLASH_FAST_READ		0x0B /* Fast Read */
#define SPIFLASH_READ			0x03 /* Normal Read */

<<<<<<< HEAD
=======
#define SPIFLASH_DEF_PAGESIZE	256  /* default for non-page-oriented devices (FRAMs) */

>>>>>>> db070eb8
#endif /* OPENOCD_FLASH_NOR_SPI_H */<|MERGE_RESOLUTION|>--- conflicted
+++ resolved
@@ -25,11 +25,8 @@
 #ifndef OPENOCD_FLASH_NOR_SPI_H
 #define OPENOCD_FLASH_NOR_SPI_H
 
-<<<<<<< HEAD
-=======
 #ifndef __ASSEMBLER__
 
->>>>>>> db070eb8
 /* data structure to maintain flash ids from different vendors */
 struct flash_device {
 	char *name;
@@ -91,9 +88,6 @@
 #define SPIFLASH_FAST_READ		0x0B /* Fast Read */
 #define SPIFLASH_READ			0x03 /* Normal Read */
 
-<<<<<<< HEAD
-=======
 #define SPIFLASH_DEF_PAGESIZE	256  /* default for non-page-oriented devices (FRAMs) */
 
->>>>>>> db070eb8
 #endif /* OPENOCD_FLASH_NOR_SPI_H */