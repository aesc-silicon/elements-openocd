/***************************************************************************
 *   Copyright (C) 2015 Robert Jordens <jordens@gmail.com>                 *
 *                                                                         *
 *   This program is free software; you can redistribute it and/or modify  *
 *   it under the terms of the GNU General Public License as published by  *
 *   the Free Software Foundation; either version 2 of the License, or     *
 *   (at your option) any later version.                                   *
 *                                                                         *
 *   This program is distributed in the hope that it will be useful,       *
 *   but WITHOUT ANY WARRANTY; without even the implied warranty of        *
 *   MERCHANTABILITY or FITNESS FOR A PARTICULAR PURPOSE.  See the         *
 *   GNU General Public License for more details.                          *
 *                                                                         *
 *   You should have received a copy of the GNU General Public License     *
 *   along with this program.  If not, see <http://www.gnu.org/licenses/>. *
 ***************************************************************************/

#ifdef HAVE_CONFIG_H
#include "config.h"
#endif

#include "imp.h"
#include <jtag/jtag.h>
#include <flash/nor/spi.h>
#include <helper/time_support.h>

#define JTAGSPI_MAX_TIMEOUT 3000


struct jtagspi_flash_bank {
	struct jtag_tap *tap;
	const struct flash_device *dev;
	int probed;
	uint32_t ir;
};

FLASH_BANK_COMMAND_HANDLER(jtagspi_flash_bank_command)
{
	struct jtagspi_flash_bank *info;

	if (CMD_ARGC < 7)
		return ERROR_COMMAND_SYNTAX_ERROR;

	info = malloc(sizeof(struct jtagspi_flash_bank));
	if (info == NULL) {
		LOG_ERROR("no memory for flash bank info");
		return ERROR_FAIL;
	}
	bank->driver_priv = info;

	info->tap = NULL;
	info->probed = 0;
	COMMAND_PARSE_NUMBER(u32, CMD_ARGV[6], info->ir);

	return ERROR_OK;
}

static void jtagspi_set_ir(struct flash_bank *bank)
{
	struct jtagspi_flash_bank *info = bank->driver_priv;
	struct scan_field field;
	uint8_t buf[4];

	LOG_DEBUG("loading jtagspi ir");
	buf_set_u32(buf, 0, info->tap->ir_length, info->ir);
	field.num_bits = info->tap->ir_length;
	field.out_value = buf;
	field.in_value = NULL;
	jtag_add_ir_scan(info->tap, &field, TAP_IDLE);
}

static void flip_u8(uint8_t *in, uint8_t *out, int len)
{
	for (int i = 0; i < len; i++)
		out[i] = flip_u32(in[i], 8);
}

static int jtagspi_cmd(struct flash_bank *bank, uint8_t cmd,
		uint32_t *addr, uint8_t *data, int len)
{
	struct jtagspi_flash_bank *info = bank->driver_priv;
	struct scan_field fields[6];
	uint8_t marker = 1;
	uint8_t xfer_bits_buf[4];
	uint8_t addr_buf[3];
	uint8_t *data_buf;
	uint32_t xfer_bits;
	int is_read, lenb, n;

	/* LOG_DEBUG("cmd=0x%02x len=%i", cmd, len); */

	is_read = (len < 0);
	if (is_read)
		len = -len;

	n = 0;

	fields[n].num_bits = 1;
	fields[n].out_value = &marker;
	fields[n].in_value = NULL;
	n++;

	xfer_bits = 8 + len - 1;
	/* cmd + read/write - 1 due to the counter implementation */
	if (addr)
		xfer_bits += 24;
	h_u32_to_be(xfer_bits_buf, xfer_bits);
	flip_u8(xfer_bits_buf, xfer_bits_buf, 4);
	fields[n].num_bits = 32;
	fields[n].out_value = xfer_bits_buf;
	fields[n].in_value = NULL;
	n++;

	cmd = flip_u32(cmd, 8);
	fields[n].num_bits = 8;
	fields[n].out_value = &cmd;
	fields[n].in_value = NULL;
	n++;

	if (addr) {
		h_u24_to_be(addr_buf, *addr);
		flip_u8(addr_buf, addr_buf, 3);
		fields[n].num_bits = 24;
		fields[n].out_value = addr_buf;
		fields[n].in_value = NULL;
		n++;
	}

	lenb = DIV_ROUND_UP(len, 8);
	data_buf = malloc(lenb);
	if (lenb > 0) {
		if (data_buf == NULL) {
			LOG_ERROR("no memory for spi buffer");
			return ERROR_FAIL;
		}
		if (is_read) {
			fields[n].num_bits = jtag_tap_count_enabled();
			fields[n].out_value = NULL;
			fields[n].in_value = NULL;
			n++;

			fields[n].out_value = NULL;
			fields[n].in_value = data_buf;
		} else {
			flip_u8(data, data_buf, lenb);
			fields[n].out_value = data_buf;
			fields[n].in_value = NULL;
		}
		fields[n].num_bits = len;
		n++;
	}

	jtagspi_set_ir(bank);
	/* passing from an IR scan to SHIFT-DR clears BYPASS registers */
	jtag_add_dr_scan(info->tap, n, fields, TAP_IDLE);
	jtag_execute_queue();

	if (is_read)
		flip_u8(data_buf, data, lenb);
	free(data_buf);
	return ERROR_OK;
}

static int jtagspi_probe(struct flash_bank *bank)
{
	struct jtagspi_flash_bank *info = bank->driver_priv;
	struct flash_sector *sectors;
	uint8_t in_buf[3];
	uint32_t id, sectorsize;

	if (info->probed)
		free(bank->sectors);
	info->probed = 0;

	if (bank->target->tap == NULL) {
		LOG_ERROR("Target has no JTAG tap");
		return ERROR_FAIL;
	}
	info->tap = bank->target->tap;

	jtagspi_cmd(bank, SPIFLASH_READ_ID, NULL, in_buf, -24);
	/* the table in spi.c has the manufacturer byte (first) as the lsb */
	id = le_to_h_u24(in_buf);

	info->dev = NULL;
	for (const struct flash_device *p = flash_devices; p->name ; p++)
		if (p->device_id == id) {
			info->dev = p;
			break;
		}

	if (!(info->dev)) {
		LOG_ERROR("Unknown flash device (ID 0x%08" PRIx32 ")", id);
		return ERROR_FAIL;
	}

	LOG_INFO("Found flash device \'%s\' (ID 0x%08" PRIx32 ")",
		info->dev->name, info->dev->device_id);

	/* Set correct size value */
	bank->size = info->dev->size_in_bytes;
	if (bank->size <= (1UL << 16))
		LOG_WARNING("device needs 2-byte addresses - not implemented");
	if (bank->size > (1UL << 24))
		LOG_WARNING("device needs paging or 4-byte addresses - not implemented");

	/* if no sectors, treat whole bank as single sector */
	sectorsize = info->dev->sectorsize ?
		info->dev->sectorsize : info->dev->size_in_bytes;

	/* create and fill sectors array */
	bank->num_sectors = info->dev->size_in_bytes / sectorsize;
	sectors = malloc(sizeof(struct flash_sector) * bank->num_sectors);
	if (sectors == NULL) {
		LOG_ERROR("not enough memory");
		return ERROR_FAIL;
	}

	for (int sector = 0; sector < bank->num_sectors; sector++) {
		sectors[sector].offset = sector * sectorsize;
		sectors[sector].size = sectorsize;
		sectors[sector].is_erased = -1;
		sectors[sector].is_protected = 0;
	}

	bank->sectors = sectors;
	info->probed = 1;
	return ERROR_OK;
}

static void jtagspi_read_status(struct flash_bank *bank, uint32_t *status)
{
	uint8_t buf;
	if (jtagspi_cmd(bank, SPIFLASH_READ_STATUS, NULL, &buf, -8) == ERROR_OK) {
		*status = buf;
		/* LOG_DEBUG("status=0x%08" PRIx32, *status); */
	}
}

static int jtagspi_wait(struct flash_bank *bank, int timeout_ms)
{
	uint32_t status;
	int64_t t0 = timeval_ms();
	int64_t dt;

	do {
		dt = timeval_ms() - t0;
		jtagspi_read_status(bank, &status);
		if ((status & SPIFLASH_BSY_BIT) == 0) {
			LOG_DEBUG("waited %" PRId64 " ms", dt);
			return ERROR_OK;
		}
		alive_sleep(1);
	} while (dt <= timeout_ms);

	LOG_ERROR("timeout, device still busy");
	return ERROR_FAIL;
}

static int jtagspi_write_enable(struct flash_bank *bank)
{
	uint32_t status;

	jtagspi_cmd(bank, SPIFLASH_WRITE_ENABLE, NULL, NULL, 0);
	jtagspi_read_status(bank, &status);
	if ((status & SPIFLASH_WE_BIT) == 0) {
		LOG_ERROR("Cannot enable write to flash. Status=0x%08" PRIx32, status);
		return ERROR_FAIL;
	}
	return ERROR_OK;
}

static int jtagspi_bulk_erase(struct flash_bank *bank)
{
	struct jtagspi_flash_bank *info = bank->driver_priv;
	int retval;
	int64_t t0 = timeval_ms();
<<<<<<< HEAD
=======

	if (info->dev->chip_erase_cmd == 0x00)
		return ERROR_FLASH_OPER_UNSUPPORTED;
>>>>>>> db070eb8

	retval = jtagspi_write_enable(bank);
	if (retval != ERROR_OK)
		return retval;
	jtagspi_cmd(bank, info->dev->chip_erase_cmd, NULL, NULL, 0);
	retval = jtagspi_wait(bank, bank->num_sectors*JTAGSPI_MAX_TIMEOUT);
	LOG_INFO("took %" PRId64 " ms", timeval_ms() - t0);
	return retval;
}

static int jtagspi_sector_erase(struct flash_bank *bank, int sector)
{
	struct jtagspi_flash_bank *info = bank->driver_priv;
	int retval;
	int64_t t0 = timeval_ms();

	retval = jtagspi_write_enable(bank);
	if (retval != ERROR_OK)
		return retval;
	jtagspi_cmd(bank, info->dev->erase_cmd, &bank->sectors[sector].offset, NULL, 0);
	retval = jtagspi_wait(bank, JTAGSPI_MAX_TIMEOUT);
	LOG_INFO("sector %d took %" PRId64 " ms", sector, timeval_ms() - t0);
	return retval;
}

static int jtagspi_erase(struct flash_bank *bank, int first, int last)
{
	int sector;
	struct jtagspi_flash_bank *info = bank->driver_priv;
	int retval = ERROR_OK;

	LOG_DEBUG("erase from sector %d to sector %d", first, last);

	if ((first < 0) || (last < first) || (last >= bank->num_sectors)) {
		LOG_ERROR("Flash sector invalid");
		return ERROR_FLASH_SECTOR_INVALID;
	}

	if (!(info->probed)) {
		LOG_ERROR("Flash bank not probed");
		return ERROR_FLASH_BANK_NOT_PROBED;
	}

	for (sector = first; sector <= last; sector++) {
		if (bank->sectors[sector].is_protected) {
			LOG_ERROR("Flash sector %d protected", sector);
			return ERROR_FAIL;
		}
	}

	if (first == 0 && last == (bank->num_sectors - 1)
		&& info->dev->chip_erase_cmd != info->dev->erase_cmd) {
		LOG_DEBUG("Trying bulk erase.");
		retval = jtagspi_bulk_erase(bank);
		if (retval == ERROR_OK)
			return retval;
		else
			LOG_WARNING("Bulk flash erase failed. Falling back to sector erase.");
	}

	if (info->dev->erase_cmd == 0x00)
		return ERROR_FLASH_OPER_UNSUPPORTED;

	for (sector = first; sector <= last; sector++) {
		retval = jtagspi_sector_erase(bank, sector);
		if (retval != ERROR_OK) {
			LOG_ERROR("Sector erase failed.");
			break;
		}
	}

	return retval;
}

static int jtagspi_protect(struct flash_bank *bank, int set, int first, int last)
{
	int sector;

	for (sector = first; sector <= last; sector++)
		bank->sectors[sector].is_protected = set;
	return ERROR_OK;
}

static int jtagspi_read(struct flash_bank *bank, uint8_t *buffer, uint32_t offset, uint32_t count)
{
	struct jtagspi_flash_bank *info = bank->driver_priv;

	if (!(info->probed)) {
		LOG_ERROR("Flash bank not yet probed.");
		return ERROR_FLASH_BANK_NOT_PROBED;
	}

	jtagspi_cmd(bank, SPIFLASH_READ, &offset, buffer, -count*8);
	return ERROR_OK;
}

static int jtagspi_page_write(struct flash_bank *bank, const uint8_t *buffer, uint32_t offset, uint32_t count)
{
	int retval;

	retval = jtagspi_write_enable(bank);
	if (retval != ERROR_OK)
		return retval;
	jtagspi_cmd(bank, SPIFLASH_PAGE_PROGRAM, &offset, (uint8_t *) buffer, count*8);
	return jtagspi_wait(bank, JTAGSPI_MAX_TIMEOUT);
}

static int jtagspi_write(struct flash_bank *bank, const uint8_t *buffer, uint32_t offset, uint32_t count)
{
	struct jtagspi_flash_bank *info = bank->driver_priv;
	int retval;
	uint32_t n, pagesize;

	if (!(info->probed)) {
		LOG_ERROR("Flash bank not yet probed.");
		return ERROR_FLASH_BANK_NOT_PROBED;
	}

	/* if no write pagesize, use reasonable default */
	pagesize = info->dev->pagesize ? info->dev->pagesize : SPIFLASH_DEF_PAGESIZE;

	for (n = 0; n < count; n += pagesize) {
		retval = jtagspi_page_write(bank, buffer + n, offset + n,
				MIN(count - n, pagesize));
		if (retval != ERROR_OK) {
			LOG_ERROR("page write error");
			return retval;
		}
		LOG_DEBUG("wrote page at 0x%08" PRIx32, offset + n);
	}
	return ERROR_OK;
}

static int jtagspi_info(struct flash_bank *bank, char *buf, int buf_size)
{
	struct jtagspi_flash_bank *info = bank->driver_priv;

	if (!(info->probed)) {
		snprintf(buf, buf_size, "\nJTAGSPI flash bank not probed yet\n");
		return ERROR_OK;
	}

	snprintf(buf, buf_size, "\nSPIFI flash information:\n"
		"  Device \'%s\' (ID 0x%08" PRIx32 ")\n",
		info->dev->name, info->dev->device_id);

	return ERROR_OK;
}

struct flash_driver jtagspi_flash = {
	.name = "jtagspi",
	.flash_bank_command = jtagspi_flash_bank_command,
	.erase = jtagspi_erase,
	.protect = jtagspi_protect,
	.write = jtagspi_write,
	.read = jtagspi_read,
	.probe = jtagspi_probe,
	.auto_probe = jtagspi_probe,
	.erase_check = default_flash_blank_check,
	.info = jtagspi_info,
	.free_driver_priv = default_flash_free_driver_priv,
};<|MERGE_RESOLUTION|>--- conflicted
+++ resolved
@@ -275,12 +275,9 @@
 	struct jtagspi_flash_bank *info = bank->driver_priv;
 	int retval;
 	int64_t t0 = timeval_ms();
-<<<<<<< HEAD
-=======
 
 	if (info->dev->chip_erase_cmd == 0x00)
 		return ERROR_FLASH_OPER_UNSUPPORTED;
->>>>>>> db070eb8
 
 	retval = jtagspi_write_enable(bank);
 	if (retval != ERROR_OK)
