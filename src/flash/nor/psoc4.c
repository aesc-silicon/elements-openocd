/***************************************************************************
 *   Copyright (C) 2005 by Dominic Rath                                    *
 *   Dominic.Rath@gmx.de                                                   *
 *                                                                         *
 *   Copyright (C) 2008 by Spencer Oliver                                  *
 *   spen@spen-soft.co.uk                                                  *
 *                                                                         *
 *   Copyright (C) 2011 by Andreas Fritiofson                              *
 *   andreas.fritiofson@gmail.com                                          *
 *                                                                         *
 *   Copyright (C) 2014 by Tomas Vanek (PSoC 4 support derived from STM32) *
 *   vanekt@fbl.cz                                                         *
 *                                                                         *
 *   This program is free software; you can redistribute it and/or modify  *
 *   it under the terms of the GNU General Public License as published by  *
 *   the Free Software Foundation; either version 2 of the License, or     *
 *   (at your option) any later version.                                   *
 *                                                                         *
 *   This program is distributed in the hope that it will be useful,       *
 *   but WITHOUT ANY WARRANTY; without even the implied warranty of        *
 *   MERCHANTABILITY or FITNESS FOR A PARTICULAR PURPOSE.  See the         *
 *   GNU General Public License for more details.                          *
 *                                                                         *
 *   You should have received a copy of the GNU General Public License     *
 *   along with this program.  If not, see <http://www.gnu.org/licenses/>. *
 ***************************************************************************/

#ifdef HAVE_CONFIG_H
#include "config.h"
#endif

#include "imp.h"
#include <helper/binarybuffer.h>
#include <jtag/jtag.h>
#include <target/algorithm.h>
#include <target/armv7m.h>

/* device documents:

 PSoC(R) 4: PSoC 4200 Family Datasheet
	Document Number: 001-87197 Rev. *B  Revised August 29, 2013

 PSoC 4100/4200 Family PSoC(R) 4 Architecture TRM
	Document No. 001-85634 Rev. *E June 28, 2016

 PSoC(R) 4 Registers TRM Spec.
	Document No. 001-85847 Rev. *A June 25, 2013

 PSoC 4000 Family PSoC(R) 4 Technical Reference Manual
	Document No. 001-89309 Rev. *B May 9, 2016

 PSoC 41XX_BLE/42XX_BLE Family PSoC 4 BLE Architecture TRM
	Document No. 001-92738 Rev. *C February 12, 2016

 PSoC 4200L Family PSoC 4 Architecture TRM
	Document No. 001-97952 Rev. *A December 15, 2015

 PSoC 4200L Family PSoC 4 Registers TRM
	Document No. 001-98126 Rev. *A December 16, 2015

 PSoC 4100M/4200M Family PSoC 4 Architecture TRM
	Document No. 001-95223 Rev. *B July 29, 2015

 PSoC 4100S Family PSoC 4 Architecture TRM
	Document No. 002-10621 Rev. *A July 29, 2016

 PSoC 4100S Family PSoC 4 Registers TRM
	Document No. 002-10523 Rev. *A July 20, 2016

 PSoC Analog Coprocessor Architecture TRM
	Document No. 002-10404 Rev. ** December 18, 2015

 CY8C4Axx PSoC Analog Coprocessor Registers TRM
	Document No. 002-10405 Rev. ** December 18, 2015

 CY8C41xx, CY8C42xx Programming Specifications
	Document No. 001-81799 Rev. *C March 4, 2014

 CYBL10x6x, CY8C4127_BL, CY8C4247_BL Programming Specifications
	Document No. 001-91508 Rev. *B September 22, 2014

 http://dmitry.gr/index.php?r=05.Projects&proj=24.%20PSoC4%20confidential
*/

/* register locations */
#define PSOC4_SFLASH_MACRO0		0x0FFFF000

#define PSOC4_CPUSS_SYSREQ_LEGACY	0x40000004
#define PSOC4_CPUSS_SYSARG_LEGACY	0x40000008
#define PSOC4_SPCIF_GEOMETRY_LEGACY	0x400E0000

#define PSOC4_CPUSS_SYSREQ_NEW		0x40100004
#define PSOC4_CPUSS_SYSARG_NEW		0x40100008
#define PSOC4_SPCIF_GEOMETRY_NEW	0x40110000

#define PSOC4_TEST_MODE			0x40030014

#define PSOC4_ROMTABLE_PID0		0xF0000FE0


/* constants */
#define PSOC4_SFLASH_MACRO_SIZE		0x800
#define PSOC4_ROWS_PER_MACRO		512

#define PSOC4_SROM_KEY1			0xb6
#define PSOC4_SROM_KEY2			0xd3
#define PSOC4_SROM_SYSREQ_BIT		(1<<31)
#define PSOC4_SROM_HMASTER_BIT		(1<<30)
#define PSOC4_SROM_PRIVILEGED_BIT	(1<<28)
#define PSOC4_SROM_STATUS_SUCCEEDED	0xa0000000
#define PSOC4_SROM_STATUS_FAILED	0xf0000000
#define PSOC4_SROM_STATUS_MASK		0xf0000000

/* not documented in any TRM */
#define PSOC4_SROM_ERR_IMO_NOT_IMPLEM	0xf0000013

#define PSOC4_CMD_GET_SILICON_ID	0
#define PSOC4_CMD_LOAD_LATCH		4
#define PSOC4_CMD_WRITE_ROW		5
#define PSOC4_CMD_PROGRAM_ROW		6
#define PSOC4_CMD_ERASE_ALL		0xa
#define PSOC4_CMD_CHECKSUM		0xb
#define PSOC4_CMD_WRITE_PROTECTION	0xd
#define PSOC4_CMD_SET_IMO48		0x15
#define PSOC4_CMD_WRITE_SFLASH_ROW	0x18

#define PSOC4_CHIP_PROT_VIRGIN		0x0
#define PSOC4_CHIP_PROT_OPEN		0x1
#define PSOC4_CHIP_PROT_PROTECTED	0x2
#define PSOC4_CHIP_PROT_KILL		0x4

#define PSOC4_ROMTABLE_DESIGNER_CHECK	0xb4

#define PSOC4_FAMILY_FLAG_LEGACY	1

struct psoc4_chip_family {
	uint16_t id;
	const char *name;
	uint32_t flags;
};

static const struct psoc4_chip_family psoc4_families[] = {
	{ 0x93, "PSoC4100/4200",           .flags = PSOC4_FAMILY_FLAG_LEGACY },
	{ 0x9A, "PSoC4000",                .flags = 0 },
	{ 0x9E, "PSoC/PRoC BLE (119E)",    .flags = 0 },
	{ 0xA0, "PSoC4200L",               .flags = 0 },
	{ 0xA1, "PSoC4100M/4200M",         .flags = 0 },
	{ 0xA3, "PSoC/PRoC BLE (11A3)",    .flags = 0 },
	{ 0xA9, "PSoC4000S",               .flags = 0 },
	{ 0xAA, "PSoC/PRoC BLE (11AA)",    .flags = 0 },
	{ 0xAB, "PSoC4100S",               .flags = 0 },
	{ 0xAC, "PSoC Analog Coprocessor", .flags = 0 },
	{ 0,    "Unknown",                 .flags = 0 }
};


struct psoc4_flash_bank {
	uint32_t row_size;
	uint32_t user_bank_size;
	unsigned int num_macros;
	bool probed;
	uint8_t cmd_program_row;
	uint16_t family_id;
	bool legacy_family;
	uint32_t cpuss_sysreq_addr;
	uint32_t cpuss_sysarg_addr;
	uint32_t spcif_geometry_addr;
};


static const struct psoc4_chip_family *psoc4_family_by_id(uint16_t family_id)
{
	const struct psoc4_chip_family *p = psoc4_families;
	while (p->id && p->id != family_id)
		p++;

	return p;
}

static const char *psoc4_decode_chip_protection(uint8_t protection)
{
	switch (protection) {
	case PSOC4_CHIP_PROT_VIRGIN:
		return "protection VIRGIN";
	case PSOC4_CHIP_PROT_OPEN:
		return "protection open";
	case PSOC4_CHIP_PROT_PROTECTED:
		return "PROTECTED";
	case PSOC4_CHIP_PROT_KILL:
		return "protection KILL";
	default:
		LOG_WARNING("Unknown protection state 0x%02" PRIx8 "", protection);
		return "";
	}
}


/* flash bank <name> psoc <base> <size> 0 0 <target#>
 */
FLASH_BANK_COMMAND_HANDLER(psoc4_flash_bank_command)
{
	struct psoc4_flash_bank *psoc4_info;

	if (CMD_ARGC < 6)
		return ERROR_COMMAND_SYNTAX_ERROR;

	psoc4_info = calloc(1, sizeof(struct psoc4_flash_bank));

	bank->driver_priv = psoc4_info;
	bank->default_padded_value = bank->erased_value = 0x00;
	psoc4_info->user_bank_size = bank->size;
	psoc4_info->cmd_program_row = PSOC4_CMD_WRITE_ROW;

	return ERROR_OK;
}


/* PSoC 4 system ROM request
 *  Setting SROM_SYSREQ_BIT in CPUSS_SYSREQ register runs NMI service
 *  in sysrem ROM. Algorithm just waits for NMI to finish.
 *  When sysreq_params_size == 0 only one parameter is passed in CPUSS_SYSARG register.
 *  Otherwise address of memory parameter block is set in CPUSS_SYSARG
 *  and the first parameter is written to the first word of parameter block
 */
static int psoc4_sysreq(struct flash_bank *bank, uint8_t cmd,
		uint16_t cmd_param,
		uint32_t *sysreq_params, uint32_t sysreq_params_size,
		uint32_t *sysarg_out)
{
	struct target *target = bank->target;
	struct psoc4_flash_bank *psoc4_info = bank->driver_priv;

	struct working_area *sysreq_wait_algorithm;
	struct working_area *sysreq_mem;

	struct reg_param reg_params[1];
	struct armv7m_algorithm armv7m_info;

	int retval = ERROR_OK;

	uint32_t param1 = PSOC4_SROM_KEY1
			 | ((PSOC4_SROM_KEY2 + cmd) << 8)
			 | (cmd_param << 16);

	static uint8_t psoc4_sysreq_wait_code[] = {
		/* system request NMI is served immediately after algo run
       now we are done: break */
		0x00, 0xbe,		/* bkpt 0 */
	};

	const int code_words = (sizeof(psoc4_sysreq_wait_code) + 3) / 4;
					/* stack must be aligned */
	const int stack_size = 256;
	/* tested stack sizes on PSoC4200:
		ERASE_ALL	144
		PROGRAM_ROW	112
		other sysreq	 68
	*/

	/* allocate area for sysreq wait code and stack */
	if (target_alloc_working_area(target, code_words * 4 + stack_size,
			&sysreq_wait_algorithm) != ERROR_OK) {
		LOG_DEBUG("no working area for sysreq code");
		return ERROR_TARGET_RESOURCE_NOT_AVAILABLE;
	}

	/* Write the code */
	retval = target_write_buffer(target,
			sysreq_wait_algorithm->address,
			sizeof(psoc4_sysreq_wait_code),
			psoc4_sysreq_wait_code);
	if (retval != ERROR_OK) {
		/* we already allocated the writing code, but failed to get a
		 * buffer, free the algorithm */
		goto cleanup_algo;
	}

	if (sysreq_params_size) {
		LOG_DEBUG("SYSREQ %02" PRIx8 " %04" PRIx16 " %08" PRIx32 " size %" PRIu32,
			cmd, cmd_param, param1, sysreq_params_size);
		/* Allocate memory for sysreq_params */
		retval = target_alloc_working_area(target, sysreq_params_size, &sysreq_mem);
		if (retval != ERROR_OK) {
			LOG_WARNING("no working area for sysreq parameters");

			/* we already allocated the writing code, but failed to get a
			 * buffer, free the algorithm */
			retval = ERROR_TARGET_RESOURCE_NOT_AVAILABLE;
			goto cleanup_algo;
		}

		/* Write sysreq_params */
		target_buffer_set_u32(target, (uint8_t *)sysreq_params, param1);
		retval = target_write_buffer(target, sysreq_mem->address,
				sysreq_params_size, (uint8_t *)sysreq_params);
		if (retval != ERROR_OK)
			goto cleanup_mem;

		/* Set address of sysreq parameters block */
		retval = target_write_u32(target, psoc4_info->cpuss_sysarg_addr, sysreq_mem->address);
		if (retval != ERROR_OK)
			goto cleanup_mem;

	} else {
		/* Sysreq without memory block of parameters */
		LOG_DEBUG("SYSREQ %02" PRIx8 " %04" PRIx16 " %08" PRIx32,
			cmd, cmd_param, param1);
		/* Set register parameter */
		retval = target_write_u32(target, psoc4_info->cpuss_sysarg_addr, param1);
		if (retval != ERROR_OK)
			goto cleanup_mem;
	}

	armv7m_info.common_magic = ARMV7M_COMMON_MAGIC;
	armv7m_info.core_mode = ARM_MODE_THREAD;

	/* sysreq stack */
	init_reg_param(&reg_params[0], "sp", 32, PARAM_OUT);
	buf_set_u32(reg_params[0].value, 0, 32,
		    sysreq_wait_algorithm->address + sysreq_wait_algorithm->size);

	struct armv7m_common *armv7m = target_to_armv7m(target);
	if (!armv7m) {
		/* something is very wrong if armv7m is NULL */
		LOG_ERROR("unable to get armv7m target");
		retval = ERROR_FAIL;
		goto cleanup;
	}

	/* Set SROM request */
	retval = target_write_u32(target, psoc4_info->cpuss_sysreq_addr,
				  PSOC4_SROM_SYSREQ_BIT | PSOC4_SROM_HMASTER_BIT | cmd);
	if (retval != ERROR_OK)
		goto cleanup;

	/* Execute wait code */
	retval = target_run_algorithm(target, 0, NULL,
				ARRAY_SIZE(reg_params), reg_params,
				sysreq_wait_algorithm->address, 0, 1000, &armv7m_info);
	if (retval != ERROR_OK) {
		LOG_ERROR("sysreq wait code execution failed");
		goto cleanup;
	}

	uint32_t sysarg_out_tmp;
	retval = target_read_u32(target, psoc4_info->cpuss_sysarg_addr, &sysarg_out_tmp);
	if (retval != ERROR_OK)
		goto cleanup;

	if (sysarg_out) {
		*sysarg_out = sysarg_out_tmp;
		/* If result is an error, do not show now, let caller to decide */
	} else if ((sysarg_out_tmp & PSOC4_SROM_STATUS_MASK) != PSOC4_SROM_STATUS_SUCCEEDED) {
		LOG_ERROR("sysreq error 0x%" PRIx32, sysarg_out_tmp);
		retval = ERROR_FAIL;
	}
cleanup:
	destroy_reg_param(&reg_params[0]);

cleanup_mem:
	if (sysreq_params_size)
		target_free_working_area(target, sysreq_mem);

cleanup_algo:
	target_free_working_area(target, sysreq_wait_algorithm);

	return retval;
}


/* helper routine to get silicon ID from a PSoC 4 chip */
static int psoc4_get_silicon_id(struct flash_bank *bank, uint32_t *silicon_id, uint16_t *family_id, uint8_t *protection)
{
	struct target *target = bank->target;
	struct psoc4_flash_bank *psoc4_info = bank->driver_priv;

	uint32_t part0, part1;

	int retval = psoc4_sysreq(bank, PSOC4_CMD_GET_SILICON_ID, 0, NULL, 0, &part0);
	if (retval != ERROR_OK)
		return retval;

	if ((part0 & PSOC4_SROM_STATUS_MASK) != PSOC4_SROM_STATUS_SUCCEEDED) {
		LOG_ERROR("sysreq error 0x%" PRIx32, part0);
		return ERROR_FAIL;
	}

	retval = target_read_u32(target, psoc4_info->cpuss_sysreq_addr, &part1);
	if (retval != ERROR_OK)
		return retval;

	/* build ID as Cypress sw does:
	 * bit 31..16 silicon ID
	 * bit 15..8  revision ID (so far 0x11 for all devices)
	 * bit 7..0   family ID (lowest 8 bits)
	 */
	if (silicon_id)
			*silicon_id = ((part0 & 0x0000ffff) << 16)
				    | ((part0 & 0x00ff0000) >> 8)
				    | (part1 & 0x000000ff);

	if (family_id)
			*family_id = part1 & 0x0fff;

	if (protection)
			*protection = (part1 >> 12) & 0x0f;

	return ERROR_OK;
}


static int psoc4_get_family(struct target *target, uint16_t *family_id)
{
	int retval, i;
	uint32_t pidbf[3];
	uint8_t pid[3];

	retval = target_read_memory(target, PSOC4_ROMTABLE_PID0, 4, 3, (uint8_t *)pidbf);
	if (retval != ERROR_OK)
		return retval;

	for (i = 0; i < 3; i++) {
		uint32_t tmp = target_buffer_get_u32(target, (uint8_t *)(pidbf + i));
		if (tmp & 0xffffff00) {
			LOG_ERROR("Unexpected data in ROMTABLE");
			return ERROR_FAIL;
		}
		pid[i] = tmp & 0xff;
	}

	uint16_t family = pid[0] | ((pid[1] & 0xf) << 8);
	uint32_t designer = ((pid[1] & 0xf0) >> 4) | ((pid[2] & 0xf) << 4);

	if (designer != PSOC4_ROMTABLE_DESIGNER_CHECK) {
		LOG_ERROR("ROMTABLE designer is not Cypress");
		return ERROR_FAIL;
	}

	*family_id = family;
	return ERROR_OK;
}


static int psoc4_flash_prepare(struct flash_bank *bank)
{
	struct target *target = bank->target;
	struct psoc4_flash_bank *psoc4_info = bank->driver_priv;

	if (target->state != TARGET_HALTED) {
		LOG_ERROR("Target not halted");
		return ERROR_TARGET_NOT_HALTED;
	}

	uint16_t family_id;
	int retval;

	/* get family ID from SROM call */
	retval = psoc4_get_silicon_id(bank, NULL, &family_id, NULL);
	if (retval != ERROR_OK)
		return retval;

	/* and check with family ID from ROMTABLE */
	if (family_id != psoc4_info->family_id) {
		LOG_ERROR("Family mismatch");
		return ERROR_FAIL;
	}

	if (!psoc4_info->legacy_family) {
		uint32_t sysreq_status;
		retval = psoc4_sysreq(bank, PSOC4_CMD_SET_IMO48, 0, NULL, 0, &sysreq_status);
		if (retval != ERROR_OK)
			return retval;

		if ((sysreq_status & PSOC4_SROM_STATUS_MASK) != PSOC4_SROM_STATUS_SUCCEEDED) {
			/* This undocumented error code is returned probably when
			 * PSOC4_CMD_SET_IMO48 command is not implemented.
			 * Can be safely ignored, programming works.
			 */
			if (sysreq_status == PSOC4_SROM_ERR_IMO_NOT_IMPLEM)
				LOG_INFO("PSOC4_CMD_SET_IMO48 is not implemented on this device.");
			else {
				LOG_ERROR("sysreq error 0x%" PRIx32, sysreq_status);
				return ERROR_FAIL;
			}
		}
	}

	return ERROR_OK;
}


static int psoc4_protect_check(struct flash_bank *bank)
{
	struct target *target = bank->target;
	struct psoc4_flash_bank *psoc4_info = bank->driver_priv;

	uint32_t prot_addr = PSOC4_SFLASH_MACRO0;
	int retval;
	uint8_t bf[PSOC4_ROWS_PER_MACRO/8];
	unsigned int s = 0;

	for (unsigned int m = 0; m < psoc4_info->num_macros; m++, prot_addr += PSOC4_SFLASH_MACRO_SIZE) {
		retval = target_read_memory(target, prot_addr, 4, PSOC4_ROWS_PER_MACRO/32, bf);
		if (retval != ERROR_OK)
			return retval;

		for (unsigned int i = 0; i < PSOC4_ROWS_PER_MACRO && s < bank->num_sectors; i++, s++)
			bank->sectors[s].is_protected = bf[i/8] & (1 << (i%8)) ? 1 : 0;
	}

	return ERROR_OK;
}


static int psoc4_mass_erase(struct flash_bank *bank)
{
	int retval = psoc4_flash_prepare(bank);
	if (retval != ERROR_OK)
		return retval;

	/* Call "Erase All" system ROM API */
	uint32_t param = 0;
	return psoc4_sysreq(bank, PSOC4_CMD_ERASE_ALL,
			0,
			&param, sizeof(param), NULL);
<<<<<<< HEAD

	if (retval == ERROR_OK)
		/* set all sectors as erased */
		for (unsigned int i = 0; i < bank->num_sectors; i++)
			bank->sectors[i].is_erased = 1;

	return retval;
=======
>>>>>>> b61a2808
}


static int psoc4_erase(struct flash_bank *bank, unsigned int first,
		unsigned int last)
{
	struct psoc4_flash_bank *psoc4_info = bank->driver_priv;
	if (psoc4_info->cmd_program_row == PSOC4_CMD_WRITE_ROW) {
		LOG_INFO("Autoerase enabled, erase command ignored");
		return ERROR_OK;
	}

	if ((first == 0) && (last == (bank->num_sectors - 1)))
		return psoc4_mass_erase(bank);

	LOG_ERROR("Only mass erase available! Consider using 'psoc4 flash_autoerase 0 on'");

	return ERROR_FAIL;
}


static int psoc4_protect(struct flash_bank *bank, int set, unsigned int first,
		unsigned int last)
{
	struct target *target = bank->target;
	struct psoc4_flash_bank *psoc4_info = bank->driver_priv;

	if (!psoc4_info->probed)
		return ERROR_FAIL;

	int retval = psoc4_flash_prepare(bank);
	if (retval != ERROR_OK)
		return retval;

	uint32_t *sysrq_buffer = NULL;
	const int param_sz = 8;
	int chip_prot = PSOC4_CHIP_PROT_OPEN;
	unsigned int i;
	unsigned int num_bits = bank->num_sectors;

	if (num_bits > PSOC4_ROWS_PER_MACRO)
		num_bits = PSOC4_ROWS_PER_MACRO;

	int prot_sz = num_bits / 8;

	sysrq_buffer = malloc(param_sz + prot_sz);
	if (!sysrq_buffer) {
		LOG_ERROR("no memory for row buffer");
		return ERROR_FAIL;
	}

	for (i = first; i <= last && i < bank->num_sectors; i++)
		bank->sectors[i].is_protected = set;

	for (unsigned int m = 0, sect = 0; m < psoc4_info->num_macros; m++) {
		uint8_t *p = (uint8_t *)(sysrq_buffer + 2);
		memset(p, 0, prot_sz);
		for (i = 0; i < num_bits && sect < bank->num_sectors; i++, sect++) {
			if (bank->sectors[sect].is_protected)
				p[i/8] |= 1 << (i%8);
		}

		/* Call "Load Latch" system ROM API */
		target_buffer_set_u32(target, (uint8_t *)(sysrq_buffer + 1),
					prot_sz - 1);
		retval = psoc4_sysreq(bank, PSOC4_CMD_LOAD_LATCH,
			0	/* Byte number in latch from what to write */
			  | (m << 8), /* flash macro index */
			sysrq_buffer, param_sz + prot_sz,
			NULL);
		if (retval != ERROR_OK)
			break;

		/* Call "Write Protection" system ROM API */
		retval = psoc4_sysreq(bank, PSOC4_CMD_WRITE_PROTECTION,
			chip_prot | (m << 8), NULL, 0, NULL);
		if (retval != ERROR_OK)
			break;
	}

	free(sysrq_buffer);

	psoc4_protect_check(bank);
	return retval;
}


COMMAND_HANDLER(psoc4_handle_flash_autoerase_command)
{
	if (CMD_ARGC < 1)
		return ERROR_COMMAND_SYNTAX_ERROR;

	struct flash_bank *bank;
	int retval = CALL_COMMAND_HANDLER(flash_command_get_bank, 0, &bank);
	if (retval != ERROR_OK)
		return retval;

	struct psoc4_flash_bank *psoc4_info = bank->driver_priv;
	bool enable = psoc4_info->cmd_program_row == PSOC4_CMD_WRITE_ROW;

	if (CMD_ARGC >= 2)
		COMMAND_PARSE_ON_OFF(CMD_ARGV[1], enable);

	if (enable) {
		psoc4_info->cmd_program_row = PSOC4_CMD_WRITE_ROW;
		LOG_INFO("Flash auto-erase enabled, non mass erase commands will be ignored.");
	} else {
		psoc4_info->cmd_program_row = PSOC4_CMD_PROGRAM_ROW;
		LOG_INFO("Flash auto-erase disabled. Use psoc mass_erase before flash programming.");
	}

	return retval;
}


static int psoc4_write(struct flash_bank *bank, const uint8_t *buffer,
		uint32_t offset, uint32_t count)
{
	struct target *target = bank->target;
	struct psoc4_flash_bank *psoc4_info = bank->driver_priv;
	uint32_t *sysrq_buffer = NULL;
	const int param_sz = 8;

	int retval = psoc4_flash_prepare(bank);
	if (retval != ERROR_OK)
		return retval;

	sysrq_buffer = malloc(param_sz + psoc4_info->row_size);
	if (!sysrq_buffer) {
		LOG_ERROR("no memory for row buffer");
		return ERROR_FAIL;
	}

	uint8_t *row_buffer = (uint8_t *)sysrq_buffer + param_sz;
	uint32_t row_num = offset / psoc4_info->row_size;
	uint32_t row_offset = offset - row_num * psoc4_info->row_size;
	if (row_offset)
		memset(row_buffer, bank->default_padded_value, row_offset);

	bool save_poll = jtag_poll_get_enabled();
	jtag_poll_set_enabled(false);

	while (count) {
		uint32_t chunk_size = psoc4_info->row_size - row_offset;
		if (chunk_size > count) {
			chunk_size = count;
			memset(row_buffer + chunk_size, bank->default_padded_value, psoc4_info->row_size - chunk_size);
		}
		memcpy(row_buffer + row_offset, buffer, chunk_size);
		LOG_DEBUG("offset / row: 0x%08" PRIx32 " / %" PRIu32 ", size %" PRIu32 "",
				offset, row_offset, chunk_size);

		uint32_t macro_idx = row_num / PSOC4_ROWS_PER_MACRO;

		/* Call "Load Latch" system ROM API */
		target_buffer_set_u32(target, (uint8_t *)(sysrq_buffer + 1),
					psoc4_info->row_size - 1);
		retval = psoc4_sysreq(bank, PSOC4_CMD_LOAD_LATCH,
				0	/* Byte number in latch from what to write */
				  | (macro_idx << 8),
				sysrq_buffer, param_sz + psoc4_info->row_size,
				NULL);
		if (retval != ERROR_OK)
			goto cleanup;

		/* Call "Program Row" or "Write Row" system ROM API */
		uint32_t sysrq_param;
		retval = psoc4_sysreq(bank, psoc4_info->cmd_program_row,
				row_num & 0xffff,
				&sysrq_param, sizeof(sysrq_param),
				NULL);
		if (retval != ERROR_OK)
			goto cleanup;

		buffer += chunk_size;
		row_num++;
		row_offset = 0;
		count -= chunk_size;
	}

cleanup:
	jtag_poll_set_enabled(save_poll);

	free(sysrq_buffer);
	return retval;
}


/* Due to Cypress's method of market segmentation some devices
 * have accessible only 1/2, 1/4 or 1/8 of SPCIF described flash */
static int psoc4_test_flash_wounding(struct target *target, uint32_t flash_size)
{
	int retval, i;
	for (i = 3; i >= 1; i--) {
		uint32_t addr = flash_size >> i;
		uint32_t dummy;
		retval = target_read_u32(target, addr, &dummy);
		if (retval != ERROR_OK)
			return i;
	}
	return 0;
}


static int psoc4_probe(struct flash_bank *bank)
{
	struct psoc4_flash_bank *psoc4_info = bank->driver_priv;
	struct target *target = bank->target;

	int retval;
	uint16_t family_id;

	psoc4_info->probed = false;

	retval = psoc4_get_family(target, &family_id);
	if (retval != ERROR_OK)
		return retval;

	const struct psoc4_chip_family *family = psoc4_family_by_id(family_id);

	if (family->id == 0) {
		LOG_ERROR("Cannot identify PSoC 4 family.");
		return ERROR_FAIL;
	}

	if (family->flags & PSOC4_FAMILY_FLAG_LEGACY) {
		LOG_INFO("%s legacy family detected.", family->name);
		psoc4_info->legacy_family = true;
		psoc4_info->cpuss_sysreq_addr = PSOC4_CPUSS_SYSREQ_LEGACY;
		psoc4_info->cpuss_sysarg_addr = PSOC4_CPUSS_SYSARG_LEGACY;
		psoc4_info->spcif_geometry_addr = PSOC4_SPCIF_GEOMETRY_LEGACY;
	} else {
		LOG_INFO("%s family detected.", family->name);
		psoc4_info->legacy_family = false;
		psoc4_info->cpuss_sysreq_addr = PSOC4_CPUSS_SYSREQ_NEW;
		psoc4_info->cpuss_sysarg_addr = PSOC4_CPUSS_SYSARG_NEW;
		psoc4_info->spcif_geometry_addr = PSOC4_SPCIF_GEOMETRY_NEW;
	}

	uint32_t spcif_geometry;
	retval = target_read_u32(target, psoc4_info->spcif_geometry_addr, &spcif_geometry);
	if (retval != ERROR_OK)
		return retval;

	uint32_t flash_size_in_kb = spcif_geometry & 0x3fff;
	/* TRM of legacy, M and L version describes FLASH field as 16-bit.
	 * S-series and PSoC Analog Coprocessor changes spec to 14-bit only.
	 * Impose PSoC Analog Coprocessor limit to all devices as it
	 * does not make any harm: flash size is safely below 4 MByte limit
	 */
	uint32_t row_size = (spcif_geometry >> 22) & 3;
	uint32_t num_macros = (spcif_geometry >> 20) & 3;

	if (psoc4_info->legacy_family) {
		flash_size_in_kb = flash_size_in_kb * 256 / 1024;
		row_size *= 128;
	} else {
		flash_size_in_kb = (flash_size_in_kb + 1) * 256 / 1024;
		row_size = 64 * (row_size + 1);
		num_macros++;
	}

	LOG_DEBUG("SPCIF geometry: %" PRIu32 " kb flash, row %" PRIu32 " bytes.",
		 flash_size_in_kb, row_size);

	/* if the user sets the size manually then ignore the probed value
	 * this allows us to work around devices that have a invalid flash size register value */
	if (psoc4_info->user_bank_size) {
		LOG_INFO("ignoring flash probed value, using configured bank size");
		flash_size_in_kb = psoc4_info->user_bank_size / 1024;
	}

	char macros_txt[20] = "";
	if (num_macros > 1)
		snprintf(macros_txt, sizeof(macros_txt), " in %" PRIu32 " macros", num_macros);

	LOG_INFO("flash size = %" PRIu32 " kbytes%s", flash_size_in_kb, macros_txt);

	/* calculate number of pages */
	uint32_t num_rows = flash_size_in_kb * 1024 / row_size;

	/* check number of flash macros */
	if (num_macros != (num_rows + PSOC4_ROWS_PER_MACRO - 1) / PSOC4_ROWS_PER_MACRO)
		LOG_WARNING("Number of macros does not correspond with flash size!");

	if (!psoc4_info->legacy_family) {
		int wounding = psoc4_test_flash_wounding(target, num_rows * row_size);
		if (wounding > 0) {
			flash_size_in_kb = flash_size_in_kb >> wounding;
			num_rows = num_rows >> wounding;
			LOG_INFO("WOUNDING detected: accessible flash size %" PRIu32 " kbytes", flash_size_in_kb);
		}
	}

	free(bank->sectors);

	psoc4_info->family_id = family_id;
	psoc4_info->num_macros = num_macros;
	psoc4_info->row_size = row_size;
	bank->base = 0x00000000;
	bank->size = num_rows * row_size;
	bank->num_sectors = num_rows;
	bank->sectors = alloc_block_array(0, row_size, num_rows);
	if (!bank->sectors)
		return ERROR_FAIL;

	LOG_DEBUG("flash bank set %" PRIu32 " rows", num_rows);
	psoc4_info->probed = true;

	return ERROR_OK;
}

static int psoc4_auto_probe(struct flash_bank *bank)
{
	struct psoc4_flash_bank *psoc4_info = bank->driver_priv;
	if (psoc4_info->probed)
		return ERROR_OK;
	return psoc4_probe(bank);
}


static int get_psoc4_info(struct flash_bank *bank, struct command_invocation *cmd)
{
	struct target *target = bank->target;
	struct psoc4_flash_bank *psoc4_info = bank->driver_priv;

	if (!psoc4_info->probed)
		return ERROR_FAIL;

	const struct psoc4_chip_family *family = psoc4_family_by_id(psoc4_info->family_id);
	uint32_t size_in_kb = bank->size / 1024;

	if (target->state != TARGET_HALTED) {
		command_print_sameline(cmd, "%s, flash %" PRIu32 " kb"
			" (halt target to see details)", family->name, size_in_kb);
		return ERROR_OK;
	}

	uint32_t silicon_id;
	uint16_t family_id;
	uint8_t protection;

	int retval = psoc4_get_silicon_id(bank, &silicon_id, &family_id, &protection);
	if (retval != ERROR_OK)
		return retval;

	if (family_id != psoc4_info->family_id)
		command_print_sameline(cmd, "Family id mismatch 0x%02" PRIx16
			"/0x%02" PRIx16 ", silicon id 0x%08" PRIx32,
			psoc4_info->family_id, family_id, silicon_id);
	else {
		command_print_sameline(cmd, "%s silicon id 0x%08" PRIx32 "",
			family->name, silicon_id);
	}

	const char *prot_txt = psoc4_decode_chip_protection(protection);
	command_print_sameline(cmd, ", flash %" PRIu32 " kb %s", size_in_kb, prot_txt);
	return ERROR_OK;
}


COMMAND_HANDLER(psoc4_handle_mass_erase_command)
{
	if (CMD_ARGC < 1)
		return ERROR_COMMAND_SYNTAX_ERROR;

	struct flash_bank *bank;
	int retval = CALL_COMMAND_HANDLER(flash_command_get_bank, 0, &bank);
	if (retval != ERROR_OK)
		return retval;

	retval = psoc4_mass_erase(bank);
	if (retval == ERROR_OK)
		command_print(CMD, "psoc mass erase complete");
	else
		command_print(CMD, "psoc mass erase failed");

	return retval;
}


static const struct command_registration psoc4_exec_command_handlers[] = {
	{
		.name = "mass_erase",
		.handler = psoc4_handle_mass_erase_command,
		.mode = COMMAND_EXEC,
		.usage = "bank_id",
		.help = "Erase entire flash device.",
	},
	{
		.name = "flash_autoerase",
		.handler = psoc4_handle_flash_autoerase_command,
		.mode = COMMAND_EXEC,
		.usage = "bank_id on|off",
		.help = "Set autoerase mode for flash bank.",
	},
	COMMAND_REGISTRATION_DONE
};

static const struct command_registration psoc4_command_handlers[] = {
	{
		.name = "psoc4",
		.mode = COMMAND_ANY,
		.help = "PSoC 4 flash command group",
		.usage = "",
		.chain = psoc4_exec_command_handlers,
	},
	COMMAND_REGISTRATION_DONE
};

const struct flash_driver psoc4_flash = {
	.name = "psoc4",
	.commands = psoc4_command_handlers,
	.flash_bank_command = psoc4_flash_bank_command,
	.erase = psoc4_erase,
	.protect = psoc4_protect,
	.write = psoc4_write,
	.read = default_flash_read,
	.probe = psoc4_probe,
	.auto_probe = psoc4_auto_probe,
	.erase_check = default_flash_blank_check,
	.protect_check = psoc4_protect_check,
	.info = get_psoc4_info,
	.free_driver_priv = default_flash_free_driver_priv,
};<|MERGE_RESOLUTION|>--- conflicted
+++ resolved
@@ -523,16 +523,6 @@
 	return psoc4_sysreq(bank, PSOC4_CMD_ERASE_ALL,
 			0,
 			&param, sizeof(param), NULL);
-<<<<<<< HEAD
-
-	if (retval == ERROR_OK)
-		/* set all sectors as erased */
-		for (unsigned int i = 0; i < bank->num_sectors; i++)
-			bank->sectors[i].is_erased = 1;
-
-	return retval;
-=======
->>>>>>> b61a2808
 }
 
 
