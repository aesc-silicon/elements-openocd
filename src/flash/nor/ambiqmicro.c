/******************************************************************************
 *
 * @file ambiqmicro.c
 *
 * @brief Ambiq Micro flash driver.
 *
 *****************************************************************************/

/******************************************************************************
 * Copyright (c) 2015, David Racine <dracine at ambiqmicro.com>
 *
 * Copyright (c) 2016, Rick Foos <rfoos at solengtech.com>
 *
 * Copyright (c) 2015-2016, Ambiq Micro, Inc.
 *
 * All rights reserved.
 *
 * Redistribution and use in source and binary forms, with or without
 * modification, are permitted provided that the following conditions are met:
 *
 * 1. Redistributions of source code must retain the above copyright notice,
 * this list of conditions and the following disclaimer.
 *
 * 2. Redistributions in binary form must reproduce the above copyright
 * notice, this list of conditions and the following disclaimer in the
 * documentation and/or other materials provided with the distribution.
 *
 * 3. Neither the name of the copyright holder nor the names of its
 * contributors may be used to endorse or promote products derived from this
 * software without specific prior written permission.
 *
 * THIS SOFTWARE IS PROVIDED BY THE COPYRIGHT HOLDERS AND CONTRIBUTORS "AS IS"
 * AND ANY EXPRESS OR IMPLIED WARRANTIES, INCLUDING, BUT NOT LIMITED TO, THE
 * IMPLIED WARRANTIES OF MERCHANTABILITY AND FITNESS FOR A PARTICULAR PURPOSE
 * ARE DISCLAIMED. IN NO EVENT SHALL THE COPYRIGHT HOLDER OR CONTRIBUTORS BE
 * LIABLE FOR ANY DIRECT, INDIRECT, INCIDENTAL, SPECIAL, EXEMPLARY, OR
 * CONSEQUENTIAL DAMAGES (INCLUDING, BUT NOT LIMITED TO, PROCUREMENT OF
 * SUBSTITUTE GOODS OR SERVICES; LOSS OF USE, DATA, OR PROFITS; OR BUSINESS
 * INTERRUPTION) HOWEVER CAUSED AND ON ANY THEORY OF LIABILITY, WHETHER IN
 * CONTRACT, STRICT LIABILITY, OR TORT (INCLUDING NEGLIGENCE OR OTHERWISE)
 * ARISING IN ANY WAY OUT OF THE USE OF THIS SOFTWARE, EVEN IF ADVISED OF THE
 * POSSIBILITY OF SUCH DAMAGE.
 *
 *****************************************************************************/
#ifdef HAVE_CONFIG_H
#include "config.h"
#endif

#include "jtag/interface.h"
#include "imp.h"
#include "target/algorithm.h"
#include "target/armv7m.h"
#include "target/cortex_m.h"

/** Check error, log error. */
#define CHECK_STATUS(rc, msg) {	\
		if (rc != ERROR_OK) { \
			LOG_ERROR("status(%d):%s\n", rc, msg); } }

/*
 * Address and Key defines.
 */
#define PROGRAM_KEY      (0x12344321)
#define OTP_PROGRAM_KEY  (0x87655678)

#define FLASH_PROGRAM_MAIN_FROM_SRAM                0x0800005d
#define FLASH_PROGRAM_OTP_FROM_SRAM                 0x08000061
#define FLASH_ERASE_LIST_MAIN_PAGES_FROM_SRAM       0x08000065
#define FLASH_MASS_ERASE_MAIN_PAGES_FROM_SRAM       0x08000069


static const uint32_t apollo_flash_size[] = {
	1 << 15,
	1 << 16,
	1 << 17,
	1 << 18,
	1 << 19,
	1 << 20,
	1 << 21
};

static const uint32_t apollo_sram_size[] = {
	1 << 15,
	1 << 16,
	1 << 17,
	1 << 18,
	1 << 19,
	1 << 20,
	1 << 21
};

struct ambiqmicro_flash_bank {
	/* chip id register */

	bool probed;

	const char *target_name;
	uint8_t target_class;

	uint32_t sramsiz;
	uint32_t flshsiz;

	/* flash geometry */
	uint32_t num_pages;
	uint32_t pagesize;
	uint32_t pages_in_lockregion;

	/* nv memory bits */
	uint16_t num_lockbits;

	/* main clock status */
	uint32_t rcc;
	uint32_t rcc2;
	uint8_t mck_valid;
	uint8_t xtal_mask;
	uint32_t iosc_freq;
	uint32_t mck_freq;
	const char *iosc_desc;
	const char *mck_desc;
};

static struct {
	uint8_t class;
	uint8_t partno;
	const char *partname;
} ambiqmicro_parts[6] = {
	{0xFF, 0x00, "Unknown"},
	{0x01, 0x00, "Apollo"},
	{0x02, 0x00, "Apollo2"},
	{0x03, 0x00, "Unknown"},
	{0x04, 0x00, "Unknown"},
	{0x05, 0x00, "Apollo"},
};

static char *ambiqmicro_classname[6] = {
	"Unknown", "Apollo", "Apollo2", "Unknown", "Unknown", "Apollo"
};

/***************************************************************************
*	openocd command interface                                              *
***************************************************************************/

/* flash_bank ambiqmicro <base> <size> 0 0 <target#>
 */
FLASH_BANK_COMMAND_HANDLER(ambiqmicro_flash_bank_command)
{
	struct ambiqmicro_flash_bank *ambiqmicro_info;

	if (CMD_ARGC < 6)
		return ERROR_COMMAND_SYNTAX_ERROR;

	ambiqmicro_info = calloc(sizeof(struct ambiqmicro_flash_bank), 1);

	bank->driver_priv = ambiqmicro_info;

	ambiqmicro_info->target_name = "Unknown target";

	/* part wasn't probed yet */
	ambiqmicro_info->probed = false;

	return ERROR_OK;
}

static int get_ambiqmicro_info(struct flash_bank *bank, struct command_invocation *cmd)
{
	struct ambiqmicro_flash_bank *ambiqmicro_info = bank->driver_priv;
	char *classname;

	if (!ambiqmicro_info->probed) {
		LOG_ERROR("Target not probed");
		return ERROR_FLASH_BANK_NOT_PROBED;
	}

	/* Check class name in range. */
	if (ambiqmicro_info->target_class < sizeof(ambiqmicro_classname))
		classname = ambiqmicro_classname[ambiqmicro_info->target_class];
	else
		classname = ambiqmicro_classname[0];

	command_print_sameline(cmd, "\nAmbiq Micro information: Chip is "
		"class %d (%s) %s\n",
		ambiqmicro_info->target_class,
		classname,
		ambiqmicro_info->target_name);

	return ERROR_OK;
}

/***************************************************************************
*	chip identification and status                                         *
***************************************************************************/

/* Fill in driver info structure */
static int ambiqmicro_read_part_info(struct flash_bank *bank)
{
	struct ambiqmicro_flash_bank *ambiqmicro_info = bank->driver_priv;
	struct target *target = bank->target;
	uint32_t part_num = 0;
	int retval;

	/*
	 * Read Part Number.
	 */
	retval = target_read_u32(target, 0x40020000, &part_num);
	if (retval != ERROR_OK) {
		LOG_ERROR("status(0x%x):Could not read part_num.\n", retval);
		/* Set part_num to default device */
		part_num = 0;
	}
	LOG_DEBUG("Part number: 0x%" PRIx32, part_num);

	/*
	 * Determine device class.
	 */
	ambiqmicro_info->target_class = (part_num & 0xFF000000) >> 24;

	switch (ambiqmicro_info->target_class) {
		case 1:		/* 1 - Apollo */
		case 5:		/* 5 - Apollo Bootloader */
			bank->base = bank->bank_number * 0x40000;
			ambiqmicro_info->pagesize = 2048;
			ambiqmicro_info->flshsiz =
			apollo_flash_size[(part_num & 0x00F00000) >> 20];
			ambiqmicro_info->sramsiz =
			apollo_sram_size[(part_num & 0x000F0000) >> 16];
			ambiqmicro_info->num_pages = ambiqmicro_info->flshsiz /
			ambiqmicro_info->pagesize;
			if (ambiqmicro_info->num_pages > 128) {
				ambiqmicro_info->num_pages = 128;
				ambiqmicro_info->flshsiz = 1024 * 256;
			}
			break;

		default:
			LOG_INFO("Unknown Class. Using Apollo-64 as default.");

			bank->base = bank->bank_number * 0x40000;
			ambiqmicro_info->pagesize = 2048;
			ambiqmicro_info->flshsiz = apollo_flash_size[1];
			ambiqmicro_info->sramsiz = apollo_sram_size[0];
			ambiqmicro_info->num_pages = ambiqmicro_info->flshsiz /
			ambiqmicro_info->pagesize;
			if (ambiqmicro_info->num_pages > 128) {
				ambiqmicro_info->num_pages = 128;
				ambiqmicro_info->flshsiz = 1024 * 256;
			}
			break;

	}

<<<<<<< HEAD
	if (ambiqmicro_info->target_class < ARRAY_SIZE(ambiqmicroParts))
=======
	if (ambiqmicro_info->target_class < ARRAY_SIZE(ambiqmicro_parts))
>>>>>>> b61a2808
		ambiqmicro_info->target_name =
			ambiqmicro_parts[ambiqmicro_info->target_class].partname;
	else
		ambiqmicro_info->target_name =
			ambiqmicro_parts[0].partname;

	LOG_DEBUG("num_pages: %" PRIu32 ", pagesize: %" PRIu32 ", flash: %" PRIu32 ", sram: %" PRIu32,
		ambiqmicro_info->num_pages,
		ambiqmicro_info->pagesize,
		ambiqmicro_info->flshsiz,
		ambiqmicro_info->sramsiz);

	return ERROR_OK;
}

/***************************************************************************
*	flash operations                                                       *
***************************************************************************/

static int ambiqmicro_protect_check(struct flash_bank *bank)
{
	struct ambiqmicro_flash_bank *ambiqmicro = bank->driver_priv;
	int status = ERROR_OK;
	uint32_t i;


	if (!ambiqmicro->probed) {
		LOG_ERROR("Target not probed");
		return ERROR_FLASH_BANK_NOT_PROBED;
	}

	for (i = 0; i < (unsigned) bank->num_sectors; i++)
		bank->sectors[i].is_protected = -1;

	return status;
}
/** Read flash status from bootloader. */
static int check_flash_status(struct target *target, uint32_t address)
{
	uint32_t retflash;
	int rc;
	rc = target_read_u32(target, address, &retflash);
	/* target connection failed. */
	if (rc != ERROR_OK) {
		LOG_DEBUG("%s:%d:%s(): status(0x%x)\n",
			__FILE__, __LINE__, __func__, rc);
		return rc;
	}
	/* target flash failed, unknown cause. */
	if (retflash != 0) {
		LOG_ERROR("Flash not happy: status(0x%" PRIx32 ")", retflash);
		return ERROR_FLASH_OPERATION_FAILED;
	}
	return ERROR_OK;
}

static int ambiqmicro_exec_command(struct target *target,
	uint32_t command,
	uint32_t flash_return_address)
{
	int retval, retflash;

	retval = target_resume(
		target,
		false,
		command,
		true,
		true);

	CHECK_STATUS(retval, "error executing ambiqmicro command");

	/*
	 * Wait for halt.
	 */
	for (;; ) {
		target_poll(target);
		if (target->state == TARGET_HALTED)
			break;
		else if (target->state == TARGET_RUNNING ||
			target->state == TARGET_DEBUG_RUNNING) {
			/*
			 * Keep polling until target halts.
			 */
			target_poll(target);
			alive_sleep(100);
			LOG_DEBUG("state = %d", target->state);
		} else {
			LOG_ERROR("Target not halted or running %d", target->state);
			break;
		}
	}

	/*
	 * Read return value, flash error takes precedence.
	 */
	retflash = check_flash_status(target, flash_return_address);
	if (retflash != ERROR_OK)
		retval = retflash;

	/* Return code from target_resume OR flash. */
	return retval;
}

static int ambiqmicro_mass_erase(struct flash_bank *bank)
{
	struct target *target = NULL;
	struct ambiqmicro_flash_bank *ambiqmicro_info = NULL;
	int retval = ERROR_OK;

	ambiqmicro_info = bank->driver_priv;
	target = bank->target;

	if (target->state != TARGET_HALTED) {
		LOG_ERROR("Target not halted");
		return ERROR_TARGET_NOT_HALTED;
	}

	if (!ambiqmicro_info->probed) {
		LOG_ERROR("Target not probed");
		return ERROR_FLASH_BANK_NOT_PROBED;
	}

	/*
	 * Clear Bootloader bit.
	 */
	retval = target_write_u32(target, 0x400201a0, 0x0);
	CHECK_STATUS(retval, "error clearing bootloader bit.");

	/*
	 * Set up the SRAM.
	 */

	/*
	 * Bank.
	 */
	retval = target_write_u32(target, 0x10000000, bank->bank_number);
	CHECK_STATUS(retval, "error writing target SRAM parameters.");

	/*
	 * Write Key.
	 */
	retval = target_write_u32(target, 0x10000004, PROGRAM_KEY);
	CHECK_STATUS(retval, "error writing target SRAM parameters.");

	/*
	 * Breakpoint.
	 */
	retval = target_write_u32(target, 0x10000008, 0xfffffffe);
	CHECK_STATUS(retval, "error writing target SRAM parameters.");

	/*
	 * Erase the main array.
	 */
	LOG_INFO("Mass erase on bank %d.", bank->bank_number);

	/*
	 * passed pc, addr = ROM function, handle breakpoints, not debugging.
	 */
	retval = ambiqmicro_exec_command(target, FLASH_MASS_ERASE_MAIN_PAGES_FROM_SRAM, 0x10000008);
	CHECK_STATUS(retval, "error executing ambiqmicro flash mass erase.");
	if (retval != ERROR_OK)
		return retval;

	/*
	 * Set Bootloader bit, regardless of command execution.
	 */
	retval = target_write_u32(target, 0x400201a0, 0x1);
	CHECK_STATUS(retval, "error setting bootloader bit.");

	return retval;
}


static int ambiqmicro_erase(struct flash_bank *bank, unsigned int first,
		unsigned int last)
{
	struct ambiqmicro_flash_bank *ambiqmicro_info = bank->driver_priv;
	struct target *target = bank->target;
	int retval;

	if (bank->target->state != TARGET_HALTED) {
		LOG_ERROR("Target not halted");
		return ERROR_TARGET_NOT_HALTED;
	}

	if (!ambiqmicro_info->probed) {
		LOG_ERROR("Target not probed");
		return ERROR_FLASH_BANK_NOT_PROBED;
	}

	/*
	 * Check pages.
	 * Fix num_pages for the device.
	 */
	if ((last < first) || (last >= ambiqmicro_info->num_pages))
		return ERROR_FLASH_SECTOR_INVALID;

	/*
	 * Just Mass Erase if all pages are given.
	 * TODO: Fix num_pages for the device
	 */
	if ((first == 0) && (last == (ambiqmicro_info->num_pages - 1)))
		return ambiqmicro_mass_erase(bank);

	/*
	 * Clear Bootloader bit.
	 */
	retval = target_write_u32(target, 0x400201a0, 0x0);
	CHECK_STATUS(retval, "error clearing bootloader bit.");

	/*
	 * Set up the SRAM.
	 */

	/*
	 * Bank.
	 */
	retval = target_write_u32(target, 0x10000000, bank->bank_number);
	CHECK_STATUS(retval, "error writing target SRAM parameters.");

	/*
	 * Number of pages to erase.
	 */
	retval = target_write_u32(target, 0x10000004, 1 + (last-first));
	CHECK_STATUS(retval, "error writing target SRAM parameters.");

	/*
	 * Write Key.
	 */
	retval = target_write_u32(target, 0x10000008, PROGRAM_KEY);
	CHECK_STATUS(retval, "error writing target SRAM parameters.");

	/*
	 * Breakpoint.
	 */
	retval = target_write_u32(target, 0x1000000c, 0xfffffffe);
	CHECK_STATUS(retval, "error writing target SRAM parameters.");

	/*
	 * Pointer to flash address.
	 */
	retval = target_write_u32(target, 0x10000010, first);
	CHECK_STATUS(retval, "error writing target SRAM parameters.");
	if (retval != ERROR_OK)
		return retval;

	/*
	 * Erase the pages.
	 */
	LOG_INFO("Erasing pages %u to %u on bank %u", first, last, bank->bank_number);

	/*
	 * passed pc, addr = ROM function, handle breakpoints, not debugging.
	 */
	retval = ambiqmicro_exec_command(target, FLASH_ERASE_LIST_MAIN_PAGES_FROM_SRAM, 0x1000000C);
	CHECK_STATUS(retval, "error executing flash page erase");
	if (retval != ERROR_OK)
		return retval;

	LOG_INFO("%u pages erased!", 1+(last-first));

	if (first == 0) {
		/*
		 * Set Bootloader bit.
		 */
		retval = target_write_u32(target, 0x400201a0, 0x1);
		CHECK_STATUS(retval, "error setting bootloader bit.");
		if (retval != ERROR_OK)
			return retval;
	}

	return retval;
}

static int ambiqmicro_protect(struct flash_bank *bank, int set,
		unsigned int first, unsigned int last)
{
	/* struct ambiqmicro_flash_bank *ambiqmicro_info = bank->driver_priv;
	 * struct target *target = bank->target; */

	/*
	 * TODO
	 */
	LOG_INFO("Not yet implemented");

	if (bank->target->state != TARGET_HALTED) {
		LOG_ERROR("Target not halted");
		return ERROR_TARGET_NOT_HALTED;
	}

	return ERROR_OK;
}

static int ambiqmicro_write_block(struct flash_bank *bank,
	const uint8_t *buffer, uint32_t offset, uint32_t count)
{
	/* struct ambiqmicro_flash_bank *ambiqmicro_info = bank->driver_priv; */
	struct target *target = bank->target;
	uint32_t address = bank->base + offset;
	uint32_t buffer_pointer = 0x10000010;
	uint32_t maxbuffer;
	uint32_t thisrun_count;
	int retval = ERROR_OK;

	if (((count%4) != 0) || ((offset%4) != 0)) {
		LOG_ERROR("write block must be multiple of 4 bytes in offset & length");
		return ERROR_FAIL;
	}

	/*
	 * Max buffer size for this device.
	 * Hard code 6kB for the buffer.
	 */
	maxbuffer = 0x1800;

	LOG_INFO("Flashing main array");

	while (count > 0) {
		if (count > maxbuffer)
			thisrun_count = maxbuffer;
		else
			thisrun_count = count;

		/*
		 * Set up the SRAM.
		 */

		/*
		 * Pointer to flash.
		 */
		retval = target_write_u32(target, 0x10000000, address);
		CHECK_STATUS(retval, "error writing target SRAM parameters.");

		/*
		 * Number of 32-bit words to program.
		 */
		retval = target_write_u32(target, 0x10000004, thisrun_count/4);
		CHECK_STATUS(retval, "error writing target SRAM parameters.");

		/*
		 * Write Key.
		 */
		retval = target_write_u32(target, 0x10000008, PROGRAM_KEY);
		CHECK_STATUS(retval, "error writing target SRAM parameters.");

		/*
		 * Breakpoint.
		 */
		retval = target_write_u32(target, 0x1000000c, 0xfffffffe);
		CHECK_STATUS(retval, "error writing target SRAM parameters.");

		/*
		 * Write Buffer.
		 */
		retval = target_write_buffer(target, buffer_pointer, thisrun_count, buffer);

		if (retval != ERROR_OK) {
			CHECK_STATUS(retval, "error writing target SRAM parameters.");
			break;
		}

		LOG_DEBUG("address = 0x%08" PRIx32, address);

		retval = ambiqmicro_exec_command(target, FLASH_PROGRAM_MAIN_FROM_SRAM, 0x1000000c);
		CHECK_STATUS(retval, "error executing ambiqmicro flash write algorithm");
		if (retval != ERROR_OK)
			break;
		buffer += thisrun_count;
		address += thisrun_count;
		count -= thisrun_count;
	}


	LOG_INFO("Main array flashed");

	/*
	 * Clear Bootloader bit.
	 */
	retval = target_write_u32(target, 0x400201a0, 0x0);
	CHECK_STATUS(retval, "error clearing bootloader bit");

	return retval;
}

static int ambiqmicro_write(struct flash_bank *bank, const uint8_t *buffer,
	uint32_t offset, uint32_t count)
{
	int retval;

	/* try using a block write */
	retval = ambiqmicro_write_block(bank, buffer, offset, count);
	if (retval != ERROR_OK)
		LOG_ERROR("write failed");

	return retval;
}

static int ambiqmicro_probe(struct flash_bank *bank)
{
	struct ambiqmicro_flash_bank *ambiqmicro_info = bank->driver_priv;
	int retval;

	/* If this is a ambiqmicro chip, it has flash; probe() is just
	 * to figure out how much is present.  Only do it once.
	 */
	if (ambiqmicro_info->probed) {
		LOG_INFO("Target already probed");
		return ERROR_OK;
	}

	/* ambiqmicro_read_part_info() already handled error checking and
	 * reporting.  Note that it doesn't write, so we don't care about
	 * whether the target is halted or not.
	 */
	retval = ambiqmicro_read_part_info(bank);
	if (retval != ERROR_OK)
		return retval;

	free(bank->sectors);

	/* provide this for the benefit of the NOR flash framework */
	bank->size = ambiqmicro_info->pagesize * ambiqmicro_info->num_pages;
	bank->num_sectors = ambiqmicro_info->num_pages;
	bank->sectors = malloc(sizeof(struct flash_sector) * bank->num_sectors);
	for (unsigned int i = 0; i < bank->num_sectors; i++) {
		bank->sectors[i].offset = i * ambiqmicro_info->pagesize;
		bank->sectors[i].size = ambiqmicro_info->pagesize;
		bank->sectors[i].is_erased = -1;
		bank->sectors[i].is_protected = -1;
	}

	/*
	 * Part has been probed.
	 */
	ambiqmicro_info->probed = true;

	return retval;
}

static int ambiqmicro_otp_program(struct flash_bank *bank,
	uint32_t offset, uint32_t count)
{
	struct target *target = NULL;
	struct ambiqmicro_flash_bank *ambiqmicro_info = NULL;
	int retval;

	ambiqmicro_info = bank->driver_priv;
	target = bank->target;

	if (target->state != TARGET_HALTED) {
		LOG_ERROR("Target not halted");
		return ERROR_TARGET_NOT_HALTED;
	}

	if (!ambiqmicro_info->probed) {
		LOG_ERROR("Target not probed");
		return ERROR_FLASH_BANK_NOT_PROBED;
	}

	if (count > 256) {
		LOG_ERROR("Count must be < 256");
		return ERROR_FLASH_DST_BREAKS_ALIGNMENT;
	}

	/*
	 * Clear Bootloader bit.
	 */
	retval = target_write_u32(target, 0x400201a0, 0x0);
	CHECK_STATUS(retval, "error clearing bootloader bit.");

	/*
	 * Set up the SRAM.
	 */

	/*
	 * Bank.
	 */
	retval = target_write_u32(target, 0x10000000, offset);
	CHECK_STATUS(retval, "error setting target SRAM parameters.");

	/*
	 * Num of words to program.
	 */
	retval = target_write_u32(target, 0x10000004, count);
	CHECK_STATUS(retval, "error setting target SRAM parameters.");

	/*
	 * Write Key.
	 */
	retval = target_write_u32(target, 0x10000008, OTP_PROGRAM_KEY);
	CHECK_STATUS(retval, "error setting target SRAM parameters.");

	/*
	 * Breakpoint.
	 */
	retval = target_write_u32(target, 0x1000000c, 0xfffffffe);
	CHECK_STATUS(retval, "error setting target SRAM parameters.");
	if (retval != ERROR_OK)
		return retval;

	/*
	 * Program OTP.
	 */
	LOG_INFO("Programming OTP offset 0x%08" PRIx32, offset);

	/*
	 * passed pc, addr = ROM function, handle breakpoints, not debugging.
	 */
	retval = ambiqmicro_exec_command(target, FLASH_PROGRAM_OTP_FROM_SRAM, 0x1000000C);
	CHECK_STATUS(retval, "error executing ambiqmicro otp program algorithm");

	LOG_INFO("Programming OTP finished.");

	return retval;
}



COMMAND_HANDLER(ambiqmicro_handle_mass_erase_command)
{
	if (CMD_ARGC < 1)
		return ERROR_COMMAND_SYNTAX_ERROR;

	struct flash_bank *bank;
	int retval = CALL_COMMAND_HANDLER(flash_command_get_bank, 0, &bank);
	if (retval != ERROR_OK)
		return retval;

<<<<<<< HEAD
	if (ambiqmicro_mass_erase(bank) == ERROR_OK) {
		/* set all sectors as erased */
		for (unsigned int i = 0; i < bank->num_sectors; i++)
			bank->sectors[i].is_erased = 1;

		command_print(CMD, "ambiqmicro mass erase complete");
	} else
=======
	if (ambiqmicro_mass_erase(bank) == ERROR_OK)
		command_print(CMD, "ambiqmicro mass erase complete");
	else
>>>>>>> b61a2808
		command_print(CMD, "ambiqmicro mass erase failed");

	return ERROR_OK;
}

COMMAND_HANDLER(ambiqmicro_handle_page_erase_command)
{
	struct flash_bank *bank;
	uint32_t first, last;
	int retval;

	if (CMD_ARGC < 3)
		return ERROR_COMMAND_SYNTAX_ERROR;

	COMMAND_PARSE_NUMBER(u32, CMD_ARGV[1], first);
	COMMAND_PARSE_NUMBER(u32, CMD_ARGV[2], last);

	retval = CALL_COMMAND_HANDLER(flash_command_get_bank, 0, &bank);
	if (retval != ERROR_OK)
		return retval;

	if (ambiqmicro_erase(bank, first, last) == ERROR_OK)
		command_print(CMD, "ambiqmicro page erase complete");
	else
		command_print(CMD, "ambiqmicro page erase failed");

	return ERROR_OK;
}


/**
 * Program the otp block.
 */
COMMAND_HANDLER(ambiqmicro_handle_program_otp_command)
{
	struct flash_bank *bank;
	uint32_t offset, count;
	int retval;

	if (CMD_ARGC < 3)
		return ERROR_COMMAND_SYNTAX_ERROR;

	COMMAND_PARSE_NUMBER(u32, CMD_ARGV[1], offset);
	COMMAND_PARSE_NUMBER(u32, CMD_ARGV[2], count);

<<<<<<< HEAD
	command_print(CMD, "offset=0x%08x count=%d", offset, count);
=======
	command_print(CMD, "offset=0x%08" PRIx32 " count=%" PRIu32, offset, count);
>>>>>>> b61a2808

	CALL_COMMAND_HANDLER(flash_command_get_bank, 0, &bank);

	retval = ambiqmicro_otp_program(bank, offset, count);

	if (retval != ERROR_OK)
		LOG_ERROR("error check log");

	return ERROR_OK;
}



static const struct command_registration ambiqmicro_exec_command_handlers[] = {
	{
		.name = "mass_erase",
		.usage = "<bank>",
		.handler = ambiqmicro_handle_mass_erase_command,
		.mode = COMMAND_EXEC,
		.help = "Erase entire device",
	},
	{
		.name = "page_erase",
		.usage = "<bank> <first> <last>",
		.handler = ambiqmicro_handle_page_erase_command,
		.mode = COMMAND_EXEC,
		.help = "Erase device pages",
	},
	{
		.name = "program_otp",
		.handler = ambiqmicro_handle_program_otp_command,
		.mode = COMMAND_EXEC,
		.usage = "<bank> <offset> <count>",
		.help =
			"Program OTP (assumes you have already written array starting at 0x10000010)",
	},
	COMMAND_REGISTRATION_DONE
};
static const struct command_registration ambiqmicro_command_handlers[] = {
	{
		.name = "ambiqmicro",
		.mode = COMMAND_EXEC,
		.help = "ambiqmicro flash command group",
		.usage = "Support for Ambiq Micro parts.",
		.chain = ambiqmicro_exec_command_handlers,
	},
	COMMAND_REGISTRATION_DONE
};

const struct flash_driver ambiqmicro_flash = {
	.name = "ambiqmicro",
	.commands = ambiqmicro_command_handlers,
	.flash_bank_command = ambiqmicro_flash_bank_command,
	.erase = ambiqmicro_erase,
	.protect = ambiqmicro_protect,
	.write = ambiqmicro_write,
	.read = default_flash_read,
	.probe = ambiqmicro_probe,
	.auto_probe = ambiqmicro_probe,
	.erase_check = default_flash_blank_check,
	.protect_check = ambiqmicro_protect_check,
	.info = get_ambiqmicro_info,
	.free_driver_priv = default_flash_free_driver_priv,
};<|MERGE_RESOLUTION|>--- conflicted
+++ resolved
@@ -248,11 +248,7 @@
 
 	}
 
-<<<<<<< HEAD
-	if (ambiqmicro_info->target_class < ARRAY_SIZE(ambiqmicroParts))
-=======
 	if (ambiqmicro_info->target_class < ARRAY_SIZE(ambiqmicro_parts))
->>>>>>> b61a2808
 		ambiqmicro_info->target_name =
 			ambiqmicro_parts[ambiqmicro_info->target_class].partname;
 	else
@@ -781,19 +777,9 @@
 	if (retval != ERROR_OK)
 		return retval;
 
-<<<<<<< HEAD
-	if (ambiqmicro_mass_erase(bank) == ERROR_OK) {
-		/* set all sectors as erased */
-		for (unsigned int i = 0; i < bank->num_sectors; i++)
-			bank->sectors[i].is_erased = 1;
-
-		command_print(CMD, "ambiqmicro mass erase complete");
-	} else
-=======
 	if (ambiqmicro_mass_erase(bank) == ERROR_OK)
 		command_print(CMD, "ambiqmicro mass erase complete");
 	else
->>>>>>> b61a2808
 		command_print(CMD, "ambiqmicro mass erase failed");
 
 	return ERROR_OK;
@@ -839,11 +825,7 @@
 	COMMAND_PARSE_NUMBER(u32, CMD_ARGV[1], offset);
 	COMMAND_PARSE_NUMBER(u32, CMD_ARGV[2], count);
 
-<<<<<<< HEAD
-	command_print(CMD, "offset=0x%08x count=%d", offset, count);
-=======
 	command_print(CMD, "offset=0x%08" PRIx32 " count=%" PRIu32, offset, count);
->>>>>>> b61a2808
 
 	CALL_COMMAND_HANDLER(flash_command_get_bank, 0, &bank);
 
