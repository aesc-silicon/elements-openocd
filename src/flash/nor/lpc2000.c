/***************************************************************************
 *   Copyright (C) 2005 by Dominic Rath                                    *
 *   Dominic.Rath@gmx.de                                                   *
 *                                                                         *
 *   LPC1700 support Copyright (C) 2009 by Audrius Urmanavicius            *
 *   didele.deze@gmail.com                                                 *
 *                                                                         *
 *   LPC1100 variant and auto-probing support Copyright (C) 2014           *
 *   by Cosmin Gorgovan cosmin [at] linux-geek [dot] org                   *
 *                                                                         *
 *   LPC800/LPC1500/LPC54100 support Copyright (C) 2013/2014               *
 *   by Nemui Trinomius                                                    *
 *   nemuisan_kawausogasuki@live.jp                                        *
 *                                                                         *
 *   LPC8N04/HNS31xx support Copyright (C) 2018                            *
 *   by Jean-Christian de Rivaz jcdr [at] innodelec [dot] ch               *
 *                                                                         *
 *   This program is free software; you can redistribute it and/or modify  *
 *   it under the terms of the GNU General Public License as published by  *
 *   the Free Software Foundation; either version 2 of the License, or     *
 *   (at your option) any later version.                                   *
 *                                                                         *
 *   This program is distributed in the hope that it will be useful,       *
 *   but WITHOUT ANY WARRANTY; without even the implied warranty of        *
 *   MERCHANTABILITY or FITNESS FOR A PARTICULAR PURPOSE.  See the         *
 *   GNU General Public License for more details.                          *
 *                                                                         *
 *   You should have received a copy of the GNU General Public License     *
 *   along with this program.  If not, see <http://www.gnu.org/licenses/>. *
 ***************************************************************************/

#ifdef HAVE_CONFIG_H
#include "config.h"
#endif

#include "imp.h"
#include <helper/binarybuffer.h>
#include <target/algorithm.h>
#include <target/arm_opcodes.h>
#include <target/armv7m.h>

/**
 * @file
 * flash programming support for NXP LPC8xx,LPC1xxx,LPC4xxx,LP5410x,LPC2xxx and NHS31xx devices.
 *
 * @todo Provide a way to update CCLK after declaring the flash bank. The value which is correct after chip reset will
 * rarely still work right after the clocks switch to use the PLL (e.g. 4MHz --> 100 MHz).
 */
/*
 * currently supported devices:
 * variant 1 (lpc2000_v1):
 * - 2104 | 5 | 6
 * - 2114 | 9
 * - 2124 | 9
 * - 2194
 * - 2212 | 4
 * - 2292 | 4
 *
 * variant 2 (lpc2000_v2):
 * - 213x
 * - 214x
 * - 2101 | 2 | 3
 * - 2364 | 6 | 8
 * - 2378
 *
 * lpc1700:
 * - 175x
 * - 176x (tested with LPC1768)
 * - 177x
 * - 178x (tested with LPC1788)
 *
 * lpc4000: (lpc1700's alias)
 * - 407x
 * - 408x (tested with LPC4088)
 *
 * lpc4300: (also available as lpc1800 - alias)
 * - 43x2 | 3 | 5 | 7 (tested with LPC4337/LPC4357)
 * - 18x2 | 3 | 5 | 7
 *
 * lpc800:
 * - 810 | 1 | 2 (tested with LPC810/LPC811/LPC812)
 * - 822 | 4 (tested with LPC824)
 * - 8N04
 * - NHS31xx (tested with NHS3100)
 * - 844 | 5 (tested with LPC845)
 *
 * lpc1100:
 * - 11xx
 * - 11Axx
 * - 11Cxx
 * - 11Dxx
 * - 11Exx
 * - 11Uxx (tested with LPC11U34)
 * - 131x
 * - 134x
 *
 * lpc1500:
 * - 15x7 | 8 | 9 (tested with LPC1549)
 *
 * lpc54100:
 * - 54101 | 2 (tested with LPC54102)
 *
 * The auto variant auto-detects parts from the following series:
 * - 11xx
 * - 11Axx
 * - 11Cxx
 * - 11Dxx
 * - 11Exx
 * - 11Uxx
 * - 131x
 * - 134x
 * - 175x
 * - 176x
 * - 177x
 * - 178x
 * - 407x
 * - 408x
 * - 81x
 * - 82x
 * - 8N04
 * - NHS31xx
 */

/* Part IDs for autodetection */
/* A script which can automatically extract part ids from user manuals is available here:
 * https://github.com/lgeek/lpc_part_ids
 */
#define LPC1110_1      0x0A07102B
#define LPC1110_2      0x1A07102B
#define LPC1111_002_1  0x0A16D02B
#define LPC1111_002_2  0x1A16D02B
#define LPC1111_101_1  0x041E502B
#define LPC1111_101_2  0x2516D02B
#define LPC1111_103_1  0x00010013
#define LPC1111_201_1  0x0416502B
#define LPC1111_201_2  0x2516902B
#define LPC1111_203_1  0x00010012
#define LPC1112_101_1  0x042D502B
#define LPC1112_101_2  0x2524D02B
#define LPC1112_102_1  0x0A24902B
#define LPC1112_102_2  0x1A24902B
#define LPC1112_103_1  0x00020023
#define LPC1112_201_1  0x0425502B
#define LPC1112_201_2  0x2524902B
#define LPC1112_203_1  0x00020022
#define LPC1113_201_1  0x0434502B
#define LPC1113_201_2  0x2532902B
#define LPC1113_203_1  0x00030032
#define LPC1113_301_1  0x0434102B
#define LPC1113_301_2  0x2532102B
#define LPC1113_303_1  0x00030030
#define LPC1114_102_1  0x0A40902B
#define LPC1114_102_2  0x1A40902B
#define LPC1114_201_1  0x0444502B
#define LPC1114_201_2  0x2540902B
#define LPC1114_203_1  0x00040042
#define LPC1114_301_1  0x0444102B
#define LPC1114_301_2  0x2540102B
#define LPC1114_303_1  0x00040040
#define LPC1114_323_1  0x00040060
#define LPC1114_333_1  0x00040070
#define LPC1115_303_1  0x00050080

#define LPC11A02_1     0x4D4C802B
#define LPC11A04_1     0x4D80002B
#define LPC11A11_001_1 0x455EC02B
#define LPC11A12_101_1 0x4574802B
#define LPC11A13_201_1 0x458A402B
#define LPC11A14_301_1 0x35A0002B
#define LPC11A14_301_2 0x45A0002B

#define LPC11C12_301_1 0x1421102B
#define LPC11C14_301_1 0x1440102B
#define LPC11C22_301_1 0x1431102B
#define LPC11C24_301_1 0x1430102B

#define LPC11E11_101   0x293E902B
#define LPC11E12_201   0x2954502B
#define LPC11E13_301   0x296A102B
#define LPC11E14_401   0x2980102B
#define LPC11E36_501   0x00009C41
#define LPC11E37_401   0x00007C45
#define LPC11E37_501   0x00007C41

#define LPC11U12_201_1 0x095C802B
#define LPC11U12_201_2 0x295C802B
#define LPC11U13_201_1 0x097A802B
#define LPC11U13_201_2 0x297A802B
#define LPC11U14_201_1 0x0998802B
#define LPC11U14_201_2 0x2998802B
#define LPC11U23_301   0x2972402B
#define LPC11U24_301   0x2988402B
#define LPC11U24_401   0x2980002B
#define LPC11U34_311   0x0003D440
#define LPC11U34_421   0x0001CC40
#define LPC11U35_401   0x0001BC40
#define LPC11U35_501   0x0000BC40
#define LPC11U36_401   0x00019C40
#define LPC11U37_401   0x00017C40
#define LPC11U37H_401  0x00007C44
#define LPC11U37_501   0x00007C40

#define LPC11E66       0x0000DCC1
#define LPC11E67       0x0000BC81
#define LPC11E68       0x00007C01

#define LPC11U66       0x0000DCC8
#define LPC11U67_1     0x0000BC88
#define LPC11U67_2     0x0000BC80
#define LPC11U68_1     0x00007C08
#define LPC11U68_2     0x00007C00

#define LPC1311        0x2C42502B
#define LPC1311_1      0x1816902B
#define LPC1313        0x2C40102B
#define LPC1313_1      0x1830102B
#define LPC1315        0x3A010523
#define LPC1316        0x1A018524
#define LPC1317        0x1A020525
#define LPC1342        0x3D01402B
#define LPC1343        0x3D00002B
#define LPC1343_1      0x3000002B
#define LPC1345        0x28010541
#define LPC1346        0x08018542
#define LPC1347        0x08020543

#define LPC1751_1      0x25001110
#define LPC1751_2      0x25001118
#define LPC1752        0x25001121
#define LPC1754        0x25011722
#define LPC1756        0x25011723
#define LPC1758        0x25013F37
#define LPC1759        0x25113737
#define LPC1763        0x26012033
#define LPC1764        0x26011922
#define LPC1765        0x26013733
#define LPC1766        0x26013F33
#define LPC1767        0x26012837
#define LPC1768        0x26013F37
#define LPC1769        0x26113F37
#define LPC1774        0x27011132
#define LPC1776        0x27191F43
#define LPC1777        0x27193747
#define LPC1778        0x27193F47
#define LPC1785        0x281D1743
#define LPC1786        0x281D1F43
#define LPC1787        0x281D3747
#define LPC1788        0x281D3F47

#define LPC4072        0x47011121
#define LPC4074        0x47011132
#define LPC4076        0x47191F43
#define LPC4078        0x47193F47
#define LPC4088        0x481D3F47

#define LPC810_021     0x00008100
#define LPC811_001     0x00008110
#define LPC812_101     0x00008120
#define LPC812_101_1   0x00008121
#define LPC812_101_2   0x00008122
#define LPC812_101_3   0x00008123

#define LPC822_101     0x00008221
#define LPC822_101_1   0x00008222
#define LPC824_201     0x00008241
#define LPC824_201_1   0x00008242

#define LPC8N04        0x00008A04
#define NHS3100        0x4e310020
#define NHS3152        0x4e315220
#define NHS3153        0x4e315320 /* Only specified in Rev.1 of the datasheet */

#define LPC844_201     0x00008441
#define LPC844_201_1   0x00008442
#define LPC844_201_2   0x00008444

#define LPC845_301     0x00008451
#define LPC845_301_1   0x00008452
#define LPC845_301_2   0x00008453
#define LPC845_301_3   0x00008454

#define IAP_CODE_LEN 0x34

#define LPC11XX_REG_SECTORS	24

typedef enum {
	LPC2000_V1,
	LPC2000_V2,
	LPC1700,
	LPC4300,
	LPC800,
	LPC1100,
	LPC1500,
	LPC54100,
	LPC_AUTO,
} lpc2000_variant;

struct lpc2000_flash_bank {
	lpc2000_variant variant;
	uint32_t cclk;
	int cmd51_dst_boundary;
	int calc_checksum;
	uint32_t cmd51_max_buffer;
	int checksum_vector;
	uint32_t iap_max_stack;
	uint32_t lpc4300_bank;
	uint32_t iap_entry_alternative;
	bool probed;
};

enum lpc2000_status_codes {
	LPC2000_CMD_SUCCESS = 0,
	LPC2000_INVALID_COMMAND = 1,
	LPC2000_SRC_ADDR_ERROR = 2,
	LPC2000_DST_ADDR_ERROR = 3,
	LPC2000_SRC_ADDR_NOT_MAPPED = 4,
	LPC2000_DST_ADDR_NOT_MAPPED = 5,
	LPC2000_COUNT_ERROR = 6,
	LPC2000_INVALID_SECTOR = 7,
	LPC2000_SECTOR_NOT_BLANK = 8,
	LPC2000_SECTOR_NOT_PREPARED = 9,
	LPC2000_COMPARE_ERROR = 10,
	LPC2000_BUSY = 11,
	LPC2000_PARAM_ERROR = 12,
	LPC2000_ADDR_ERROR = 13,
	LPC2000_ADDR_NOT_MAPPED = 14,
	LPC2000_CMD_NOT_LOCKED = 15,
	LPC2000_INVALID_CODE = 16,
	LPC2000_INVALID_BAUD_RATE = 17,
	LPC2000_INVALID_STOP_BIT = 18,
	LPC2000_CRP_ENABLED = 19,
	LPC2000_INVALID_FLASH_UNIT = 20,
	LPC2000_USER_CODE_CHECKSUM = 21,
	LCP2000_ERROR_SETTING_ACTIVE_PARTITION = 22,
};

static int lpc2000_build_sector_list(struct flash_bank *bank)
{
	struct lpc2000_flash_bank *lpc2000_info = bank->driver_priv;
	uint32_t offset = 0;

	/* default to a 4096 write buffer */
	lpc2000_info->cmd51_max_buffer = 4096;

	if (lpc2000_info->variant == LPC2000_V1) {
		lpc2000_info->cmd51_dst_boundary = 512;
		lpc2000_info->checksum_vector = 5;
		lpc2000_info->iap_max_stack = 128;

		/* variant 1 has different layout for 128kb and 256kb flashes */
		if (bank->size == 128 * 1024) {
			bank->num_sectors = 16;
			bank->sectors = malloc(sizeof(struct flash_sector) * 16);
			for (int i = 0; i < 16; i++) {
				bank->sectors[i].offset = offset;
				bank->sectors[i].size = 8 * 1024;
				offset += bank->sectors[i].size;
				bank->sectors[i].is_erased = -1;
				bank->sectors[i].is_protected = 1;
			}
		} else if (bank->size == 256 * 1024) {
			bank->num_sectors = 18;
			bank->sectors = malloc(sizeof(struct flash_sector) * 18);

			for (int i = 0; i < 8; i++) {
				bank->sectors[i].offset = offset;
				bank->sectors[i].size = 8 * 1024;
				offset += bank->sectors[i].size;
				bank->sectors[i].is_erased = -1;
				bank->sectors[i].is_protected = 1;
			}
			for (int i = 8; i < 10; i++) {
				bank->sectors[i].offset = offset;
				bank->sectors[i].size = 64 * 1024;
				offset += bank->sectors[i].size;
				bank->sectors[i].is_erased = -1;
				bank->sectors[i].is_protected = 1;
			}
			for (int i = 10; i < 18; i++) {
				bank->sectors[i].offset = offset;
				bank->sectors[i].size = 8 * 1024;
				offset += bank->sectors[i].size;
				bank->sectors[i].is_erased = -1;
				bank->sectors[i].is_protected = 1;
			}
		} else {
			LOG_ERROR("BUG: unknown bank->size encountered");
			exit(-1);
		}
	} else if (lpc2000_info->variant == LPC2000_V2) {
		lpc2000_info->cmd51_dst_boundary = 256;
		lpc2000_info->checksum_vector = 5;
		lpc2000_info->iap_max_stack = 128;

		/* variant 2 has a uniform layout, only number of sectors differs */
		switch (bank->size) {
			case 4 * 1024:
				lpc2000_info->cmd51_max_buffer = 1024;
				bank->num_sectors = 1;
				break;
			case 8 * 1024:
				lpc2000_info->cmd51_max_buffer = 1024;
				bank->num_sectors = 2;
				break;
			case 16 * 1024:
				bank->num_sectors = 4;
				break;
			case 32 * 1024:
				bank->num_sectors = 8;
				break;
			case 64 * 1024:
				bank->num_sectors = 9;
				break;
			case 128 * 1024:
				bank->num_sectors = 11;
				break;
			case 256 * 1024:
				bank->num_sectors = 15;
				break;
			case 500 * 1024:
				bank->num_sectors = 27;
				break;
			case 512 * 1024:
			case 504 * 1024:
				bank->num_sectors = 28;
				break;
			default:
				LOG_ERROR("BUG: unknown bank->size encountered");
				exit(-1);
				break;
		}

		bank->sectors = malloc(sizeof(struct flash_sector) * bank->num_sectors);

		for (unsigned int i = 0; i < bank->num_sectors; i++) {
			if (i < 8) {
				bank->sectors[i].offset = offset;
				bank->sectors[i].size = 4 * 1024;
				offset += bank->sectors[i].size;
				bank->sectors[i].is_erased = -1;
				bank->sectors[i].is_protected = 1;
			} else if (i < 22) {
				bank->sectors[i].offset = offset;
				bank->sectors[i].size = 32 * 1024;
				offset += bank->sectors[i].size;
				bank->sectors[i].is_erased = -1;
				bank->sectors[i].is_protected = 1;
			} else if (i < 28) {
				bank->sectors[i].offset = offset;
				bank->sectors[i].size = 4 * 1024;
				offset += bank->sectors[i].size;
				bank->sectors[i].is_erased = -1;
				bank->sectors[i].is_protected = 1;
			}
		}
	} else if (lpc2000_info->variant == LPC1700) {
		lpc2000_info->cmd51_dst_boundary = 256;
		lpc2000_info->checksum_vector = 7;
		lpc2000_info->iap_max_stack = 128;

		switch (bank->size) {
			case 4 * 1024:
				lpc2000_info->cmd51_max_buffer = 256;
				bank->num_sectors = 1;
				break;
			case 8 * 1024:
				lpc2000_info->cmd51_max_buffer = 512;
				bank->num_sectors = 2;
				break;
			case 16 * 1024:
				lpc2000_info->cmd51_max_buffer = 512;
				bank->num_sectors = 4;
				break;
			case 32 * 1024:
				lpc2000_info->cmd51_max_buffer = 1024;
				bank->num_sectors = 8;
				break;
			case 64 * 1024:
				bank->num_sectors = 16;
				break;
			case 128 * 1024:
				bank->num_sectors = 18;
			break;
			case 256 * 1024:
				bank->num_sectors = 22;
				break;
			case 512 * 1024:
				bank->num_sectors = 30;
				break;
			default:
				LOG_ERROR("BUG: unknown bank->size encountered");
				exit(-1);
		}

		bank->sectors = malloc(sizeof(struct flash_sector) * bank->num_sectors);

		for (unsigned int i = 0; i < bank->num_sectors; i++) {
			bank->sectors[i].offset = offset;
			/* sectors 0-15 are 4kB-sized, 16 and above are 32kB-sized for LPC17xx/LPC40xx devices */
			bank->sectors[i].size = (i < 16) ? 4 * 1024 : 32 * 1024;
			offset += bank->sectors[i].size;
			bank->sectors[i].is_erased = -1;
			bank->sectors[i].is_protected = 1;
		}
	} else if (lpc2000_info->variant == LPC4300) {
		lpc2000_info->cmd51_dst_boundary = 512;
		lpc2000_info->checksum_vector = 7;
		lpc2000_info->iap_max_stack = 208;

		switch (bank->size) {
			case 256 * 1024:
				bank->num_sectors = 11;
				break;
			case 384 * 1024:
				bank->num_sectors = 13;
				break;
			case 512 * 1024:
				bank->num_sectors = 15;
				break;
			default:
				LOG_ERROR("BUG: unknown bank->size encountered");
				exit(-1);
		}

		bank->sectors = malloc(sizeof(struct flash_sector) * bank->num_sectors);

		for (unsigned int i = 0; i < bank->num_sectors; i++) {
			bank->sectors[i].offset = offset;
			/* sectors 0-7 are 8kB-sized, 8 and above are 64kB-sized for LPC43xx devices */
			bank->sectors[i].size = (i < 8) ? 8 * 1024 : 64 * 1024;
			offset += bank->sectors[i].size;
			bank->sectors[i].is_erased = -1;
			bank->sectors[i].is_protected = 1;
		}

	} else if (lpc2000_info->variant == LPC800) {
		lpc2000_info->cmd51_dst_boundary = 64;
		lpc2000_info->checksum_vector = 7;
		lpc2000_info->iap_max_stack = 208;		/* 148byte for LPC81x,208byte for LPC82x. */
		lpc2000_info->cmd51_max_buffer = 256;	/* smallest MCU in the series, LPC810, has 1 kB of SRAM */

		switch (bank->size) {
			case 4 * 1024:
				bank->num_sectors = 4;
				break;
			case 8 * 1024:
				bank->num_sectors = 8;
				break;
			case 16 * 1024:
				bank->num_sectors = 16;
				break;
			case 30 * 1024:
				lpc2000_info->cmd51_max_buffer = 1024;	/* For LPC8N04 and NHS31xx, have 8kB of SRAM */
				bank->num_sectors = 30;			/* There have only 30kB of writable Flash out of 32kB */
				break;
			case 32 * 1024:
				lpc2000_info->cmd51_max_buffer = 1024; /* For LPC824, has 8kB of SRAM */
				bank->num_sectors = 32;
				break;
			case 64 * 1024:
				lpc2000_info->cmd51_max_buffer = 1024; /* For LPC844, has 8kB of SRAM */
				bank->num_sectors = 64;
				break;
			default:
				LOG_ERROR("BUG: unknown bank->size encountered");
				exit(-1);
		}

		bank->sectors = malloc(sizeof(struct flash_sector) * bank->num_sectors);

		for (unsigned int i = 0; i < bank->num_sectors; i++) {
			bank->sectors[i].offset = offset;
			/* all sectors are 1kB-sized for LPC8xx devices */
			bank->sectors[i].size = 1 * 1024;
			offset += bank->sectors[i].size;
			bank->sectors[i].is_erased = -1;
			bank->sectors[i].is_protected = 1;
		}

	} else if (lpc2000_info->variant == LPC1100) {
		lpc2000_info->cmd51_dst_boundary = 256;
		lpc2000_info->checksum_vector = 7;
		lpc2000_info->iap_max_stack = 128;

		if ((bank->size % (4 * 1024)) != 0) {
			LOG_ERROR("BUG: unknown bank->size encountered,\nLPC1100 flash size must be a multiple of 4096");
			exit(-1);
		}
		lpc2000_info->cmd51_max_buffer = 512; /* smallest MCU in the series, LPC1110, has 1 kB of SRAM */
		unsigned int large_sectors = 0;
		unsigned int normal_sectors = bank->size / 4096;

		if (normal_sectors > LPC11XX_REG_SECTORS) {
			large_sectors = (normal_sectors - LPC11XX_REG_SECTORS) / 8;
			normal_sectors = LPC11XX_REG_SECTORS;
		}

		bank->num_sectors = normal_sectors + large_sectors;

		bank->sectors = malloc(sizeof(struct flash_sector) * bank->num_sectors);

		for (unsigned int i = 0; i < bank->num_sectors; i++) {
			bank->sectors[i].offset = offset;
			bank->sectors[i].size = (i < LPC11XX_REG_SECTORS ? 4 : 32) * 1024;
			offset += bank->sectors[i].size;
			bank->sectors[i].is_erased = -1;
			bank->sectors[i].is_protected = 1;
		}

	} else if (lpc2000_info->variant == LPC1500) {
		lpc2000_info->cmd51_dst_boundary = 256;
		lpc2000_info->checksum_vector = 7;
		lpc2000_info->iap_max_stack = 128;

		switch (bank->size) {
			case 64 * 1024:
				bank->num_sectors = 16;
				break;
			case 128 * 1024:
				bank->num_sectors = 32;
				break;
			case 256 * 1024:
				bank->num_sectors = 64;
				break;
			default:
				LOG_ERROR("BUG: unknown bank->size encountered");
				exit(-1);
		}

		bank->sectors = malloc(sizeof(struct flash_sector) * bank->num_sectors);

		for (unsigned int i = 0; i < bank->num_sectors; i++) {
			bank->sectors[i].offset = offset;
			/* all sectors are 4kB-sized */
			bank->sectors[i].size = 4 * 1024;
			offset += bank->sectors[i].size;
			bank->sectors[i].is_erased = -1;
			bank->sectors[i].is_protected = 1;
		}

	} else if (lpc2000_info->variant == LPC54100) {
		lpc2000_info->cmd51_dst_boundary = 256;
		lpc2000_info->checksum_vector = 7;
		lpc2000_info->iap_max_stack = 128;

		switch (bank->size) {
			case 256 * 1024:
				bank->num_sectors = 8;
				break;
			case 512 * 1024:
				bank->num_sectors = 16;
				break;
			default:
				LOG_ERROR("BUG: unknown bank->size encountered");
				exit(-1);
		}

		bank->sectors = malloc(sizeof(struct flash_sector) * bank->num_sectors);

		for (unsigned int i = 0; i < bank->num_sectors; i++) {
			bank->sectors[i].offset = offset;
			/* all sectors are 32kB-sized */
			bank->sectors[i].size = 32 * 1024;
			offset += bank->sectors[i].size;
			bank->sectors[i].is_erased = -1;
			bank->sectors[i].is_protected = 1;
		}

	} else {
		LOG_ERROR("BUG: unknown lpc2000_info->variant encountered");
		exit(-1);
	}

	return ERROR_OK;
}

/* this function allocates and initializes working area used for IAP algorithm
 * uses 52 + max IAP stack bytes working area
 * 0x0 to 0x7: jump gate (BX to thumb state, b -2 to wait)
 * 0x8 to 0x1f: command parameter table (1+5 words)
 * 0x20 to 0x33: command result table (1+4 words)
 * 0x34 to 0xb3|0x104: stack
 *        (128b needed for lpc1xxx/2000/5410x, 208b for lpc43xx/lpc82x and 148b for lpc81x)
 */

static int lpc2000_iap_working_area_init(struct flash_bank *bank, struct working_area **iap_working_area)
{
	struct target *target = bank->target;
	struct lpc2000_flash_bank *lpc2000_info = bank->driver_priv;

	if (target_alloc_working_area(target, IAP_CODE_LEN + lpc2000_info->iap_max_stack, iap_working_area) != ERROR_OK) {
		LOG_ERROR("no working area specified, can't write LPC2000 internal flash");
		return ERROR_FLASH_OPERATION_FAILED;
	}

	uint8_t jump_gate[8];

	/* write IAP code to working area */
	switch (lpc2000_info->variant) {
		case LPC800:
		case LPC1100:
		case LPC1500:
		case LPC1700:
		case LPC4300:
		case LPC54100:
		case LPC_AUTO:
			target_buffer_set_u32(target, jump_gate, ARMV4_5_T_BX(12));
			target_buffer_set_u32(target, jump_gate + 4, ARMV5_T_BKPT(0));
			break;
		case LPC2000_V1:
		case LPC2000_V2:
			target_buffer_set_u32(target, jump_gate, ARMV4_5_BX(12));
			target_buffer_set_u32(target, jump_gate + 4, ARMV4_5_B(0xfffffe, 0));
			break;
		default:
			LOG_ERROR("BUG: unknown lpc2000_info->variant encountered");
			exit(-1);
	}

	int retval = target_write_memory(target, (*iap_working_area)->address, 4, 2, jump_gate);
	if (retval != ERROR_OK) {
		LOG_ERROR("Write memory at address " TARGET_ADDR_FMT " failed (check work_area definition)",
				(*iap_working_area)->address);
		target_free_working_area(target, *iap_working_area);
	}

	return retval;
}

/* call LPC8xx/LPC1xxx/LPC4xxx/LPC5410x/LPC2000 IAP function */

static int lpc2000_iap_call(struct flash_bank *bank, struct working_area *iap_working_area, int code,
		uint32_t param_table[5], uint32_t result_table[4])
{
	struct lpc2000_flash_bank *lpc2000_info = bank->driver_priv;
	struct target *target = bank->target;

	struct arm_algorithm arm_algo;	/* for LPC2000 */
	struct armv7m_algorithm armv7m_info;	/* for LPC8xx/LPC1xxx/LPC4xxx/LPC5410x */
	uint32_t iap_entry_point = 0;	/* to make compiler happier */

	switch (lpc2000_info->variant) {
		case LPC800:
		case LPC1100:
		case LPC1700:
		case LPC_AUTO:
			armv7m_info.common_magic = ARMV7M_COMMON_MAGIC;
			armv7m_info.core_mode = ARM_MODE_THREAD;
			iap_entry_point = 0x1fff1ff1;
			break;
		case LPC1500:
		case LPC54100:
			armv7m_info.common_magic = ARMV7M_COMMON_MAGIC;
			armv7m_info.core_mode = ARM_MODE_THREAD;
			iap_entry_point = 0x03000205;
			break;
		case LPC2000_V1:
		case LPC2000_V2:
			arm_algo.common_magic = ARM_COMMON_MAGIC;
			arm_algo.core_mode = ARM_MODE_SVC;
			arm_algo.core_state = ARM_STATE_ARM;
			iap_entry_point = 0x7ffffff1;
			break;
		case LPC4300:
			armv7m_info.common_magic = ARMV7M_COMMON_MAGIC;
			armv7m_info.core_mode = ARM_MODE_THREAD;
			/* read out IAP entry point from ROM driver table at 0x10400100 */
			target_read_u32(target, 0x10400100, &iap_entry_point);
			break;
		default:
			LOG_ERROR("BUG: unknown lpc2000->variant encountered");
			exit(-1);
	}

	if (lpc2000_info->iap_entry_alternative != 0x0)
		iap_entry_point = lpc2000_info->iap_entry_alternative;

	struct mem_param mem_params[2];

	/* command parameter table */
	init_mem_param(&mem_params[0], iap_working_area->address + 8, 6 * 4, PARAM_OUT);
	target_buffer_set_u32(target, mem_params[0].value, code);
	target_buffer_set_u32(target, mem_params[0].value + 0x04, param_table[0]);
	target_buffer_set_u32(target, mem_params[0].value + 0x08, param_table[1]);
	target_buffer_set_u32(target, mem_params[0].value + 0x0c, param_table[2]);
	target_buffer_set_u32(target, mem_params[0].value + 0x10, param_table[3]);
	target_buffer_set_u32(target, mem_params[0].value + 0x14, param_table[4]);

	struct reg_param reg_params[5];

	init_reg_param(&reg_params[0], "r0", 32, PARAM_OUT);
	buf_set_u32(reg_params[0].value, 0, 32, iap_working_area->address + 0x08);

	/* command result table */
	init_mem_param(&mem_params[1], iap_working_area->address + 0x20, 5 * 4, PARAM_IN);

	init_reg_param(&reg_params[1], "r1", 32, PARAM_OUT);
	buf_set_u32(reg_params[1].value, 0, 32, iap_working_area->address + 0x20);

	/* IAP entry point */
	init_reg_param(&reg_params[2], "r12", 32, PARAM_OUT);
	buf_set_u32(reg_params[2].value, 0, 32, iap_entry_point);

	switch (lpc2000_info->variant) {
		case LPC800:
		case LPC1100:
		case LPC1500:
		case LPC1700:
		case LPC4300:
		case LPC54100:
		case LPC_AUTO:
			/* IAP stack */
			init_reg_param(&reg_params[3], "sp", 32, PARAM_OUT);
			buf_set_u32(reg_params[3].value, 0, 32,
				iap_working_area->address + IAP_CODE_LEN + lpc2000_info->iap_max_stack);

			/* return address */
			init_reg_param(&reg_params[4], "lr", 32, PARAM_OUT);
			buf_set_u32(reg_params[4].value, 0, 32, (iap_working_area->address + 0x04) | 1);
			/* bit0 of LR = 1 to return in Thumb mode */

			target_run_algorithm(target, 2, mem_params, 5, reg_params, iap_working_area->address, 0, 10000,
					&armv7m_info);
			break;
		case LPC2000_V1:
		case LPC2000_V2:
			/* IAP stack */
			init_reg_param(&reg_params[3], "sp_svc", 32, PARAM_OUT);
			buf_set_u32(reg_params[3].value, 0, 32,
				iap_working_area->address + IAP_CODE_LEN + lpc2000_info->iap_max_stack);

			/* return address */
			init_reg_param(&reg_params[4], "lr_svc", 32, PARAM_OUT);
			buf_set_u32(reg_params[4].value, 0, 32, iap_working_area->address + 0x04);

			target_run_algorithm(target, 2, mem_params, 5, reg_params, iap_working_area->address,
					iap_working_area->address + 0x4, 10000, &arm_algo);
			break;
		default:
			LOG_ERROR("BUG: unknown lpc2000->variant encountered");
			exit(-1);
	}

	int status_code = target_buffer_get_u32(target, mem_params[1].value);
	result_table[0] = target_buffer_get_u32(target, mem_params[1].value + 0x04);
	result_table[1] = target_buffer_get_u32(target, mem_params[1].value + 0x08);
	result_table[2] = target_buffer_get_u32(target, mem_params[1].value + 0x0c);
	result_table[3] = target_buffer_get_u32(target, mem_params[1].value + 0x10);

	LOG_DEBUG("IAP command = %i (0x%8.8" PRIx32 ", 0x%8.8" PRIx32 ", 0x%8.8" PRIx32 ", 0x%8.8" PRIx32 ", 0x%8.8" PRIx32
			") completed with result = %8.8x",
			code, param_table[0], param_table[1], param_table[2], param_table[3], param_table[4], status_code);

	destroy_mem_param(&mem_params[0]);
	destroy_mem_param(&mem_params[1]);

	destroy_reg_param(&reg_params[0]);
	destroy_reg_param(&reg_params[1]);
	destroy_reg_param(&reg_params[2]);
	destroy_reg_param(&reg_params[3]);
	destroy_reg_param(&reg_params[4]);

	return status_code;
}

static int lpc2000_iap_blank_check(struct flash_bank *bank, unsigned int first,
		unsigned int last)
{
	if (last >= bank->num_sectors)
		return ERROR_FLASH_SECTOR_INVALID;

	uint32_t param_table[5] = {0};
	uint32_t result_table[4];
	struct working_area *iap_working_area;

	int retval = lpc2000_iap_working_area_init(bank, &iap_working_area);

	if (retval != ERROR_OK)
		return retval;

	struct lpc2000_flash_bank *lpc2000_info = bank->driver_priv;
	if (lpc2000_info->variant == LPC4300)
		param_table[2] = lpc2000_info->lpc4300_bank;

	for (unsigned int i = first; i <= last && retval == ERROR_OK; i++) {
		/* check single sector */
		param_table[0] = param_table[1] = i;
		int status_code = lpc2000_iap_call(bank, iap_working_area, 53, param_table, result_table);

		switch (status_code) {
			case ERROR_FLASH_OPERATION_FAILED:
				retval = ERROR_FLASH_OPERATION_FAILED;
				break;
			case LPC2000_CMD_SUCCESS:
				bank->sectors[i].is_erased = 1;
				break;
			case LPC2000_SECTOR_NOT_BLANK:
				bank->sectors[i].is_erased = 0;
				break;
			case LPC2000_INVALID_SECTOR:
				bank->sectors[i].is_erased = 0;
				break;
			case LPC2000_BUSY:
				retval = ERROR_FLASH_BUSY;
				break;
			default:
				LOG_ERROR("BUG: unknown LPC2000 status code %i", status_code);
				exit(-1);
		}
	}

	struct target *target = bank->target;
	target_free_working_area(target, iap_working_area);

	return retval;
}

/*
 * flash bank lpc2000 <base> <size> 0 0 <target#> <lpc_variant> <cclk> [calc_checksum]
 */
FLASH_BANK_COMMAND_HANDLER(lpc2000_flash_bank_command)
{
	if (CMD_ARGC < 8)
		return ERROR_COMMAND_SYNTAX_ERROR;

	struct lpc2000_flash_bank *lpc2000_info = calloc(1, sizeof(*lpc2000_info));
	lpc2000_info->probed = false;

	bank->driver_priv = lpc2000_info;

	if (strcmp(CMD_ARGV[6], "lpc2000_v1") == 0) {
		lpc2000_info->variant = LPC2000_V1;
	} else if (strcmp(CMD_ARGV[6], "lpc2000_v2") == 0) {
		lpc2000_info->variant = LPC2000_V2;
	} else if (strcmp(CMD_ARGV[6], "lpc1700") == 0 || strcmp(CMD_ARGV[6], "lpc4000") == 0) {
		lpc2000_info->variant = LPC1700;
	} else if (strcmp(CMD_ARGV[6], "lpc1800") == 0 || strcmp(CMD_ARGV[6], "lpc4300") == 0) {
		lpc2000_info->variant = LPC4300;
	} else if (strcmp(CMD_ARGV[6], "lpc800") == 0) {
		lpc2000_info->variant = LPC800;
	} else if (strcmp(CMD_ARGV[6], "lpc1100") == 0) {
		lpc2000_info->variant = LPC1100;
	} else if (strcmp(CMD_ARGV[6], "lpc1500") == 0) {
		lpc2000_info->variant = LPC1500;
	} else if (strcmp(CMD_ARGV[6], "lpc54100") == 0) {
		lpc2000_info->variant = LPC54100;
	} else if (strcmp(CMD_ARGV[6], "auto") == 0) {
		lpc2000_info->variant = LPC_AUTO;
	} else {
		LOG_ERROR("unknown LPC2000 variant: %s", CMD_ARGV[6]);
		free(lpc2000_info);
		return ERROR_FLASH_BANK_INVALID;
	}

	/* Maximum size required for the IAP stack.
	   This value only gets used when probing, only for auto, lpc1100 and lpc1700.
	   We use the maximum size for any part supported by the driver(!) to be safe
	   in case the auto variant is mistakenly used on a MCU from one of the series
	   for which we don't support auto-probing. */
	lpc2000_info->iap_max_stack = 208;

	COMMAND_PARSE_NUMBER(u32, CMD_ARGV[7], lpc2000_info->cclk);
	lpc2000_info->calc_checksum = 0;

	uint32_t temp_base = 0;
	COMMAND_PARSE_NUMBER(u32, CMD_ARGV[1], temp_base);
	if (temp_base >= 0x1B000000)
		lpc2000_info->lpc4300_bank = 1; /* bank B */
	else
		lpc2000_info->lpc4300_bank = 0; /* bank A */

	if (CMD_ARGC >= 9) {
		if (strcmp(CMD_ARGV[8], "calc_checksum") == 0)
			lpc2000_info->calc_checksum = 1;
	}
	if (CMD_ARGC >= 10 && !lpc2000_info->iap_entry_alternative)
		COMMAND_PARSE_NUMBER(u32, CMD_ARGV[9], lpc2000_info->iap_entry_alternative);

	return ERROR_OK;
}

static int lpc2000_erase(struct flash_bank *bank, unsigned int first,
		unsigned int last)
{
	if (bank->target->state != TARGET_HALTED) {
		LOG_ERROR("Target not halted");
		return ERROR_TARGET_NOT_HALTED;
	}

	struct lpc2000_flash_bank *lpc2000_info = bank->driver_priv;
	uint32_t param_table[5] = {0};

	param_table[0] = first;
	param_table[1] = last;

	if (lpc2000_info->variant == LPC4300)
		param_table[2] = lpc2000_info->lpc4300_bank;
	else
		param_table[2] = lpc2000_info->cclk;

	uint32_t result_table[4];
	struct working_area *iap_working_area;

	int retval = lpc2000_iap_working_area_init(bank, &iap_working_area);

	if (retval != ERROR_OK)
		return retval;

	if (lpc2000_info->variant == LPC4300)
		/* Init IAP Anyway */
		lpc2000_iap_call(bank, iap_working_area, 49, param_table, result_table);

	/* Prepare sectors */
	int status_code = lpc2000_iap_call(bank, iap_working_area, 50, param_table, result_table);
	switch (status_code) {
		case ERROR_FLASH_OPERATION_FAILED:
			retval = ERROR_FLASH_OPERATION_FAILED;
			break;
		case LPC2000_CMD_SUCCESS:
			break;
		case LPC2000_INVALID_SECTOR:
			retval = ERROR_FLASH_SECTOR_INVALID;
			break;
		default:
			LOG_WARNING("lpc2000 prepare sectors returned %i", status_code);
			retval = ERROR_FLASH_OPERATION_FAILED;
			break;
	}

	if (retval == ERROR_OK) {
		/* Erase sectors */
		param_table[2] = lpc2000_info->cclk;
		if (lpc2000_info->variant == LPC4300)
			param_table[3] = lpc2000_info->lpc4300_bank;

		status_code = lpc2000_iap_call(bank, iap_working_area, 52, param_table, result_table);
		switch (status_code) {
			case ERROR_FLASH_OPERATION_FAILED:
				retval = ERROR_FLASH_OPERATION_FAILED;
				break;
			case LPC2000_CMD_SUCCESS:
				break;
			case LPC2000_INVALID_SECTOR:
				retval = ERROR_FLASH_SECTOR_INVALID;
				break;
			default:
				LOG_WARNING("lpc2000 erase sectors returned %i", status_code);
				retval = ERROR_FLASH_OPERATION_FAILED;
				break;
		}
	}

	struct target *target = bank->target;
	target_free_working_area(target, iap_working_area);

	return retval;
}

static int lpc2000_write(struct flash_bank *bank, const uint8_t *buffer, uint32_t offset, uint32_t count)
{
	struct target *target = bank->target;

	if (bank->target->state != TARGET_HALTED) {
		LOG_ERROR("Target not halted");
		return ERROR_TARGET_NOT_HALTED;
	}

	if (offset + count > bank->size)
		return ERROR_FLASH_DST_OUT_OF_BANK;

	struct lpc2000_flash_bank *lpc2000_info = bank->driver_priv;

	uint32_t dst_min_alignment = lpc2000_info->cmd51_dst_boundary;

	if (offset % dst_min_alignment) {
		LOG_WARNING("offset 0x%" PRIx32 " breaks required alignment 0x%" PRIx32, offset, dst_min_alignment);
		return ERROR_FLASH_DST_BREAKS_ALIGNMENT;
	}

	int first_sector = 0;
	int last_sector = 0;

	for (unsigned int i = 0; i < bank->num_sectors; i++) {
		if (offset >= bank->sectors[i].offset)
			first_sector = i;
		if (offset + DIV_ROUND_UP(count, dst_min_alignment) * dst_min_alignment > bank->sectors[i].offset)
			last_sector = i;
	}

	LOG_DEBUG("first_sector: %i, last_sector: %i", first_sector, last_sector);

	/* check if exception vectors should be flashed */
	if ((offset == 0) && (count >= 0x20) && lpc2000_info->calc_checksum) {
		assert(lpc2000_info->checksum_vector < 8);
		uint32_t checksum = 0;
		for (int i = 0; i < 8; i++) {
			LOG_DEBUG("Vector 0x%2.2x: 0x%8.8" PRIx32, i * 4, buf_get_u32(buffer + (i * 4), 0, 32));
			if (i != lpc2000_info->checksum_vector)
				checksum += buf_get_u32(buffer + (i * 4), 0, 32);
		}
		checksum = 0 - checksum;
		LOG_DEBUG("checksum: 0x%8.8" PRIx32, checksum);

		uint32_t original_value = buf_get_u32(buffer + (lpc2000_info->checksum_vector * 4), 0, 32);
		if (original_value != checksum) {
			LOG_WARNING("Boot verification checksum in image (0x%8.8" PRIx32 ") to be written to flash is "
					"different from calculated vector checksum (0x%8.8" PRIx32 ").", original_value, checksum);
			LOG_WARNING("OpenOCD will write the correct checksum. To remove this warning modify build tools on developer PC to inject correct LPC vector "
					"checksum.");
		}

		/* FIXME: WARNING! This code is broken because it modifies the callers buffer in place. */
		buf_set_u32((uint8_t *)buffer + (lpc2000_info->checksum_vector * 4), 0, 32, checksum);
	}

	struct working_area *iap_working_area;

	int retval = lpc2000_iap_working_area_init(bank, &iap_working_area);

	if (retval != ERROR_OK)
		return retval;

	struct working_area *download_area;

	/* allocate a working area */
	if (target_alloc_working_area(target, lpc2000_info->cmd51_max_buffer, &download_area) != ERROR_OK) {
		LOG_ERROR("no working area specified, can't write LPC2000 internal flash");
		target_free_working_area(target, iap_working_area);
		return ERROR_FLASH_OPERATION_FAILED;
	}

	uint32_t bytes_remaining = count;
	uint32_t bytes_written = 0;
	uint32_t param_table[5] = {0};
	uint32_t result_table[4];

	if (lpc2000_info->variant == LPC4300)
		/* Init IAP Anyway */
		lpc2000_iap_call(bank, iap_working_area, 49, param_table, result_table);

	while (bytes_remaining > 0) {
		uint32_t thisrun_bytes;
		if (bytes_remaining >= lpc2000_info->cmd51_max_buffer)
			thisrun_bytes = lpc2000_info->cmd51_max_buffer;
		else
			thisrun_bytes = lpc2000_info->cmd51_dst_boundary;

		/* Prepare sectors */
		param_table[0] = first_sector;
		param_table[1] = last_sector;

		if (lpc2000_info->variant == LPC4300)
			param_table[2] = lpc2000_info->lpc4300_bank;
		else
			param_table[2] = lpc2000_info->cclk;

		int status_code = lpc2000_iap_call(bank, iap_working_area, 50, param_table, result_table);
		switch (status_code) {
			case ERROR_FLASH_OPERATION_FAILED:
				retval = ERROR_FLASH_OPERATION_FAILED;
				break;
			case LPC2000_CMD_SUCCESS:
				break;
			case LPC2000_INVALID_SECTOR:
				retval = ERROR_FLASH_SECTOR_INVALID;
				break;
			default:
				LOG_WARNING("lpc2000 prepare sectors returned %i", status_code);
				retval = ERROR_FLASH_OPERATION_FAILED;
				break;
		}

		/* Exit if error occurred */
		if (retval != ERROR_OK)
			break;

		if (bytes_remaining >= thisrun_bytes) {
			retval = target_write_buffer(bank->target, download_area->address, thisrun_bytes, buffer + bytes_written);
			if (retval != ERROR_OK) {
				retval = ERROR_FLASH_OPERATION_FAILED;
				break;
			}
		} else {
			uint8_t *last_buffer = malloc(thisrun_bytes);
			memcpy(last_buffer, buffer + bytes_written, bytes_remaining);
			memset(last_buffer + bytes_remaining, 0xff, thisrun_bytes - bytes_remaining);
			target_write_buffer(bank->target, download_area->address, thisrun_bytes, last_buffer);
			free(last_buffer);
		}

		LOG_DEBUG("writing 0x%" PRIx32 " bytes to address " TARGET_ADDR_FMT,
				thisrun_bytes, bank->base + offset + bytes_written);

		/* Write data */
		param_table[0] = bank->base + offset + bytes_written;
		param_table[1] = download_area->address;
		param_table[2] = thisrun_bytes;
		param_table[3] = lpc2000_info->cclk;
		status_code = lpc2000_iap_call(bank, iap_working_area, 51, param_table, result_table);
		switch (status_code) {
			case ERROR_FLASH_OPERATION_FAILED:
				retval = ERROR_FLASH_OPERATION_FAILED;
				break;
			case LPC2000_CMD_SUCCESS:
				break;
			case LPC2000_INVALID_SECTOR:
				retval = ERROR_FLASH_SECTOR_INVALID;
				break;
			default:
				LOG_WARNING("lpc2000 returned %i", status_code);
				retval = ERROR_FLASH_OPERATION_FAILED;
				break;
		}

		/* Exit if error occurred */
		if (retval != ERROR_OK)
			break;

		if (bytes_remaining > thisrun_bytes)
			bytes_remaining -= thisrun_bytes;
		else
			bytes_remaining = 0;
		bytes_written += thisrun_bytes;
	}

	target_free_working_area(target, iap_working_area);
	target_free_working_area(target, download_area);

	return retval;
}

static int get_lpc2000_part_id(struct flash_bank *bank, uint32_t *part_id)
{
	if (bank->target->state != TARGET_HALTED) {
		LOG_ERROR("Target not halted");
		return ERROR_TARGET_NOT_HALTED;
	}

	uint32_t param_table[5] = {0};
	uint32_t result_table[4];
	struct working_area *iap_working_area;

	int retval = lpc2000_iap_working_area_init(bank, &iap_working_area);

	if (retval != ERROR_OK)
		return retval;

	/* The status seems to be bogus with the part ID command on some IAP
	   firmwares, so ignore it. */
	lpc2000_iap_call(bank, iap_working_area, 54, param_table, result_table);

	struct target *target = bank->target;
	target_free_working_area(target, iap_working_area);

	/* If the result is zero, the command probably didn't work out. */
	if (result_table[0] == 0)
		return LPC2000_INVALID_COMMAND;

	*part_id = result_table[0];
	return LPC2000_CMD_SUCCESS;
}

static int lpc2000_auto_probe_flash(struct flash_bank *bank)
{
	uint32_t part_id;
	int retval;
	struct lpc2000_flash_bank *lpc2000_info = bank->driver_priv;

	if (bank->target->state != TARGET_HALTED) {
		LOG_ERROR("Target not halted");
		return ERROR_TARGET_NOT_HALTED;
	}

	retval = get_lpc2000_part_id(bank, &part_id);
	if (retval != LPC2000_CMD_SUCCESS) {
		LOG_ERROR("Could not get part ID");
		return retval;
	}

	switch (part_id) {
		case LPC1110_1:
		case LPC1110_2:
			lpc2000_info->variant = LPC1100;
			bank->size = 4 * 1024;
			break;

		case LPC1111_002_1:
		case LPC1111_002_2:
		case LPC1111_101_1:
		case LPC1111_101_2:
		case LPC1111_103_1:
		case LPC1111_201_1:
		case LPC1111_201_2:
		case LPC1111_203_1:
		case LPC11A11_001_1:
		case LPC11E11_101:
		case LPC1311:
		case LPC1311_1:
			lpc2000_info->variant = LPC1100;
			bank->size = 8 * 1024;
			break;

		case LPC1112_101_1:
		case LPC1112_101_2:
		case LPC1112_102_1:
		case LPC1112_102_2:
		case LPC1112_103_1:
		case LPC1112_201_1:
		case LPC1112_201_2:
		case LPC1112_203_1:
		case LPC11A02_1:
		case LPC11C12_301_1:
		case LPC11C22_301_1:
		case LPC11A12_101_1:
		case LPC11E12_201:
		case LPC11U12_201_1:
		case LPC11U12_201_2:
		case LPC1342:
			lpc2000_info->variant = LPC1100;
			bank->size = 16 * 1024;
			break;

		case LPC1113_201_1:
		case LPC1113_201_2:
		case LPC1113_203_1:
		case LPC1113_301_1:
		case LPC1113_301_2:
		case LPC1113_303_1:
		case LPC11A13_201_1:
		case LPC11E13_301:
		case LPC11U13_201_1:
		case LPC11U13_201_2:
		case LPC11U23_301:
			lpc2000_info->variant = LPC1100;
			bank->size = 24 * 1024;
			break;

		case LPC1114_102_1:
		case LPC1114_102_2:
		case LPC1114_201_1:
		case LPC1114_201_2:
		case LPC1114_203_1:
		case LPC1114_301_1:
		case LPC1114_301_2:
		case LPC1114_303_1:
		case LPC11A04_1:
		case LPC11A14_301_1:
		case LPC11A14_301_2:
		case LPC11C14_301_1:
		case LPC11C24_301_1:
		case LPC11E14_401:
		case LPC11U14_201_1:
		case LPC11U14_201_2:
		case LPC11U24_301:
		case LPC11U24_401:
		case LPC1313:
		case LPC1313_1:
		case LPC1315:
		case LPC1343:
		case LPC1343_1:
		case LPC1345:
			lpc2000_info->variant = LPC1100;
			bank->size = 32 * 1024;
			break;

		case LPC1751_1:
		case LPC1751_2:
			lpc2000_info->variant = LPC1700;
			bank->size = 32 * 1024;
			break;

		case LPC11U34_311:
			lpc2000_info->variant = LPC1100;
			bank->size = 40 * 1024;
			break;

		case LPC1114_323_1:
		case LPC11U34_421:
		case LPC1316:
		case LPC1346:
			lpc2000_info->variant = LPC1100;
			bank->size = 48 * 1024;
			break;

		case LPC1114_333_1:
			lpc2000_info->variant = LPC1100;
			bank->size = 56 * 1024;
			break;

		case LPC1115_303_1:
		case LPC11U35_401:
		case LPC11U35_501:
		case LPC11E66:
		case LPC11U66:
		case LPC1317:
		case LPC1347:
			lpc2000_info->variant = LPC1100;
			bank->size = 64 * 1024;
			break;

		case LPC1752:
		case LPC4072:
			lpc2000_info->variant = LPC1700;
			bank->size = 64 * 1024;
			break;

		case LPC11E36_501:
		case LPC11U36_401:
			lpc2000_info->variant = LPC1100;
			bank->size = 96 * 1024;
			break;

		case LPC11E37_401:
		case LPC11E37_501:
		case LPC11U37_401:
		case LPC11U37H_401:
		case LPC11U37_501:
		case LPC11E67:
		case LPC11E68:
		case LPC11U67_1:
		case LPC11U67_2:
			lpc2000_info->variant = LPC1100;
			bank->size = 128 * 1024;
			break;

		case LPC1754:
		case LPC1764:
		case LPC1774:
		case LPC4074:
			lpc2000_info->variant = LPC1700;
			bank->size = 128 * 1024;
			break;

		case LPC11U68_1:
		case LPC11U68_2:
			lpc2000_info->variant = LPC1100;
			bank->size = 256 * 1024;
			break;

		case LPC1756:
		case LPC1763:
		case LPC1765:
		case LPC1766:
		case LPC1776:
		case LPC1785:
		case LPC1786:
		case LPC4076:
			lpc2000_info->variant = LPC1700;
			bank->size = 256 * 1024;
			break;

		case LPC1758:
		case LPC1759:
		case LPC1767:
		case LPC1768:
		case LPC1769:
		case LPC1777:
		case LPC1778:
		case LPC1787:
		case LPC1788:
		case LPC4078:
		case LPC4088:
			lpc2000_info->variant = LPC1700;
			bank->size = 512 * 1024;
			break;

		case LPC810_021:
			lpc2000_info->variant = LPC800;
			bank->size = 4 * 1024;
			break;

		case LPC811_001:
			lpc2000_info->variant = LPC800;
			bank->size = 8 * 1024;
			break;

		case LPC812_101:
		case LPC812_101_1:
		case LPC812_101_2:
		case LPC812_101_3:
		case LPC822_101:
		case LPC822_101_1:
			lpc2000_info->variant = LPC800;
			bank->size = 16 * 1024;
			break;

		case LPC824_201:
		case LPC824_201_1:
			lpc2000_info->variant = LPC800;
			bank->size = 32 * 1024;
			break;

		case LPC8N04:
		case NHS3100:
		case NHS3152:
		case NHS3153:
			lpc2000_info->variant = LPC800;
			bank->size = 30 * 1024;
			break;

		case LPC844_201:
		case LPC844_201_1:
		case LPC844_201_2:
		case LPC845_301:
		case LPC845_301_1:
		case LPC845_301_2:
		case LPC845_301_3:
<<<<<<< HEAD
			lpc2000_info->variant = lpc800;
=======
			lpc2000_info->variant = LPC800;
>>>>>>> b61a2808
			bank->size = 64 * 1024;
			break;

		default:
			LOG_ERROR("BUG: unknown Part ID encountered: 0x%" PRIx32, part_id);
			exit(-1);
	}

	return ERROR_OK;
}

static int lpc2000_probe(struct flash_bank *bank)
{
	int status;
	uint32_t part_id;
	struct lpc2000_flash_bank *lpc2000_info = bank->driver_priv;

	if (!lpc2000_info->probed) {
		if (lpc2000_info->variant == LPC_AUTO) {
			status = lpc2000_auto_probe_flash(bank);
			if (status != ERROR_OK)
				return status;
		} else if (lpc2000_info->variant == LPC1100 || lpc2000_info->variant == LPC1700) {
			status = get_lpc2000_part_id(bank, &part_id);
			if (status == LPC2000_CMD_SUCCESS)
				LOG_INFO("If auto-detection fails for this part, please email "
					"openocd-devel@lists.sourceforge.net, citing part id 0x%" PRIx32 ".\n", part_id);
		}

		lpc2000_build_sector_list(bank);
		lpc2000_info->probed = true;
	}

	return ERROR_OK;
}

static int lpc2000_erase_check(struct flash_bank *bank)
{
	if (bank->target->state != TARGET_HALTED) {
		LOG_ERROR("Target not halted");
		return ERROR_TARGET_NOT_HALTED;
	}

	return lpc2000_iap_blank_check(bank, 0, bank->num_sectors - 1);
}

static int get_lpc2000_info(struct flash_bank *bank, struct command_invocation *cmd)
{
	struct lpc2000_flash_bank *lpc2000_info = bank->driver_priv;

	command_print_sameline(cmd, "lpc2000 flash driver variant: %i, clk: %" PRIu32 "kHz",
			lpc2000_info->variant, lpc2000_info->cclk);

	return ERROR_OK;
}

COMMAND_HANDLER(lpc2000_handle_part_id_command)
{
	if (CMD_ARGC < 1)
		return ERROR_COMMAND_SYNTAX_ERROR;

	struct flash_bank *bank;
	int retval = CALL_COMMAND_HANDLER(flash_command_get_bank, 0, &bank);
	if (retval != ERROR_OK)
		return retval;

	if (bank->target->state != TARGET_HALTED) {
		LOG_ERROR("Target not halted");
		return ERROR_TARGET_NOT_HALTED;
	}

	uint32_t part_id;
	int status_code = get_lpc2000_part_id(bank, &part_id);
	if (status_code != 0x0) {
		if (status_code == ERROR_FLASH_OPERATION_FAILED) {
			command_print(CMD, "no sufficient working area specified, can't access LPC2000 IAP interface");
		} else
			command_print(CMD, "lpc2000 IAP returned status code %i", status_code);
	} else
		command_print(CMD, "lpc2000 part id: 0x%8.8" PRIx32, part_id);

	return retval;
}

static const struct command_registration lpc2000_exec_command_handlers[] = {
	{
		.name = "part_id",
		.handler = lpc2000_handle_part_id_command,
		.mode = COMMAND_EXEC,
		.help = "print part id of lpc2000 flash bank <num>",
		.usage = "<bank>",
	},
	COMMAND_REGISTRATION_DONE
};
static const struct command_registration lpc2000_command_handlers[] = {
	{
		.name = "lpc2000",
		.mode = COMMAND_ANY,
		.help = "lpc2000 flash command group",
		.usage = "",
		.chain = lpc2000_exec_command_handlers,
	},
	COMMAND_REGISTRATION_DONE
};

const struct flash_driver lpc2000_flash = {
	.name = "lpc2000",
	.commands = lpc2000_command_handlers,
	.flash_bank_command = lpc2000_flash_bank_command,
	.erase = lpc2000_erase,
	.write = lpc2000_write,
	.read = default_flash_read,
	.probe = lpc2000_probe,
	.auto_probe = lpc2000_probe,
	.erase_check = lpc2000_erase_check,
	.info = get_lpc2000_info,
	.free_driver_priv = default_flash_free_driver_priv,
};<|MERGE_RESOLUTION|>--- conflicted
+++ resolved
@@ -1505,11 +1505,7 @@
 		case LPC845_301_1:
 		case LPC845_301_2:
 		case LPC845_301_3:
-<<<<<<< HEAD
-			lpc2000_info->variant = lpc800;
-=======
 			lpc2000_info->variant = LPC800;
->>>>>>> b61a2808
 			bank->size = 64 * 1024;
 			break;
 
