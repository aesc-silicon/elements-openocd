/***************************************************************************
 *   Copyright (C) 2005 by Dominic Rath                                    *
 *   Dominic.Rath@gmx.de                                                   *
 *                                                                         *
 *   Copyright (C) 2007-2010 Øyvind Harboe                                 *
 *   oyvind.harboe@zylin.com                                               *
 *                                                                         *
 *   Copyright (C) 2008 by Spencer Oliver                                  *
 *   spen@spen-soft.co.uk                                                  *
 *                                                                         *
 *   Copyright (C) 2011 by Broadcom Corporation                            *
 *   Evan Hunter - ehunter@broadcom.com                                    *
 *                                                                         *
 *   Copyright (C) ST-Ericsson SA 2011                                     *
 *   michel.jaouen@stericsson.com : smp minimum support                    *
 *                                                                         *
 *   Copyright (C) 2013 Andes Technology                                   *
 *   Hsiangkai Wang <hkwang@andestech.com>                                 *
 *                                                                         *
 *   Copyright (C) 2013 Franck Jullien                                     *
 *   elec4fun@gmail.com                                                    *
 *                                                                         *
 *   This program is free software; you can redistribute it and/or modify  *
 *   it under the terms of the GNU General Public License as published by  *
 *   the Free Software Foundation; either version 2 of the License, or     *
 *   (at your option) any later version.                                   *
 *                                                                         *
 *   This program is distributed in the hope that it will be useful,       *
 *   but WITHOUT ANY WARRANTY; without even the implied warranty of        *
 *   MERCHANTABILITY or FITNESS FOR A PARTICULAR PURPOSE.  See the         *
 *   GNU General Public License for more details.                          *
 *                                                                         *
 *   You should have received a copy of the GNU General Public License     *
 *   along with this program.  If not, see <http://www.gnu.org/licenses/>. *
 ***************************************************************************/

#ifdef HAVE_CONFIG_H
#include "config.h"
#endif

#include <target/breakpoints.h>
#include <target/target_request.h>
#include <target/register.h>
#include <target/target.h>
#include <target/target_type.h>
#include <target/semihosting_common.h>
#include "server.h"
#include <flash/nor/core.h>
#include "gdb_server.h"
#include <target/image.h>
#include <jtag/jtag.h>
#include "rtos/rtos.h"
#include "target/smp.h"

/**
 * @file
 * GDB server implementation.
 *
 * This implements the GDB Remote Serial Protocol, over TCP connections,
 * giving GDB access to the JTAG or other hardware debugging facilities
 * found in most modern embedded processors.
 */

struct target_desc_format {
	char *tdesc;
	uint32_t tdesc_length;
};

/* private connection data for GDB */
struct gdb_connection {
	char buffer[GDB_BUFFER_SIZE + 1]; /* Extra byte for null-termination */
	char *buf_p;
	int buf_cnt;
	bool ctrl_c;
	enum target_state frontend_state;
	struct image *vflash_image;
	bool closed;
	bool busy;
	int noack_mode;
	/* set flag to true if you want the next stepi to return immediately.
	 * allowing GDB to pick up a fresh set of register values from the target
	 * without modifying the target state. */
	bool sync;
	/* We delay reporting memory write errors until next step/continue or memory
	 * write. This improves performance of gdb load significantly as the GDB packet
	 * can be replied immediately and a new GDB packet will be ready without delay
	 * (ca. 10% or so...). */
	bool mem_write_error;
	/* with extended-remote it seems we need to better emulate attach/detach.
	 * what this means is we reply with a W stop reply after a kill packet,
	 * normally we reply with a S reply via gdb_last_signal_packet.
	 * as a side note this behaviour only effects gdb > 6.8 */
	bool attached;
	/* set when extended protocol is used */
	bool extended_protocol;
	/* temporarily used for target description support */
	struct target_desc_format target_desc;
	/* temporarily used for thread list support */
	char *thread_list;
};

#if 0
#define _DEBUG_GDB_IO_
#endif

static struct gdb_connection *current_gdb_connection;

static int gdb_breakpoint_override;
static enum breakpoint_type gdb_breakpoint_override_type;

static int gdb_error(struct connection *connection, int retval);
static char *gdb_port;
static char *gdb_port_next;

static void gdb_log_callback(void *priv, const char *file, unsigned line,
		const char *function, const char *string);

static void gdb_sig_halted(struct connection *connection);

/* number of gdb connections, mainly to suppress gdb related debugging spam
 * in helper/log.c when no gdb connections are actually active */
int gdb_actual_connections;

/* set if we are sending a memory map to gdb
 * via qXfer:memory-map:read packet */
/* enabled by default*/
static int gdb_use_memory_map = 1;
/* enabled by default*/
static int gdb_flash_program = 1;

/* if set, data aborts cause an error to be reported in memory read packets
 * see the code in gdb_read_memory_packet() for further explanations.
 * Disabled by default.
 */
static int gdb_report_data_abort;
/* If set, errors when accessing registers are reported to gdb. Disabled by
 * default. */
static int gdb_report_register_access_error;

/* set if we are sending target descriptions to gdb
 * via qXfer:features:read packet */
/* enabled by default */
static int gdb_use_target_description = 1;

/* current processing free-run type, used by file-I/O */
static char gdb_running_type;

static int gdb_last_signal(struct target *target)
{
	switch (target->debug_reason) {
		case DBG_REASON_DBGRQ:
			return 0x2;		/* SIGINT */
		case DBG_REASON_BREAKPOINT:
		case DBG_REASON_WATCHPOINT:
		case DBG_REASON_WPTANDBKPT:
			return 0x05;	/* SIGTRAP */
		case DBG_REASON_SINGLESTEP:
			return 0x05;	/* SIGTRAP */
		case DBG_REASON_EXC_CATCH:
			return 0x05;
		case DBG_REASON_NOTHALTED:
			return 0x0;		/* no signal... shouldn't happen */
		default:
			LOG_USER("undefined debug reason %d - target needs reset",
					target->debug_reason);
			return 0x0;
	}
}

static int check_pending(struct connection *connection,
		int timeout_s, int *got_data)
{
	/* a non-blocking socket will block if there is 0 bytes available on the socket,
	 * but return with as many bytes as are available immediately
	 */
	struct timeval tv;
	fd_set read_fds;
	struct gdb_connection *gdb_con = connection->priv;
	int t;
	if (!got_data)
		got_data = &t;
	*got_data = 0;

	if (gdb_con->buf_cnt > 0) {
		*got_data = 1;
		return ERROR_OK;
	}

	FD_ZERO(&read_fds);
	FD_SET(connection->fd, &read_fds);

	tv.tv_sec = timeout_s;
	tv.tv_usec = 0;
	if (socket_select(connection->fd + 1, &read_fds, NULL, NULL, &tv) == 0) {
		/* This can typically be because a "monitor" command took too long
		 * before printing any progress messages
		 */
		if (timeout_s > 0)
			return ERROR_GDB_TIMEOUT;
		else
			return ERROR_OK;
	}
	*got_data = FD_ISSET(connection->fd, &read_fds) != 0;
	return ERROR_OK;
}

static int gdb_get_char_inner(struct connection *connection, int *next_char)
{
	struct gdb_connection *gdb_con = connection->priv;
	int retval = ERROR_OK;

#ifdef _DEBUG_GDB_IO_
	char *debug_buffer;
#endif
	for (;; ) {
		if (connection->service->type != CONNECTION_TCP)
			gdb_con->buf_cnt = read(connection->fd, gdb_con->buffer, GDB_BUFFER_SIZE);
		else {
			retval = check_pending(connection, 1, NULL);
			if (retval != ERROR_OK)
				return retval;
			gdb_con->buf_cnt = read_socket(connection->fd,
					gdb_con->buffer,
					GDB_BUFFER_SIZE);
		}

		if (gdb_con->buf_cnt > 0)
			break;
		if (gdb_con->buf_cnt == 0) {
			gdb_con->closed = true;
			return ERROR_SERVER_REMOTE_CLOSED;
		}

#ifdef _WIN32
		errno = WSAGetLastError();

		switch (errno) {
			case WSAEWOULDBLOCK:
				usleep(1000);
				break;
			case WSAECONNABORTED:
				gdb_con->closed = true;
				return ERROR_SERVER_REMOTE_CLOSED;
			case WSAECONNRESET:
				gdb_con->closed = true;
				return ERROR_SERVER_REMOTE_CLOSED;
			default:
				LOG_ERROR("read: %d", errno);
				exit(-1);
		}
#else
		switch (errno) {
			case EAGAIN:
				usleep(1000);
				break;
			case ECONNABORTED:
				gdb_con->closed = true;
				return ERROR_SERVER_REMOTE_CLOSED;
			case ECONNRESET:
				gdb_con->closed = true;
				return ERROR_SERVER_REMOTE_CLOSED;
			default:
				LOG_ERROR("read: %s", strerror(errno));
				gdb_con->closed = true;
				return ERROR_SERVER_REMOTE_CLOSED;
		}
#endif
	}

#ifdef _DEBUG_GDB_IO_
	debug_buffer = strndup(gdb_con->buffer, gdb_con->buf_cnt);
	LOG_DEBUG("received '%s'", debug_buffer);
	free(debug_buffer);
#endif

	gdb_con->buf_p = gdb_con->buffer;
	gdb_con->buf_cnt--;
	*next_char = *(gdb_con->buf_p++);
	if (gdb_con->buf_cnt > 0)
		connection->input_pending = true;
	else
		connection->input_pending = false;
#ifdef _DEBUG_GDB_IO_
	LOG_DEBUG("returned char '%c' (0x%2.2x)", *next_char, *next_char);
#endif

	return retval;
}

/**
 * The cool thing about this fn is that it allows buf_p and buf_cnt to be
 * held in registers in the inner loop.
 *
 * For small caches and embedded systems this is important!
 */
static inline int gdb_get_char_fast(struct connection *connection,
		int *next_char, char **buf_p, int *buf_cnt)
{
	int retval = ERROR_OK;

	if ((*buf_cnt)-- > 0) {
		*next_char = **buf_p;
		(*buf_p)++;
		if (*buf_cnt > 0)
			connection->input_pending = true;
		else
			connection->input_pending = false;

#ifdef _DEBUG_GDB_IO_
		LOG_DEBUG("returned char '%c' (0x%2.2x)", *next_char, *next_char);
#endif

		return ERROR_OK;
	}

	struct gdb_connection *gdb_con = connection->priv;
	gdb_con->buf_p = *buf_p;
	gdb_con->buf_cnt = *buf_cnt;
	retval = gdb_get_char_inner(connection, next_char);
	*buf_p = gdb_con->buf_p;
	*buf_cnt = gdb_con->buf_cnt;

	return retval;
}

static int gdb_get_char(struct connection *connection, int *next_char)
{
	struct gdb_connection *gdb_con = connection->priv;
	return gdb_get_char_fast(connection, next_char, &gdb_con->buf_p, &gdb_con->buf_cnt);
}

static int gdb_putback_char(struct connection *connection, int last_char)
{
	struct gdb_connection *gdb_con = connection->priv;

	if (gdb_con->buf_p > gdb_con->buffer) {
		*(--gdb_con->buf_p) = last_char;
		gdb_con->buf_cnt++;
	} else
		LOG_ERROR("BUG: couldn't put character back");

	return ERROR_OK;
}

/* The only way we can detect that the socket is closed is the first time
 * we write to it, we will fail. Subsequent write operations will
 * succeed. Shudder! */
static int gdb_write(struct connection *connection, void *data, int len)
{
	struct gdb_connection *gdb_con = connection->priv;
	if (gdb_con->closed)
		return ERROR_SERVER_REMOTE_CLOSED;

	if (connection_write(connection, data, len) == len)
		return ERROR_OK;
	gdb_con->closed = true;
	return ERROR_SERVER_REMOTE_CLOSED;
}

static void gdb_log_incoming_packet(char *packet)
{
	if (!LOG_LEVEL_IS(LOG_LVL_DEBUG))
		return;

	/* Avoid dumping non-printable characters to the terminal */
	const unsigned packet_len = strlen(packet);
	const char *nonprint = find_nonprint_char(packet, packet_len);
	if (nonprint) {
		/* Does packet at least have a prefix that is printable?
		 * Look within the first 50 chars of the packet. */
		const char *colon = memchr(packet, ':', MIN(50, packet_len));
		const bool packet_has_prefix = (colon);
		const bool packet_prefix_printable = (packet_has_prefix && nonprint > colon);

		if (packet_prefix_printable) {
			const unsigned int prefix_len = colon - packet + 1;  /* + 1 to include the ':' */
			const unsigned int payload_len = packet_len - prefix_len;
			LOG_DEBUG("received packet: %.*s<binary-data-%u-bytes>", prefix_len, packet, payload_len);
		} else {
			LOG_DEBUG("received packet: <binary-data-%u-bytes>", packet_len);
		}
	} else {
		/* All chars printable, dump the packet as is */
		LOG_DEBUG("received packet: %s", packet);
	}
}

static void gdb_log_outgoing_packet(char *packet_buf, unsigned int packet_len, unsigned char checksum)
{
	if (!LOG_LEVEL_IS(LOG_LVL_DEBUG))
		return;

	if (find_nonprint_char(packet_buf, packet_len))
		LOG_DEBUG("sending packet: $<binary-data-%u-bytes>#%2.2x", packet_len, checksum);
	else
		LOG_DEBUG("sending packet: $%.*s#%2.2x'", packet_len, packet_buf, checksum);
}

static int gdb_put_packet_inner(struct connection *connection,
		char *buffer, int len)
{
	int i;
	unsigned char my_checksum = 0;
	int reply;
	int retval;
	struct gdb_connection *gdb_con = connection->priv;

	for (i = 0; i < len; i++)
		my_checksum += buffer[i];

#ifdef _DEBUG_GDB_IO_
	/*
	 * At this point we should have nothing in the input queue from GDB,
	 * however sometimes '-' is sent even though we've already received
	 * an ACK (+) for everything we've sent off.
	 */
	int gotdata;
	for (;; ) {
		retval = check_pending(connection, 0, &gotdata);
		if (retval != ERROR_OK)
			return retval;
		if (!gotdata)
			break;
		retval = gdb_get_char(connection, &reply);
		if (retval != ERROR_OK)
			return retval;
		if (reply == '$') {
			/* fix a problem with some IAR tools */
			gdb_putback_char(connection, reply);
			LOG_DEBUG("Unexpected start of new packet");
			break;
		}

		LOG_WARNING("Discard unexpected char %c", reply);
	}
#endif

	while (1) {
		gdb_log_outgoing_packet(buffer, len, my_checksum);

		char local_buffer[1024];
		local_buffer[0] = '$';
		if ((size_t)len + 4 <= sizeof(local_buffer)) {
			/* performance gain on smaller packets by only a single call to gdb_write() */
			memcpy(local_buffer + 1, buffer, len++);
			len += snprintf(local_buffer + len, sizeof(local_buffer) - len, "#%02x", my_checksum);
			retval = gdb_write(connection, local_buffer, len);
			if (retval != ERROR_OK)
				return retval;
		} else {
			/* larger packets are transmitted directly from caller supplied buffer
			 * by several calls to gdb_write() to avoid dynamic allocation */
			snprintf(local_buffer + 1, sizeof(local_buffer) - 1, "#%02x", my_checksum);
			retval = gdb_write(connection, local_buffer, 1);
			if (retval != ERROR_OK)
				return retval;
			retval = gdb_write(connection, buffer, len);
			if (retval != ERROR_OK)
				return retval;
			retval = gdb_write(connection, local_buffer + 1, 3);
			if (retval != ERROR_OK)
				return retval;
		}

		if (gdb_con->noack_mode)
			break;

		retval = gdb_get_char(connection, &reply);
		if (retval != ERROR_OK)
			return retval;

		if (reply == '+')
			break;
		else if (reply == '-') {
			/* Stop sending output packets for now */
			log_remove_callback(gdb_log_callback, connection);
			LOG_WARNING("negative reply, retrying");
		} else if (reply == 0x3) {
			gdb_con->ctrl_c = true;
			retval = gdb_get_char(connection, &reply);
			if (retval != ERROR_OK)
				return retval;
			if (reply == '+')
				break;
			else if (reply == '-') {
				/* Stop sending output packets for now */
				log_remove_callback(gdb_log_callback, connection);
				LOG_WARNING("negative reply, retrying");
			} else if (reply == '$') {
				LOG_ERROR("GDB missing ack(1) - assumed good");
				gdb_putback_char(connection, reply);
				return ERROR_OK;
			} else {
				LOG_ERROR("unknown character(1) 0x%2.2x in reply, dropping connection", reply);
				gdb_con->closed = true;
				return ERROR_SERVER_REMOTE_CLOSED;
			}
		} else if (reply == '$') {
			LOG_ERROR("GDB missing ack(2) - assumed good");
			gdb_putback_char(connection, reply);
			return ERROR_OK;
		} else {
			LOG_ERROR("unknown character(2) 0x%2.2x in reply, dropping connection",
				reply);
			gdb_con->closed = true;
			return ERROR_SERVER_REMOTE_CLOSED;
		}
	}
	if (gdb_con->closed)
		return ERROR_SERVER_REMOTE_CLOSED;

	return ERROR_OK;
}

int gdb_put_packet(struct connection *connection, char *buffer, int len)
{
	struct gdb_connection *gdb_con = connection->priv;
	gdb_con->busy = true;
	int retval = gdb_put_packet_inner(connection, buffer, len);
	gdb_con->busy = false;

	/* we sent some data, reset timer for keep alive messages */
	kept_alive();

	return retval;
}

static inline int fetch_packet(struct connection *connection,
		int *checksum_ok, int noack, int *len, char *buffer)
{
	unsigned char my_checksum = 0;
	char checksum[3];
	int character;
	int retval = ERROR_OK;

	struct gdb_connection *gdb_con = connection->priv;
	my_checksum = 0;
	int count = 0;
	count = 0;

	/* move this over into local variables to use registers and give the
	 * more freedom to optimize */
	char *buf_p = gdb_con->buf_p;
	int buf_cnt = gdb_con->buf_cnt;

	for (;; ) {
		/* The common case is that we have an entire packet with no escape chars.
		 * We need to leave at least 2 bytes in the buffer to have
		 * gdb_get_char() update various bits and bobs correctly.
		 */
		if ((buf_cnt > 2) && ((buf_cnt + count) < *len)) {
			/* The compiler will struggle a bit with constant propagation and
			 * aliasing, so we help it by showing that these values do not
			 * change inside the loop
			 */
			int i;
			char *buf = buf_p;
			int run = buf_cnt - 2;
			i = 0;
			int done = 0;
			while (i < run) {
				character = *buf++;
				i++;
				if (character == '#') {
					/* Danger! character can be '#' when esc is
					 * used so we need an explicit boolean for done here. */
					done = 1;
					break;
				}

				if (character == '}') {
					/* data transmitted in binary mode (X packet)
					 * uses 0x7d as escape character */
					my_checksum += character & 0xff;
					character = *buf++;
					i++;
					my_checksum += character & 0xff;
					buffer[count++] = (character ^ 0x20) & 0xff;
				} else {
					my_checksum += character & 0xff;
					buffer[count++] = character & 0xff;
				}
			}
			buf_p += i;
			buf_cnt -= i;
			if (done)
				break;
		}
		if (count > *len) {
			LOG_ERROR("packet buffer too small");
			retval = ERROR_GDB_BUFFER_TOO_SMALL;
			break;
		}

		retval = gdb_get_char_fast(connection, &character, &buf_p, &buf_cnt);
		if (retval != ERROR_OK)
			break;

		if (character == '#')
			break;

		if (character == '}') {
			/* data transmitted in binary mode (X packet)
			 * uses 0x7d as escape character */
			my_checksum += character & 0xff;

			retval = gdb_get_char_fast(connection, &character, &buf_p, &buf_cnt);
			if (retval != ERROR_OK)
				break;

			my_checksum += character & 0xff;
			buffer[count++] = (character ^ 0x20) & 0xff;
		} else {
			my_checksum += character & 0xff;
			buffer[count++] = character & 0xff;
		}
	}

	gdb_con->buf_p = buf_p;
	gdb_con->buf_cnt = buf_cnt;

	if (retval != ERROR_OK)
		return retval;

	*len = count;

	retval = gdb_get_char(connection, &character);
	if (retval != ERROR_OK)
		return retval;
	checksum[0] = character;
	retval = gdb_get_char(connection, &character);
	if (retval != ERROR_OK)
		return retval;
	checksum[1] = character;
	checksum[2] = 0;

	if (!noack)
		*checksum_ok = (my_checksum == strtoul(checksum, NULL, 16));

	return ERROR_OK;
}

static int gdb_get_packet_inner(struct connection *connection,
		char *buffer, int *len)
{
	int character;
	int retval;
	struct gdb_connection *gdb_con = connection->priv;

	while (1) {
		do {
			retval = gdb_get_char(connection, &character);
			if (retval != ERROR_OK)
				return retval;

#ifdef _DEBUG_GDB_IO_
			LOG_DEBUG("character: '%c'", character);
#endif

			switch (character) {
				case '$':
					break;
				case '+':
					/* According to the GDB documentation
					 * (https://sourceware.org/gdb/onlinedocs/gdb/Packet-Acknowledgment.html):
					 * "gdb sends a final `+` acknowledgment of the stub's `OK`
					 * response, which can be safely ignored by the stub."
					 * However OpenOCD server already is in noack mode at this
					 * point and instead of ignoring this it was emitting a
					 * warning. This code makes server ignore the first ACK
					 * that will be received after going into noack mode,
					 * warning only about subsequent ACK's. */
					if (gdb_con->noack_mode > 1) {
						LOG_WARNING("acknowledgment received, but no packet pending");
					} else if (gdb_con->noack_mode) {
						LOG_DEBUG("Received first acknowledgment after entering noack mode. Ignoring it.");
						gdb_con->noack_mode = 2;
					}
					break;
				case '-':
					LOG_WARNING("negative acknowledgment, but no packet pending");
					break;
				case 0x3:
					gdb_con->ctrl_c = true;
					*len = 0;
					return ERROR_OK;
				default:
					LOG_WARNING("ignoring character 0x%x", character);
					break;
			}
		} while (character != '$');

		int checksum_ok = 0;
		/* explicit code expansion here to get faster inlined code in -O3 by not
		 * calculating checksum */
		if (gdb_con->noack_mode) {
			retval = fetch_packet(connection, &checksum_ok, 1, len, buffer);
			if (retval != ERROR_OK)
				return retval;
		} else {
			retval = fetch_packet(connection, &checksum_ok, 0, len, buffer);
			if (retval != ERROR_OK)
				return retval;
		}

		if (gdb_con->noack_mode) {
			/* checksum is not checked in noack mode */
			break;
		}
		if (checksum_ok) {
			retval = gdb_write(connection, "+", 1);
			if (retval != ERROR_OK)
				return retval;
			break;
		}
	}
	if (gdb_con->closed)
		return ERROR_SERVER_REMOTE_CLOSED;

	return ERROR_OK;
}

static int gdb_get_packet(struct connection *connection, char *buffer, int *len)
{
	struct gdb_connection *gdb_con = connection->priv;
	gdb_con->busy = true;
	int retval = gdb_get_packet_inner(connection, buffer, len);
	gdb_con->busy = false;
	return retval;
}

static int gdb_output_con(struct connection *connection, const char *line)
{
	char *hex_buffer;
	int bin_size;

	bin_size = strlen(line);

	hex_buffer = malloc(bin_size * 2 + 2);
	if (!hex_buffer)
		return ERROR_GDB_BUFFER_TOO_SMALL;

	hex_buffer[0] = 'O';
	size_t pkt_len = hexify(hex_buffer + 1, (const uint8_t *)line, bin_size,
		bin_size * 2 + 1);
	int retval = gdb_put_packet(connection, hex_buffer, pkt_len + 1);

	free(hex_buffer);
	return retval;
}

static int gdb_output(struct command_context *context, const char *line)
{
	/* this will be dumped to the log and also sent as an O packet if possible */
	LOG_USER_N("%s", line);
	return ERROR_OK;
}

static void gdb_signal_reply(struct target *target, struct connection *connection)
{
	struct gdb_connection *gdb_connection = connection->priv;
	char sig_reply[65];
<<<<<<< HEAD
	char stop_reason[20];
=======
	char stop_reason[32];
>>>>>>> b61a2808
	char current_thread[25];
	int sig_reply_len;
	int signal_var;

	rtos_update_threads(target);

	if (target->debug_reason == DBG_REASON_EXIT) {
		sig_reply_len = snprintf(sig_reply, sizeof(sig_reply), "W00");
	} else {
		struct target *ct;
<<<<<<< HEAD
		if (target->rtos != NULL) {
=======
		if (target->rtos) {
>>>>>>> b61a2808
			target->rtos->current_threadid = target->rtos->current_thread;
			target->rtos->gdb_target_for_threadid(connection, target->rtos->current_threadid, &ct);
		} else {
			ct = target;
		}

		if (gdb_connection->ctrl_c) {
			signal_var = 0x2;
		} else
			signal_var = gdb_last_signal(ct);

		stop_reason[0] = '\0';
		if (ct->debug_reason == DBG_REASON_WATCHPOINT) {
			enum watchpoint_rw hit_wp_type;
			target_addr_t hit_wp_address;

			if (watchpoint_hit(ct, &hit_wp_type, &hit_wp_address) == ERROR_OK) {

				switch (hit_wp_type) {
					case WPT_WRITE:
						snprintf(stop_reason, sizeof(stop_reason),
								"watch:%08" TARGET_PRIxADDR ";", hit_wp_address);
						break;
					case WPT_READ:
						snprintf(stop_reason, sizeof(stop_reason),
								"rwatch:%08" TARGET_PRIxADDR ";", hit_wp_address);
						break;
					case WPT_ACCESS:
						snprintf(stop_reason, sizeof(stop_reason),
								"awatch:%08" TARGET_PRIxADDR ";", hit_wp_address);
						break;
					default:
						break;
				}
			}
		}

		current_thread[0] = '\0';
<<<<<<< HEAD
		if (target->rtos != NULL)
=======
		if (target->rtos)
>>>>>>> b61a2808
			snprintf(current_thread, sizeof(current_thread), "thread:%" PRIx64 ";",
					target->rtos->current_thread);

		sig_reply_len = snprintf(sig_reply, sizeof(sig_reply), "T%2.2x%s%s",
				signal_var, stop_reason, current_thread);

		gdb_connection->ctrl_c = false;
	}

	gdb_put_packet(connection, sig_reply, sig_reply_len);
	gdb_connection->frontend_state = TARGET_HALTED;
}

static void gdb_fileio_reply(struct target *target, struct connection *connection)
{
	struct gdb_connection *gdb_connection = connection->priv;
	char fileio_command[256];
	int command_len;
	bool program_exited = false;

	if (strcmp(target->fileio_info->identifier, "open") == 0)
		sprintf(fileio_command, "F%s,%" PRIx64 "/%" PRIx64 ",%" PRIx64 ",%" PRIx64, target->fileio_info->identifier,
				target->fileio_info->param_1,
				target->fileio_info->param_2 + 1,	/* len + trailing zero */
				target->fileio_info->param_3,
				target->fileio_info->param_4);
	else if (strcmp(target->fileio_info->identifier, "close") == 0)
		sprintf(fileio_command, "F%s,%" PRIx64, target->fileio_info->identifier,
				target->fileio_info->param_1);
	else if (strcmp(target->fileio_info->identifier, "read") == 0)
		sprintf(fileio_command, "F%s,%" PRIx64 ",%" PRIx64 ",%" PRIx64, target->fileio_info->identifier,
				target->fileio_info->param_1,
				target->fileio_info->param_2,
				target->fileio_info->param_3);
	else if (strcmp(target->fileio_info->identifier, "write") == 0)
		sprintf(fileio_command, "F%s,%" PRIx64 ",%" PRIx64 ",%" PRIx64, target->fileio_info->identifier,
				target->fileio_info->param_1,
				target->fileio_info->param_2,
				target->fileio_info->param_3);
	else if (strcmp(target->fileio_info->identifier, "lseek") == 0)
		sprintf(fileio_command, "F%s,%" PRIx64 ",%" PRIx64 ",%" PRIx64, target->fileio_info->identifier,
				target->fileio_info->param_1,
				target->fileio_info->param_2,
				target->fileio_info->param_3);
	else if (strcmp(target->fileio_info->identifier, "rename") == 0)
		sprintf(fileio_command, "F%s,%" PRIx64 "/%" PRIx64 ",%" PRIx64 "/%" PRIx64, target->fileio_info->identifier,
				target->fileio_info->param_1,
				target->fileio_info->param_2 + 1,	/* len + trailing zero */
				target->fileio_info->param_3,
				target->fileio_info->param_4 + 1);	/* len + trailing zero */
	else if (strcmp(target->fileio_info->identifier, "unlink") == 0)
		sprintf(fileio_command, "F%s,%" PRIx64 "/%" PRIx64, target->fileio_info->identifier,
				target->fileio_info->param_1,
				target->fileio_info->param_2 + 1);	/* len + trailing zero */
	else if (strcmp(target->fileio_info->identifier, "stat") == 0)
		sprintf(fileio_command, "F%s,%" PRIx64 "/%" PRIx64 ",%" PRIx64, target->fileio_info->identifier,
				target->fileio_info->param_1,
				target->fileio_info->param_2,
				target->fileio_info->param_3);
	else if (strcmp(target->fileio_info->identifier, "fstat") == 0)
		sprintf(fileio_command, "F%s,%" PRIx64 ",%" PRIx64, target->fileio_info->identifier,
				target->fileio_info->param_1,
				target->fileio_info->param_2);
	else if (strcmp(target->fileio_info->identifier, "gettimeofday") == 0)
		sprintf(fileio_command, "F%s,%" PRIx64 ",%" PRIx64, target->fileio_info->identifier,
				target->fileio_info->param_1,
				target->fileio_info->param_2);
	else if (strcmp(target->fileio_info->identifier, "isatty") == 0)
		sprintf(fileio_command, "F%s,%" PRIx64, target->fileio_info->identifier,
				target->fileio_info->param_1);
	else if (strcmp(target->fileio_info->identifier, "system") == 0)
		sprintf(fileio_command, "F%s,%" PRIx64 "/%" PRIx64, target->fileio_info->identifier,
				target->fileio_info->param_1,
				target->fileio_info->param_2 + 1);	/* len + trailing zero */
	else if (strcmp(target->fileio_info->identifier, "exit") == 0) {
		/* If target hits exit syscall, report to GDB the program is terminated.
		 * In addition, let target run its own exit syscall handler. */
		program_exited = true;
		sprintf(fileio_command, "W%02" PRIx64, target->fileio_info->param_1);
	} else {
		LOG_DEBUG("Unknown syscall: %s", target->fileio_info->identifier);

		/* encounter unknown syscall, continue */
		gdb_connection->frontend_state = TARGET_RUNNING;
		target_resume(target, 1, 0x0, 0, 0);
		return;
	}

	command_len = strlen(fileio_command);
	gdb_put_packet(connection, fileio_command, command_len);

	if (program_exited) {
		/* Use target_resume() to let target run its own exit syscall handler. */
		gdb_connection->frontend_state = TARGET_RUNNING;
		target_resume(target, 1, 0x0, 0, 0);
	} else {
		gdb_connection->frontend_state = TARGET_HALTED;
		rtos_update_threads(target);
	}
}

static void gdb_frontend_halted(struct target *target, struct connection *connection)
{
	struct gdb_connection *gdb_connection = connection->priv;

	/* In the GDB protocol when we are stepping or continuing execution,
	 * we have a lingering reply. Upon receiving a halted event
	 * when we have that lingering packet, we reply to the original
	 * step or continue packet.
	 *
	 * Executing monitor commands can bring the target in and
	 * out of the running state so we'll see lots of TARGET_EVENT_XXX
	 * that are to be ignored.
	 */
	if (gdb_connection->frontend_state == TARGET_RUNNING) {
		/* stop forwarding log packets! */
		log_remove_callback(gdb_log_callback, connection);

		/* check fileio first */
		if (target_get_gdb_fileio_info(target, target->fileio_info) == ERROR_OK)
			gdb_fileio_reply(target, connection);
		else
			gdb_signal_reply(target, connection);
	}
}

static int gdb_target_callback_event_handler(struct target *target,
		enum target_event event, void *priv)
{
	struct connection *connection = priv;
	struct gdb_service *gdb_service = connection->service->priv;

	if (gdb_service->target != target)
		return ERROR_OK;

	switch (event) {
		case TARGET_EVENT_GDB_HALT:
			gdb_frontend_halted(target, connection);
			break;
		case TARGET_EVENT_HALTED:
			target_call_event_callbacks(target, TARGET_EVENT_GDB_END);
			break;
		default:
			break;
	}

	return ERROR_OK;
}

static int gdb_new_connection(struct connection *connection)
{
	struct gdb_connection *gdb_connection = malloc(sizeof(struct gdb_connection));
	struct target *target;
	int retval;
	int initial_ack;

	target = get_target_from_connection(connection);
	connection->priv = gdb_connection;
	connection->cmd_ctx->current_target = target;

	/* initialize gdb connection information */
	gdb_connection->buf_p = gdb_connection->buffer;
	gdb_connection->buf_cnt = 0;
	gdb_connection->ctrl_c = false;
	gdb_connection->frontend_state = TARGET_HALTED;
	gdb_connection->vflash_image = NULL;
	gdb_connection->closed = false;
	gdb_connection->busy = false;
	gdb_connection->noack_mode = 0;
	gdb_connection->sync = false;
	gdb_connection->mem_write_error = false;
	gdb_connection->attached = true;
	gdb_connection->extended_protocol = false;
	gdb_connection->target_desc.tdesc = NULL;
	gdb_connection->target_desc.tdesc_length = 0;
	gdb_connection->thread_list = NULL;

	/* send ACK to GDB for debug request */
	gdb_write(connection, "+", 1);

	/* output goes through gdb connection */
	command_set_output_handler(connection->cmd_ctx, gdb_output, connection);

	/* we must remove all breakpoints registered to the target as a previous
	 * GDB session could leave dangling breakpoints if e.g. communication
	 * timed out.
	 */
	breakpoint_clear_target(target);
	watchpoint_clear_target(target);

	/* remove the initial ACK from the incoming buffer */
	retval = gdb_get_char(connection, &initial_ack);
	if (retval != ERROR_OK)
		return retval;

	/* FIX!!!??? would we actually ever receive a + here???
	 * Not observed.
	 */
	if (initial_ack != '+')
		gdb_putback_char(connection, initial_ack);
	target_call_event_callbacks(target, TARGET_EVENT_GDB_ATTACH);

	if (target->rtos) {
		/* clean previous rtos session if supported*/
		if (target->rtos->type->clean)
			target->rtos->type->clean(target);

		/* update threads */
		rtos_update_threads(target);
	}

	if (gdb_use_memory_map) {
		/* Connect must fail if the memory map can't be set up correctly.
		 *
		 * This will cause an auto_probe to be invoked, which is either
		 * a no-op or it will fail when the target isn't ready(e.g. not halted).
		 */
		for (unsigned int i = 0; i < flash_get_bank_count(); i++) {
			struct flash_bank *p;
			p = get_flash_bank_by_num_noprobe(i);
			if (p->target != target)
				continue;
			retval = get_flash_bank_by_num(i, &p);
			if (retval != ERROR_OK) {
				LOG_ERROR("Connect failed. Consider setting up a gdb-attach event for the target "
						"to prepare target for GDB connect, or use 'gdb_memory_map disable'.");
				return retval;
			}
		}
	}

	gdb_actual_connections++;
	log_printf_lf(all_targets->next ? LOG_LVL_INFO : LOG_LVL_DEBUG,
			__FILE__, __LINE__, __func__,
			"New GDB Connection: %d, Target %s, state: %s",
			gdb_actual_connections,
			target_name(target),
			target_state_name(target));

	if (!target_was_examined(target)) {
		LOG_ERROR("Target %s not examined yet, refuse gdb connection %d!",
				  target_name(target), gdb_actual_connections);
		gdb_actual_connections--;
		return ERROR_TARGET_NOT_EXAMINED;
	}

	if (target->state != TARGET_HALTED)
		LOG_WARNING("GDB connection %d on target %s not halted",
					gdb_actual_connections, target_name(target));

	/* DANGER! If we fail subsequently, we must remove this handler,
	 * otherwise we occasionally see crashes as the timer can invoke the
	 * callback fn.
	 *
	 * register callback to be informed about target events */
	target_register_event_callback(gdb_target_callback_event_handler, connection);

	return ERROR_OK;
}

static int gdb_connection_closed(struct connection *connection)
{
	struct target *target;
	struct gdb_connection *gdb_connection = connection->priv;

	target = get_target_from_connection(connection);

	/* we're done forwarding messages. Tear down callback before
	 * cleaning up connection.
	 */
	log_remove_callback(gdb_log_callback, connection);

	gdb_actual_connections--;
	LOG_DEBUG("GDB Close, Target: %s, state: %s, gdb_actual_connections=%d",
		target_name(target),
		target_state_name(target),
		gdb_actual_connections);

	/* see if an image built with vFlash commands is left */
	if (gdb_connection->vflash_image) {
		image_close(gdb_connection->vflash_image);
		free(gdb_connection->vflash_image);
		gdb_connection->vflash_image = NULL;
	}

	/* if this connection registered a debug-message receiver delete it */
	delete_debug_msg_receiver(connection->cmd_ctx, target);

	free(connection->priv);
	connection->priv = NULL;

	target_unregister_event_callback(gdb_target_callback_event_handler, connection);

	target_call_event_callbacks(target, TARGET_EVENT_GDB_END);

	target_call_event_callbacks(target, TARGET_EVENT_GDB_DETACH);

	return ERROR_OK;
}

static void gdb_send_error(struct connection *connection, uint8_t the_error)
{
	char err[4];
	snprintf(err, 4, "E%2.2X", the_error);
	gdb_put_packet(connection, err, 3);
}

static int gdb_last_signal_packet(struct connection *connection,
		char const *packet, int packet_size)
{
	struct target *target = get_target_from_connection(connection);
	struct gdb_connection *gdb_con = connection->priv;
	char sig_reply[4];
	int signal_var;

	if (!gdb_con->attached) {
		/* if we are here we have received a kill packet
		 * reply W stop reply otherwise gdb gets very unhappy */
		gdb_put_packet(connection, "W00", 3);
		return ERROR_OK;
	}

	signal_var = gdb_last_signal(target);

	snprintf(sig_reply, 4, "S%2.2x", signal_var);
	gdb_put_packet(connection, sig_reply, 3);

	return ERROR_OK;
}

static inline int gdb_reg_pos(struct target *target, int pos, int len)
{
	if (target->endianness == TARGET_LITTLE_ENDIAN)
		return pos;
	else
		return len - 1 - pos;
}

/* Convert register to string of bytes. NB! The # of bits in the
 * register might be non-divisible by 8(a byte), in which
 * case an entire byte is shown.
 *
 * NB! the format on the wire is the target endianness
 *
 * The format of reg->value is little endian
 *
 */
static void gdb_str_to_target(struct target *target,
		char *tstr, struct reg *reg)
{
	int i;

	uint8_t *buf;
	int buf_len;
	buf = reg->value;
	buf_len = DIV_ROUND_UP(reg->size, 8);

	for (i = 0; i < buf_len; i++) {
		int j = gdb_reg_pos(target, i, buf_len);
		tstr += sprintf(tstr, "%02x", buf[j]);
	}
}

/* copy over in register buffer */
static void gdb_target_to_reg(struct target *target,
		char const *tstr, int str_len, uint8_t *bin)
{
	if (str_len % 2) {
		LOG_ERROR("BUG: gdb value with uneven number of characters encountered");
		exit(-1);
	}

	int i;
	for (i = 0; i < str_len; i += 2) {
		unsigned t;
		if (sscanf(tstr + i, "%02x", &t) != 1) {
			LOG_ERROR("BUG: unable to convert register value");
			exit(-1);
		}

		int j = gdb_reg_pos(target, i/2, str_len/2);
		bin[j] = t;
	}
}

static int gdb_get_registers_packet(struct connection *connection,
		char const *packet, int packet_size)
{
	struct target *target = get_target_from_connection(connection);
	struct reg **reg_list;
	int reg_list_size;
	int retval;
	int reg_packet_size = 0;
	char *reg_packet;
	char *reg_packet_p;
	int i;

#ifdef _DEBUG_GDB_IO_
	LOG_DEBUG("-");
#endif

	if ((target->rtos) && (rtos_get_gdb_reg_list(connection) == ERROR_OK))
		return ERROR_OK;

	retval = target_get_gdb_reg_list(target, &reg_list, &reg_list_size,
			REG_CLASS_GENERAL);
	if (retval != ERROR_OK)
		return gdb_error(connection, retval);

	for (i = 0; i < reg_list_size; i++) {
		if (!reg_list[i] || reg_list[i]->exist == false || reg_list[i]->hidden)
			continue;
		reg_packet_size += DIV_ROUND_UP(reg_list[i]->size, 8) * 2;
	}

	assert(reg_packet_size > 0);

	reg_packet = malloc(reg_packet_size + 1); /* plus one for string termination null */
	if (!reg_packet)
		return ERROR_FAIL;

	reg_packet_p = reg_packet;

	for (i = 0; i < reg_list_size; i++) {
		if (!reg_list[i] || reg_list[i]->exist == false || reg_list[i]->hidden)
			continue;
		if (!reg_list[i]->valid) {
			retval = reg_list[i]->type->get(reg_list[i]);
			if (retval != ERROR_OK && gdb_report_register_access_error) {
				LOG_DEBUG("Couldn't get register %s.", reg_list[i]->name);
				free(reg_packet);
				free(reg_list);
				return gdb_error(connection, retval);
			}
		}
		gdb_str_to_target(target, reg_packet_p, reg_list[i]);
		reg_packet_p += DIV_ROUND_UP(reg_list[i]->size, 8) * 2;
	}

#ifdef _DEBUG_GDB_IO_
	{
		char *reg_packet_p_debug;
		reg_packet_p_debug = strndup(reg_packet, reg_packet_size);
		LOG_DEBUG("reg_packet: %s", reg_packet_p_debug);
		free(reg_packet_p_debug);
	}
#endif

	gdb_put_packet(connection, reg_packet, reg_packet_size);
	free(reg_packet);

	free(reg_list);

	return ERROR_OK;
}

static int gdb_set_registers_packet(struct connection *connection,
		char const *packet, int packet_size)
{
	struct target *target = get_target_from_connection(connection);
	int i;
	struct reg **reg_list;
	int reg_list_size;
	int retval;
	char const *packet_p;

#ifdef _DEBUG_GDB_IO_
	LOG_DEBUG("-");
#endif

	/* skip command character */
	packet++;
	packet_size--;

	if (packet_size % 2) {
		LOG_WARNING("GDB set_registers packet with uneven characters received, dropping connection");
		return ERROR_SERVER_REMOTE_CLOSED;
	}

	retval = target_get_gdb_reg_list(target, &reg_list, &reg_list_size,
			REG_CLASS_GENERAL);
	if (retval != ERROR_OK)
		return gdb_error(connection, retval);

	packet_p = packet;
	for (i = 0; i < reg_list_size; i++) {
		uint8_t *bin_buf;
		int chars = (DIV_ROUND_UP(reg_list[i]->size, 8) * 2);

		if (packet_p + chars > packet + packet_size)
			LOG_ERROR("BUG: register packet is too small for registers");

		bin_buf = malloc(DIV_ROUND_UP(reg_list[i]->size, 8));
		gdb_target_to_reg(target, packet_p, chars, bin_buf);

		retval = reg_list[i]->type->set(reg_list[i], bin_buf);
		if (retval != ERROR_OK && gdb_report_register_access_error) {
			LOG_DEBUG("Couldn't set register %s.", reg_list[i]->name);
			free(reg_list);
			free(bin_buf);
			return gdb_error(connection, retval);
		}

		/* advance packet pointer */
		packet_p += chars;

		free(bin_buf);
	}

	/* free struct reg *reg_list[] array allocated by get_gdb_reg_list */
	free(reg_list);

	gdb_put_packet(connection, "OK", 2);

	return ERROR_OK;
}

static int gdb_get_register_packet(struct connection *connection,
	char const *packet, int packet_size)
{
	struct target *target = get_target_from_connection(connection);
	char *reg_packet;
	int reg_num = strtoul(packet + 1, NULL, 16);
	struct reg **reg_list;
	int reg_list_size;
	int retval;

#ifdef _DEBUG_GDB_IO_
	LOG_DEBUG("-");
#endif

	if ((target->rtos) && (rtos_get_gdb_reg(connection, reg_num) == ERROR_OK))
		return ERROR_OK;

	retval = target_get_gdb_reg_list_noread(target, &reg_list, &reg_list_size,
			REG_CLASS_ALL);
	if (retval != ERROR_OK)
		return gdb_error(connection, retval);

	if (reg_list_size <= reg_num) {
		LOG_ERROR("gdb requested a non-existing register");
		return ERROR_SERVER_REMOTE_CLOSED;
	}

	if (!reg_list[reg_num]->valid) {
		retval = reg_list[reg_num]->type->get(reg_list[reg_num]);
		if (retval != ERROR_OK && gdb_report_register_access_error) {
			LOG_DEBUG("Couldn't get register %s.", reg_list[reg_num]->name);
			free(reg_list);
			return gdb_error(connection, retval);
		}
	}

	reg_packet = calloc(DIV_ROUND_UP(reg_list[reg_num]->size, 8) * 2 + 1, 1); /* plus one for string termination null */

	gdb_str_to_target(target, reg_packet, reg_list[reg_num]);

	gdb_put_packet(connection, reg_packet, DIV_ROUND_UP(reg_list[reg_num]->size, 8) * 2);

	free(reg_list);
	free(reg_packet);

	return ERROR_OK;
}

static int gdb_set_register_packet(struct connection *connection,
	char const *packet, int packet_size)
{
	struct target *target = get_target_from_connection(connection);
	char *separator;
	int reg_num = strtoul(packet + 1, &separator, 16);
	struct reg **reg_list;
	int reg_list_size;
	int retval;

#ifdef _DEBUG_GDB_IO_
	LOG_DEBUG("-");
#endif

	if (*separator != '=') {
		LOG_ERROR("GDB 'set register packet', but no '=' following the register number");
		return ERROR_SERVER_REMOTE_CLOSED;
	}
	size_t chars = strlen(separator + 1);
	uint8_t *bin_buf = malloc(chars / 2);
	gdb_target_to_reg(target, separator + 1, chars, bin_buf);

<<<<<<< HEAD
	if ((target->rtos != NULL) &&
			(ERROR_OK == rtos_set_reg(connection, reg_num, bin_buf))) {
=======
	if ((target->rtos) &&
			(rtos_set_reg(connection, reg_num, bin_buf) == ERROR_OK)) {
>>>>>>> b61a2808
		free(bin_buf);
		gdb_put_packet(connection, "OK", 2);
		return ERROR_OK;
	}

	retval = target_get_gdb_reg_list_noread(target, &reg_list, &reg_list_size,
			REG_CLASS_ALL);
	if (retval != ERROR_OK) {
		free(bin_buf);
		return gdb_error(connection, retval);
	}

	if (reg_list_size <= reg_num) {
		LOG_ERROR("gdb requested a non-existing register");
		free(bin_buf);
		free(reg_list);
		return ERROR_SERVER_REMOTE_CLOSED;
	}

	if (chars != (DIV_ROUND_UP(reg_list[reg_num]->size, 8) * 2)) {
<<<<<<< HEAD
		LOG_ERROR("gdb sent %d bits for a %d-bit register (%s)",
				(int) chars * 4, reg_list[reg_num]->size, reg_list[reg_num]->name);
=======
		LOG_ERROR("gdb sent %zu bits for a %" PRIu32 "-bit register (%s)",
				chars * 4, reg_list[reg_num]->size, reg_list[reg_num]->name);
>>>>>>> b61a2808
		free(bin_buf);
		free(reg_list);
		return ERROR_SERVER_REMOTE_CLOSED;
	}

	gdb_target_to_reg(target, separator + 1, chars, bin_buf);

	retval = reg_list[reg_num]->type->set(reg_list[reg_num], bin_buf);
	if (retval != ERROR_OK && gdb_report_register_access_error) {
		LOG_DEBUG("Couldn't set register %s.", reg_list[reg_num]->name);
		free(bin_buf);
		free(reg_list);
		return gdb_error(connection, retval);
	}

	gdb_put_packet(connection, "OK", 2);

	free(bin_buf);
	free(reg_list);

	return ERROR_OK;
}

/* No attempt is made to translate the "retval" to
 * GDB speak. This has to be done at the calling
 * site as no mapping really exists.
 */
static int gdb_error(struct connection *connection, int retval)
{
	LOG_DEBUG("Reporting %i to GDB as generic error", retval);
	gdb_send_error(connection, EFAULT);
	return ERROR_OK;
}

/* We don't have to worry about the default 2 second timeout for GDB packets,
 * because GDB breaks up large memory reads into smaller reads.
 */
static int gdb_read_memory_packet(struct connection *connection,
		char const *packet, int packet_size)
{
	struct target *target = get_target_from_connection(connection);
	char *separator;
	uint64_t addr = 0;
	uint32_t len = 0;

	uint8_t *buffer;
	char *hex_buffer;

	int retval = ERROR_OK;

	/* skip command character */
	packet++;

	addr = strtoull(packet, &separator, 16);

	if (*separator != ',') {
		LOG_ERROR("incomplete read memory packet received, dropping connection");
		return ERROR_SERVER_REMOTE_CLOSED;
	}

	len = strtoul(separator + 1, NULL, 16);

	if (!len) {
		LOG_WARNING("invalid read memory packet received (len == 0)");
		gdb_put_packet(connection, "", 0);
		return ERROR_OK;
	}

	buffer = malloc(len);

	LOG_DEBUG("addr: 0x%16.16" PRIx64 ", len: 0x%8.8" PRIx32 "", addr, len);

	retval = ERROR_NOT_IMPLEMENTED;
	if (target->rtos)
		retval = rtos_read_buffer(target, addr, len, buffer);
	if (retval == ERROR_NOT_IMPLEMENTED)
		retval = target_read_buffer(target, addr, len, buffer);

	if ((retval != ERROR_OK) && !gdb_report_data_abort) {
		/* TODO : Here we have to lie and send back all zero's lest stack traces won't work.
		 * At some point this might be fixed in GDB, in which case this code can be removed.
		 *
		 * OpenOCD developers are acutely aware of this problem, but there is nothing
		 * gained by involving the user in this problem that hopefully will get resolved
		 * eventually
		 *
		 * http://sourceware.org/cgi-bin/gnatsweb.pl? \
		 * cmd = view%20audit-trail&database = gdb&pr = 2395
		 *
		 * For now, the default is to fix up things to make current GDB versions work.
		 * This can be overwritten using the gdb_report_data_abort <'enable'|'disable'> command.
		 */
		memset(buffer, 0, len);
		retval = ERROR_OK;
	}

	if (retval == ERROR_OK) {
		hex_buffer = malloc(len * 2 + 1);

		size_t pkt_len = hexify(hex_buffer, buffer, len, len * 2 + 1);

		gdb_put_packet(connection, hex_buffer, pkt_len);

		free(hex_buffer);
	} else
		retval = gdb_error(connection, retval);

	free(buffer);

	return retval;
}

static int gdb_write_memory_packet(struct connection *connection,
		char const *packet, int packet_size)
{
	struct target *target = get_target_from_connection(connection);
	char *separator;
	uint64_t addr = 0;
	uint32_t len = 0;

	uint8_t *buffer;
	int retval;

	/* skip command character */
	packet++;

	addr = strtoull(packet, &separator, 16);

	if (*separator != ',') {
		LOG_ERROR("incomplete write memory packet received, dropping connection");
		return ERROR_SERVER_REMOTE_CLOSED;
	}

	len = strtoul(separator + 1, &separator, 16);

	if (*(separator++) != ':') {
		LOG_ERROR("incomplete write memory packet received, dropping connection");
		return ERROR_SERVER_REMOTE_CLOSED;
	}

	buffer = malloc(len);

	LOG_DEBUG("addr: 0x%" PRIx64 ", len: 0x%8.8" PRIx32 "", addr, len);

	if (unhexify(buffer, separator, len) != len)
		LOG_ERROR("unable to decode memory packet");

	retval = ERROR_NOT_IMPLEMENTED;
	if (target->rtos)
		retval = rtos_write_buffer(target, addr, len, buffer);
	if (retval == ERROR_NOT_IMPLEMENTED)
		retval = target_write_buffer(target, addr, len, buffer);

	if (retval == ERROR_OK)
		gdb_put_packet(connection, "OK", 2);
	else
		retval = gdb_error(connection, retval);

	free(buffer);

	return retval;
}

static int gdb_write_memory_binary_packet(struct connection *connection,
		char const *packet, int packet_size)
{
	struct target *target = get_target_from_connection(connection);
	char *separator;
	uint64_t addr = 0;
	uint32_t len = 0;

	int retval = ERROR_OK;
	/* Packets larger than fast_limit bytes will be acknowledged instantly on
	 * the assumption that we're in a download and it's important to go as fast
	 * as possible. */
	uint32_t fast_limit = 8;

	/* skip command character */
	packet++;

	addr = strtoull(packet, &separator, 16);

	if (*separator != ',') {
		LOG_ERROR("incomplete write memory binary packet received, dropping connection");
		return ERROR_SERVER_REMOTE_CLOSED;
	}

	len = strtoul(separator + 1, &separator, 16);

	if (*(separator++) != ':') {
		LOG_ERROR("incomplete write memory binary packet received, dropping connection");
		return ERROR_SERVER_REMOTE_CLOSED;
	}

	struct gdb_connection *gdb_connection = connection->priv;

	if (gdb_connection->mem_write_error)
		retval = ERROR_FAIL;

	if (retval == ERROR_OK) {
		if (len >= fast_limit) {
			/* By replying the packet *immediately* GDB will send us a new packet
			 * while we write the last one to the target.
			 * We only do this for larger writes, so that users who do something like:
			 * p *((int*)0xdeadbeef)=8675309
			 * will get immediate feedback that that write failed.
			 */
			gdb_put_packet(connection, "OK", 2);
		}
	} else {
		retval = gdb_error(connection, retval);
		/* now that we have reported the memory write error, we can clear the condition */
		gdb_connection->mem_write_error = false;
		if (retval != ERROR_OK)
			return retval;
	}

	if (len) {
		LOG_DEBUG("addr: 0x%" PRIx64 ", len: 0x%8.8" PRIx32 "", addr, len);

		retval = ERROR_NOT_IMPLEMENTED;
		if (target->rtos)
			retval = rtos_write_buffer(target, addr, len, (uint8_t *)separator);
		if (retval == ERROR_NOT_IMPLEMENTED)
			retval = target_write_buffer(target, addr, len, (uint8_t *)separator);

		if (retval != ERROR_OK)
			gdb_connection->mem_write_error = true;
	}

	if (len < fast_limit) {
		if (retval != ERROR_OK) {
			gdb_error(connection, retval);
			gdb_connection->mem_write_error = false;
		} else {
			gdb_put_packet(connection, "OK", 2);
		}
	}

	return ERROR_OK;
}

static int gdb_step_continue_packet(struct connection *connection,
		char const *packet, int packet_size)
{
	struct target *target = get_target_from_connection(connection);
	int current = 0;
	uint64_t address = 0x0;
	int retval = ERROR_OK;

	LOG_DEBUG("-");

	if (packet_size > 1)
		address = strtoull(packet + 1, NULL, 16);
	else
		current = 1;

	gdb_running_type = packet[0];
	if (packet[0] == 'c') {
		LOG_DEBUG("continue");
		/* resume at current address, don't handle breakpoints, not debugging */
		retval = target_resume(target, current, address, 0, 0);
	} else if (packet[0] == 's') {
		LOG_DEBUG("step");
		/* step at current or address, don't handle breakpoints */
		retval = target_step(target, current, address, 0);
	}
	return retval;
}

static int gdb_breakpoint_watchpoint_packet(struct connection *connection,
		char const *packet, int packet_size)
{
	struct target *target = get_target_from_connection(connection);
	int type;
	enum breakpoint_type bp_type = BKPT_SOFT /* dummy init to avoid warning */;
	enum watchpoint_rw wp_type = WPT_READ /* dummy init to avoid warning */;
	uint64_t address;
	uint32_t size;
	char *separator;
	int retval;

	LOG_DEBUG("[%s]", target_name(target));

	type = strtoul(packet + 1, &separator, 16);

	if (type == 0)	/* memory breakpoint */
		bp_type = BKPT_SOFT;
	else if (type == 1)	/* hardware breakpoint */
		bp_type = BKPT_HARD;
	else if (type == 2)	/* write watchpoint */
		wp_type = WPT_WRITE;
	else if (type == 3)	/* read watchpoint */
		wp_type = WPT_READ;
	else if (type == 4)	/* access watchpoint */
		wp_type = WPT_ACCESS;
	else {
		LOG_ERROR("invalid gdb watch/breakpoint type(%d), dropping connection", type);
		return ERROR_SERVER_REMOTE_CLOSED;
	}

	if (gdb_breakpoint_override && ((bp_type == BKPT_SOFT) || (bp_type == BKPT_HARD)))
		bp_type = gdb_breakpoint_override_type;

	if (*separator != ',') {
		LOG_ERROR("incomplete breakpoint/watchpoint packet received, dropping connection");
		return ERROR_SERVER_REMOTE_CLOSED;
	}

	address = strtoull(separator + 1, &separator, 16);

	if (*separator != ',') {
		LOG_ERROR("incomplete breakpoint/watchpoint packet received, dropping connection");
		return ERROR_SERVER_REMOTE_CLOSED;
	}

	size = strtoul(separator + 1, &separator, 16);

	switch (type) {
		case 0:
		case 1:
			if (packet[0] == 'Z') {
				retval = breakpoint_add(target, address, size, bp_type);
				if (retval != ERROR_OK) {
					retval = gdb_error(connection, retval);
					if (retval != ERROR_OK)
						return retval;
				} else
					gdb_put_packet(connection, "OK", 2);
			} else {
				breakpoint_remove(target, address);
				gdb_put_packet(connection, "OK", 2);
			}
			break;
		case 2:
		case 3:
		case 4:
		{
			if (packet[0] == 'Z') {
				retval = watchpoint_add(target, address, size, wp_type, 0, 0xffffffffu);
				if (retval != ERROR_OK) {
					retval = gdb_error(connection, retval);
					if (retval != ERROR_OK)
						return retval;
				} else
					gdb_put_packet(connection, "OK", 2);
			} else {
				watchpoint_remove(target, address);
				gdb_put_packet(connection, "OK", 2);
			}
			break;
		}
		default:
			break;
	}

	return ERROR_OK;
}

/* print out a string and allocate more space as needed,
 * mainly used for XML at this point
 */
static __attribute__ ((format (PRINTF_ATTRIBUTE_FORMAT, 5, 6))) void xml_printf(int *retval,
		char **xml, int *pos, int *size, const char *fmt, ...)
{
	if (*retval != ERROR_OK)
		return;
	int first = 1;

	for (;; ) {
		if ((!*xml) || (!first)) {
			/* start by 0 to exercise all the code paths.
			 * Need minimum 2 bytes to fit 1 char and 0 terminator. */

			*size = *size * 2 + 2;
			char *t = *xml;
			*xml = realloc(*xml, *size);
			if (!*xml) {
				free(t);
				*retval = ERROR_SERVER_REMOTE_CLOSED;
				return;
			}
		}

		va_list ap;
		int ret;
		va_start(ap, fmt);
		ret = vsnprintf(*xml + *pos, *size - *pos, fmt, ap);
		va_end(ap);
		if ((ret > 0) && ((ret + 1) < *size - *pos)) {
			*pos += ret;
			return;
		}
		/* there was just enough or not enough space, allocate more. */
		first = 0;
	}
}

static int decode_xfer_read(char const *buf, char **annex, int *ofs, unsigned int *len)
{
	/* Locate the annex. */
	const char *annex_end = strchr(buf, ':');
	if (!annex_end)
		return ERROR_FAIL;

	/* After the read marker and annex, qXfer looks like a
	 * traditional 'm' packet. */
	char *separator;
	*ofs = strtoul(annex_end + 1, &separator, 16);

	if (*separator != ',')
		return ERROR_FAIL;

	*len = strtoul(separator + 1, NULL, 16);

	/* Extract the annex if needed */
	if (annex) {
		*annex = strndup(buf, annex_end - buf);
		if (!*annex)
			return ERROR_FAIL;
	}

	return ERROR_OK;
}

static int compare_bank(const void *a, const void *b)
{
	struct flash_bank *b1, *b2;
	b1 = *((struct flash_bank **)a);
	b2 = *((struct flash_bank **)b);

	if (b1->base == b2->base)
		return 0;
	else if (b1->base > b2->base)
		return 1;
	else
		return -1;
}

static int gdb_memory_map(struct connection *connection,
		char const *packet, int packet_size)
{
	/* We get away with only specifying flash here. Regions that are not
	 * specified are treated as if we provided no memory map(if not we
	 * could detect the holes and mark them as RAM).
	 * Normally we only execute this code once, but no big deal if we
	 * have to regenerate it a couple of times.
	 */

	struct target *target = get_target_from_connection(connection);
	struct flash_bank *p;
	char *xml = NULL;
	int size = 0;
	int pos = 0;
	int retval = ERROR_OK;
	struct flash_bank **banks;
	int offset;
	int length;
	char *separator;
	target_addr_t ram_start = 0;
	unsigned int target_flash_banks = 0;

	/* skip command character */
	packet += 23;

	offset = strtoul(packet, &separator, 16);
	length = strtoul(separator + 1, &separator, 16);

	xml_printf(&retval, &xml, &pos, &size, "<memory-map>\n");

	/* Sort banks in ascending order.  We need to report non-flash
	 * memory as ram (or rather read/write) by default for GDB, since
	 * it has no concept of non-cacheable read/write memory (i/o etc).
	 */
	banks = malloc(sizeof(struct flash_bank *)*flash_get_bank_count());

	for (unsigned int i = 0; i < flash_get_bank_count(); i++) {
		p = get_flash_bank_by_num_noprobe(i);
		if (p->target != target)
			continue;
		retval = get_flash_bank_by_num(i, &p);
		if (retval != ERROR_OK) {
			free(banks);
			gdb_error(connection, retval);
			return retval;
		}
		banks[target_flash_banks++] = p;
	}

	qsort(banks, target_flash_banks, sizeof(struct flash_bank *),
		compare_bank);

	for (unsigned int i = 0; i < target_flash_banks; i++) {
		unsigned sector_size = 0;
		unsigned group_len = 0;

		p = banks[i];

		if (ram_start < p->base)
			xml_printf(&retval, &xml, &pos, &size,
				"<memory type=\"ram\" start=\"" TARGET_ADDR_FMT "\" "
				"length=\"" TARGET_ADDR_FMT "\"/>\n",
				ram_start, p->base - ram_start);

		/* Report adjacent groups of same-size sectors.  So for
		 * example top boot CFI flash will list an initial region
		 * with several large sectors (maybe 128KB) and several
		 * smaller ones at the end (maybe 32KB).  STR7 will have
		 * regions with 8KB, 32KB, and 64KB sectors; etc.
		 */
		for (unsigned int j = 0; j < p->num_sectors; j++) {

			/* Maybe start a new group of sectors. */
			if (sector_size == 0) {
				if (p->sectors[j].offset + p->sectors[j].size > p->size) {
					LOG_WARNING("The flash sector at offset 0x%08" PRIx32
						" overflows the end of %s bank.",
						p->sectors[j].offset, p->name);
					LOG_WARNING("The rest of bank will not show in gdb memory map.");
					break;
				}
				target_addr_t start;
				start = p->base + p->sectors[j].offset;
				xml_printf(&retval, &xml, &pos, &size,
					"<memory type=\"flash\" "
					"start=\"" TARGET_ADDR_FMT "\" ",
					start);
				sector_size = p->sectors[j].size;
				group_len = sector_size;
			} else {
				group_len += sector_size; /* equal to p->sectors[j].size */
			}

			/* Does this finish a group of sectors?
			 * If not, continue an already-started group.
			 */
			if (j < p->num_sectors - 1
					&& p->sectors[j + 1].size == sector_size
					&& p->sectors[j + 1].offset == p->sectors[j].offset + sector_size
					&& p->sectors[j + 1].offset + p->sectors[j + 1].size <= p->size)
				continue;

			xml_printf(&retval, &xml, &pos, &size,
				"length=\"0x%x\">\n"
				"<property name=\"blocksize\">"
				"0x%x</property>\n"
				"</memory>\n",
				group_len,
				sector_size);
			sector_size = 0;
		}

		ram_start = p->base + p->size;
	}

	if (ram_start != 0)
		xml_printf(&retval, &xml, &pos, &size,
			"<memory type=\"ram\" start=\"" TARGET_ADDR_FMT "\" "
			"length=\"" TARGET_ADDR_FMT "\"/>\n",
			ram_start, target_address_max(target) - ram_start + 1);
	/* ELSE a flash chip could be at the very end of the address space, in
	 * which case ram_start will be precisely 0 */

	free(banks);

	xml_printf(&retval, &xml, &pos, &size, "</memory-map>\n");

	if (retval != ERROR_OK) {
		free(xml);
		gdb_error(connection, retval);
		return retval;
	}

	if (offset + length > pos)
		length = pos - offset;

	char *t = malloc(length + 1);
	t[0] = 'l';
	memcpy(t + 1, xml + offset, length);
	gdb_put_packet(connection, t, length + 1);

	free(t);
	free(xml);
	return ERROR_OK;
}

static const char *gdb_get_reg_type_name(enum reg_type type)
{
	switch (type) {
		case REG_TYPE_BOOL:
			return "bool";
		case REG_TYPE_INT:
			return "int";
		case REG_TYPE_INT8:
			return "int8";
		case REG_TYPE_INT16:
			return "int16";
		case REG_TYPE_INT32:
			return "int32";
		case REG_TYPE_INT64:
			return "int64";
		case REG_TYPE_INT128:
			return "int128";
		case REG_TYPE_UINT:
			return "uint";
		case REG_TYPE_UINT8:
			return "uint8";
		case REG_TYPE_UINT16:
			return "uint16";
		case REG_TYPE_UINT32:
			return "uint32";
		case REG_TYPE_UINT64:
			return "uint64";
		case REG_TYPE_UINT128:
			return "uint128";
		case REG_TYPE_CODE_PTR:
			return "code_ptr";
		case REG_TYPE_DATA_PTR:
			return "data_ptr";
		case REG_TYPE_FLOAT:
			return "float";
		case REG_TYPE_IEEE_SINGLE:
			return "ieee_single";
		case REG_TYPE_IEEE_DOUBLE:
			return "ieee_double";
		case REG_TYPE_ARCH_DEFINED:
			return "int"; /* return arbitrary string to avoid compile warning. */
	}

	return "int"; /* "int" as default value */
}

static int lookup_add_arch_defined_types(char const **arch_defined_types_list[], const char *type_id,
					int *num_arch_defined_types)
{
	int tbl_sz = *num_arch_defined_types;

	if (type_id && (strcmp(type_id, ""))) {
		for (int j = 0; j < (tbl_sz + 1); j++) {
			if (!((*arch_defined_types_list)[j])) {
				(*arch_defined_types_list)[tbl_sz++] = type_id;
				*arch_defined_types_list = realloc(*arch_defined_types_list,
								sizeof(char *) * (tbl_sz + 1));
				(*arch_defined_types_list)[tbl_sz] = NULL;
				*num_arch_defined_types = tbl_sz;
				return 1;
			} else {
				if (!strcmp((*arch_defined_types_list)[j], type_id))
					return 0;
			}
		}
	}

	return -1;
}

static int gdb_generate_reg_type_description(struct target *target,
		char **tdesc, int *pos, int *size, struct reg_data_type *type,
		char const **arch_defined_types_list[], int *num_arch_defined_types)
{
	int retval = ERROR_OK;

	if (type->type_class == REG_TYPE_CLASS_VECTOR) {
		struct reg_data_type *data_type = type->reg_type_vector->type;
		if (data_type->type == REG_TYPE_ARCH_DEFINED) {
			if (lookup_add_arch_defined_types(arch_defined_types_list, data_type->id,
							num_arch_defined_types))
				gdb_generate_reg_type_description(target, tdesc, pos, size, data_type,
								arch_defined_types_list,
								num_arch_defined_types);
		}
		/* <vector id="id" type="type" count="count"/> */
		xml_printf(&retval, tdesc, pos, size,
				"<vector id=\"%s\" type=\"%s\" count=\"%" PRIu32 "\"/>\n",
				type->id, type->reg_type_vector->type->id,
				type->reg_type_vector->count);

	} else if (type->type_class == REG_TYPE_CLASS_UNION) {
		struct reg_data_type_union_field *field;
		field = type->reg_type_union->fields;
		while (field) {
			struct reg_data_type *data_type = field->type;
			if (data_type->type == REG_TYPE_ARCH_DEFINED) {
				if (lookup_add_arch_defined_types(arch_defined_types_list, data_type->id,
								num_arch_defined_types))
					gdb_generate_reg_type_description(target, tdesc, pos, size, data_type,
									arch_defined_types_list,
									num_arch_defined_types);
			}

			field = field->next;
		}
		/* <union id="id">
		 *  <field name="name" type="type"/> ...
		 * </union> */
		xml_printf(&retval, tdesc, pos, size,
				"<union id=\"%s\">\n",
				type->id);

		field = type->reg_type_union->fields;
		while (field) {
			xml_printf(&retval, tdesc, pos, size,
					"<field name=\"%s\" type=\"%s\"/>\n",
					field->name, field->type->id);

			field = field->next;
		}

		xml_printf(&retval, tdesc, pos, size,
				"</union>\n");

	} else if (type->type_class == REG_TYPE_CLASS_STRUCT) {
		struct reg_data_type_struct_field *field;
		field = type->reg_type_struct->fields;

		if (field->use_bitfields) {
			/* <struct id="id" size="size">
			 *  <field name="name" start="start" end="end"/> ...
			 * </struct> */
			xml_printf(&retval, tdesc, pos, size,
					"<struct id=\"%s\" size=\"%" PRIu32 "\">\n",
					type->id, type->reg_type_struct->size);
			while (field) {
				xml_printf(&retval, tdesc, pos, size,
						"<field name=\"%s\" start=\"%" PRIu32 "\" end=\"%" PRIu32 "\" type=\"%s\" />\n",
						field->name, field->bitfield->start, field->bitfield->end,
						gdb_get_reg_type_name(field->bitfield->type));

				field = field->next;
			}
		} else {
			while (field) {
				struct reg_data_type *data_type = field->type;
				if (data_type->type == REG_TYPE_ARCH_DEFINED) {
					if (lookup_add_arch_defined_types(arch_defined_types_list, data_type->id,
									num_arch_defined_types))
						gdb_generate_reg_type_description(target, tdesc, pos, size, data_type,
										arch_defined_types_list,
										num_arch_defined_types);
				}
			}

			/* <struct id="id">
			 *  <field name="name" type="type"/> ...
			 * </struct> */
			xml_printf(&retval, tdesc, pos, size,
					"<struct id=\"%s\">\n",
					type->id);
			while (field) {
				xml_printf(&retval, tdesc, pos, size,
						"<field name=\"%s\" type=\"%s\"/>\n",
						field->name, field->type->id);

				field = field->next;
			}
		}

		xml_printf(&retval, tdesc, pos, size,
				"</struct>\n");

	} else if (type->type_class == REG_TYPE_CLASS_FLAGS) {
		/* <flags id="id" size="size">
		 *  <field name="name" start="start" end="end"/> ...
		 * </flags> */
		xml_printf(&retval, tdesc, pos, size,
				"<flags id=\"%s\" size=\"%" PRIu32 "\">\n",
				type->id, type->reg_type_flags->size);

		struct reg_data_type_flags_field *field;
		field = type->reg_type_flags->fields;
		while (field) {
			xml_printf(&retval, tdesc, pos, size,
					"<field name=\"%s\" start=\"%" PRIu32 "\" end=\"%" PRIu32 "\" type=\"%s\" />\n",
					field->name, field->bitfield->start, field->bitfield->end,
					gdb_get_reg_type_name(field->bitfield->type));

			field = field->next;
		}

		xml_printf(&retval, tdesc, pos, size,
				"</flags>\n");

	}

	return ERROR_OK;
}

/* Get a list of available target registers features. feature_list must
 * be freed by caller.
 */
static int get_reg_features_list(struct target *target, char const **feature_list[], int *feature_list_size,
		struct reg **reg_list, int reg_list_size)
{
	int tbl_sz = 0;

	/* Start with only one element */
	*feature_list = calloc(1, sizeof(char *));

	for (int i = 0; i < reg_list_size; i++) {
		if (reg_list[i]->exist == false || reg_list[i]->hidden)
			continue;

		if (reg_list[i]->feature
			&& reg_list[i]->feature->name
			&& (strcmp(reg_list[i]->feature->name, ""))) {
			/* We found a feature, check if the feature is already in the
			 * table. If not, allocate a new entry for the table and
			 * put the new feature in it.
			 */
			for (int j = 0; j < (tbl_sz + 1); j++) {
				if (!((*feature_list)[j])) {
					(*feature_list)[tbl_sz++] = reg_list[i]->feature->name;
					*feature_list = realloc(*feature_list, sizeof(char *) * (tbl_sz + 1));
					(*feature_list)[tbl_sz] = NULL;
					break;
				} else {
					if (!strcmp((*feature_list)[j], reg_list[i]->feature->name))
						break;
				}
			}
		}
	}

	if (feature_list_size)
		*feature_list_size = tbl_sz;

	return ERROR_OK;
}

static int gdb_generate_target_description(struct target *target, char **tdesc_out)
{
	int retval = ERROR_OK;
	struct reg **reg_list = NULL;
	int reg_list_size;
	char const *architecture;
	char const **features = NULL;
	int feature_list_size = 0;
	char *tdesc = NULL;
	int pos = 0;
	int size = 0;


	retval = target_get_gdb_reg_list_noread(target, &reg_list,
			&reg_list_size, REG_CLASS_ALL);

	if (retval != ERROR_OK) {
		LOG_ERROR("get register list failed");
		retval = ERROR_FAIL;
		goto error;
	}

	if (reg_list_size <= 0) {
		LOG_ERROR("get register list failed");
		retval = ERROR_FAIL;
		goto error;
	}

	/* Get a list of available target registers features */
	retval = get_reg_features_list(target, &features, &feature_list_size, reg_list, reg_list_size);
	if (retval != ERROR_OK) {
		LOG_ERROR("Can't get the registers feature list");
		retval = ERROR_FAIL;
		goto error;
	}

	/* If we found some features associated with registers, create sections */
	int current_feature = 0;

	xml_printf(&retval, &tdesc, &pos, &size,
			"<?xml version=\"1.0\"?>\n"
			"<!DOCTYPE target SYSTEM \"gdb-target.dtd\">\n"
			"<target version=\"1.0\">\n");

	/* generate architecture element if supported by target */
	architecture = target_get_gdb_arch(target);
	if (architecture)
		xml_printf(&retval, &tdesc, &pos, &size,
				"<architecture>%s</architecture>\n", architecture);

	/* generate target description according to register list */
	if (features) {
		while (features[current_feature]) {
			char const **arch_defined_types = NULL;
			int num_arch_defined_types = 0;

			arch_defined_types = calloc(1, sizeof(char *));
			xml_printf(&retval, &tdesc, &pos, &size,
					"<feature name=\"%s\">\n",
					features[current_feature]);

			int i;
			for (i = 0; i < reg_list_size; i++) {

				if (reg_list[i]->exist == false || reg_list[i]->hidden)
					continue;

				if (strcmp(reg_list[i]->feature->name, features[current_feature]))
					continue;

				const char *type_str;
				if (reg_list[i]->reg_data_type) {
					if (reg_list[i]->reg_data_type->type == REG_TYPE_ARCH_DEFINED) {
						/* generate <type... first, if there are architecture-defined types. */
						if (lookup_add_arch_defined_types(&arch_defined_types,
										reg_list[i]->reg_data_type->id,
										&num_arch_defined_types))
							gdb_generate_reg_type_description(target, &tdesc, &pos, &size,
											reg_list[i]->reg_data_type,
											&arch_defined_types,
											&num_arch_defined_types);

						type_str = reg_list[i]->reg_data_type->id;
					} else {
						/* predefined type */
						type_str = gdb_get_reg_type_name(
								reg_list[i]->reg_data_type->type);
					}
				} else {
					/* Default type is "int" */
					type_str = "int";
				}

				xml_printf(&retval, &tdesc, &pos, &size,
						"<reg name=\"%s\"", reg_list[i]->name);
				xml_printf(&retval, &tdesc, &pos, &size,
						" bitsize=\"%" PRIu32 "\"", reg_list[i]->size);
				xml_printf(&retval, &tdesc, &pos, &size,
						" regnum=\"%" PRIu32 "\"", reg_list[i]->number);
				if (reg_list[i]->caller_save)
					xml_printf(&retval, &tdesc, &pos, &size,
							" save-restore=\"yes\"");
				else
					xml_printf(&retval, &tdesc, &pos, &size,
							" save-restore=\"no\"");

				xml_printf(&retval, &tdesc, &pos, &size,
						" type=\"%s\"", type_str);

				if (reg_list[i]->group)
					xml_printf(&retval, &tdesc, &pos, &size,
							" group=\"%s\"", reg_list[i]->group);

				xml_printf(&retval, &tdesc, &pos, &size,
						"/>\n");
			}

			xml_printf(&retval, &tdesc, &pos, &size,
					"</feature>\n");

			current_feature++;
			free(arch_defined_types);
		}
	}

	xml_printf(&retval, &tdesc, &pos, &size,
			"</target>\n");

error:
	free(features);
	free(reg_list);

	if (retval == ERROR_OK)
		*tdesc_out = tdesc;
	else
		free(tdesc);

	return retval;
}

static int gdb_get_target_description_chunk(struct target *target, struct target_desc_format *target_desc,
		char **chunk, int32_t offset, uint32_t length)
{
	if (!target_desc) {
		LOG_ERROR("Unable to Generate Target Description");
		return ERROR_FAIL;
	}

	char *tdesc = target_desc->tdesc;
	uint32_t tdesc_length = target_desc->tdesc_length;

	if (!tdesc) {
		int retval = gdb_generate_target_description(target, &tdesc);
		if (retval != ERROR_OK) {
			LOG_ERROR("Unable to Generate Target Description");
			return ERROR_FAIL;
		}

		tdesc_length = strlen(tdesc);
	}

	char transfer_type;

	if (length < (tdesc_length - offset))
		transfer_type = 'm';
	else
		transfer_type = 'l';

	*chunk = malloc(length + 2);
	if (!*chunk) {
		LOG_ERROR("Unable to allocate memory");
		return ERROR_FAIL;
	}

	(*chunk)[0] = transfer_type;
	if (transfer_type == 'm') {
		strncpy((*chunk) + 1, tdesc + offset, length);
		(*chunk)[1 + length] = '\0';
	} else {
		strncpy((*chunk) + 1, tdesc + offset, tdesc_length - offset);
		(*chunk)[1 + (tdesc_length - offset)] = '\0';

		/* After gdb-server sends out last chunk, invalidate tdesc. */
		free(tdesc);
		tdesc = NULL;
		tdesc_length = 0;
	}

	target_desc->tdesc = tdesc;
	target_desc->tdesc_length = tdesc_length;

	return ERROR_OK;
}

static int gdb_target_description_supported(struct target *target, int *supported)
{
	int retval = ERROR_OK;
	struct reg **reg_list = NULL;
	int reg_list_size = 0;
	char const **features = NULL;
	int feature_list_size = 0;

	char const *architecture = target_get_gdb_arch(target);

	retval = target_get_gdb_reg_list_noread(target, &reg_list,
			&reg_list_size, REG_CLASS_ALL);
	if (retval != ERROR_OK) {
		LOG_ERROR("get register list failed");
		goto error;
	}

	if (reg_list_size <= 0) {
		LOG_ERROR("get register list failed");
		retval = ERROR_FAIL;
		goto error;
	}

	/* Get a list of available target registers features */
	retval = get_reg_features_list(target, &features, &feature_list_size, reg_list, reg_list_size);
	if (retval != ERROR_OK) {
		LOG_ERROR("Can't get the registers feature list");
		goto error;
	}

	if (supported) {
		if (architecture || feature_list_size)
			*supported = 1;
		else
			*supported = 0;
	}

error:
	free(features);

	free(reg_list);

	return retval;
}

static int gdb_generate_thread_list(struct target *target, char **thread_list_out)
{
	struct rtos *rtos = target->rtos;
	int retval = ERROR_OK;
	char *thread_list = NULL;
	int pos = 0;
	int size = 0;

	xml_printf(&retval, &thread_list, &pos, &size,
		   "<?xml version=\"1.0\"?>\n"
		   "<threads>\n");

	if (rtos) {
		for (int i = 0; i < rtos->thread_count; i++) {
			struct thread_detail *thread_detail = &rtos->thread_details[i];

			if (!thread_detail->exists)
				continue;

			xml_printf(&retval, &thread_list, &pos, &size,
				   "<thread id=\"%" PRIx64 "\">", thread_detail->threadid);

			if (thread_detail->thread_name_str)
				xml_printf(&retval, &thread_list, &pos, &size,
					   "Name: %s", thread_detail->thread_name_str);

			if (thread_detail->extra_info_str) {
				if (thread_detail->thread_name_str)
					xml_printf(&retval, &thread_list, &pos, &size,
						   ", ");
				xml_printf(&retval, &thread_list, &pos, &size,
					   "%s", thread_detail->extra_info_str);
			}

			xml_printf(&retval, &thread_list, &pos, &size,
				   "</thread>\n");
		}
	}

	xml_printf(&retval, &thread_list, &pos, &size,
		   "</threads>\n");

	if (retval == ERROR_OK)
		*thread_list_out = thread_list;
	else
		free(thread_list);

	return retval;
}

static int gdb_get_thread_list_chunk(struct target *target, char **thread_list,
		char **chunk, int32_t offset, uint32_t length)
{
	if (!*thread_list) {
		int retval = gdb_generate_thread_list(target, thread_list);
		if (retval != ERROR_OK) {
			LOG_ERROR("Unable to Generate Thread List");
			return ERROR_FAIL;
		}
	}

	size_t thread_list_length = strlen(*thread_list);
	char transfer_type;

	length = MIN(length, thread_list_length - offset);
	if (length < (thread_list_length - offset))
		transfer_type = 'm';
	else
		transfer_type = 'l';

	*chunk = malloc(length + 2 + 3);
	/* Allocating extra 3 bytes prevents false positive valgrind report
	 * of strlen(chunk) word access:
	 * Invalid read of size 4
	 * Address 0x4479934 is 44 bytes inside a block of size 45 alloc'd */
	if (!*chunk) {
		LOG_ERROR("Unable to allocate memory");
		return ERROR_FAIL;
	}

	(*chunk)[0] = transfer_type;
	strncpy((*chunk) + 1, (*thread_list) + offset, length);
	(*chunk)[1 + length] = '\0';

	/* After gdb-server sends out last chunk, invalidate thread list. */
	if (transfer_type == 'l') {
		free(*thread_list);
		*thread_list = NULL;
	}

	return ERROR_OK;
}

static int gdb_query_packet(struct connection *connection,
		char const *packet, int packet_size)
{
	struct command_context *cmd_ctx = connection->cmd_ctx;
	struct gdb_connection *gdb_connection = connection->priv;
	struct target *target = get_target_from_connection(connection);

	if (strncmp(packet, "qRcmd,", 6) == 0) {
		if (packet_size > 6) {
			char *cmd;
			cmd = malloc((packet_size - 6) / 2 + 1);
			size_t len = unhexify((uint8_t *)cmd, packet + 6, (packet_size - 6) / 2);
			cmd[len] = 0;

			/* We want to print all debug output to GDB connection */
			log_add_callback(gdb_log_callback, connection);
			target_call_timer_callbacks_now();
			/* some commands need to know the GDB connection, make note of current
			 * GDB connection. */
			current_gdb_connection = gdb_connection;
			command_run_line(cmd_ctx, cmd);
			current_gdb_connection = NULL;
			target_call_timer_callbacks_now();
			log_remove_callback(gdb_log_callback, connection);
			free(cmd);
		}
		gdb_put_packet(connection, "OK", 2);
		return ERROR_OK;
	} else if (strncmp(packet, "qCRC:", 5) == 0) {
		if (packet_size > 5) {
			int retval;
			char gdb_reply[10];
			char *separator;
			uint32_t checksum;
			target_addr_t addr = 0;
			uint32_t len = 0;

			/* skip command character */
			packet += 5;

			addr = strtoull(packet, &separator, 16);

			if (*separator != ',') {
				LOG_ERROR("incomplete read memory packet received, dropping connection");
				return ERROR_SERVER_REMOTE_CLOSED;
			}

			len = strtoul(separator + 1, NULL, 16);

			retval = target_checksum_memory(target, addr, len, &checksum);

			if (retval == ERROR_OK) {
				snprintf(gdb_reply, 10, "C%8.8" PRIx32 "", checksum);
				gdb_put_packet(connection, gdb_reply, 9);
			} else {
				retval = gdb_error(connection, retval);
				if (retval != ERROR_OK)
					return retval;
			}

			return ERROR_OK;
		}
	} else if (strncmp(packet, "qSupported", 10) == 0) {
		/* we currently support packet size and qXfer:memory-map:read (if enabled)
		 * qXfer:features:read is supported for some targets */
		int retval = ERROR_OK;
		char *buffer = NULL;
		int pos = 0;
		int size = 0;
		int gdb_target_desc_supported = 0;

		/* we need to test that the target supports target descriptions */
		retval = gdb_target_description_supported(target, &gdb_target_desc_supported);
		if (retval != ERROR_OK) {
			LOG_INFO("Failed detecting Target Description Support, disabling");
			gdb_target_desc_supported = 0;
		}

		/* support may be disabled globally */
		if (gdb_use_target_description == 0) {
			if (gdb_target_desc_supported)
				LOG_WARNING("Target Descriptions Supported, but disabled");
			gdb_target_desc_supported = 0;
		}

		xml_printf(&retval,
			&buffer,
			&pos,
			&size,
			"PacketSize=%x;qXfer:memory-map:read%c;qXfer:features:read%c;qXfer:threads:read+;QStartNoAckMode+;vContSupported+",
			GDB_BUFFER_SIZE,
			((gdb_use_memory_map == 1) && (flash_get_bank_count() > 0)) ? '+' : '-',
			(gdb_target_desc_supported == 1) ? '+' : '-');

		if (retval != ERROR_OK) {
			gdb_send_error(connection, 01);
			return ERROR_OK;
		}

		gdb_put_packet(connection, buffer, strlen(buffer));
		free(buffer);

		return ERROR_OK;
	} else if ((strncmp(packet, "qXfer:memory-map:read::", 23) == 0)
		   && (flash_get_bank_count() > 0))
		return gdb_memory_map(connection, packet, packet_size);
	else if (strncmp(packet, "qXfer:features:read:", 20) == 0) {
		char *xml = NULL;
		int retval = ERROR_OK;

		int offset;
		unsigned int length;

		/* skip command character */
		packet += 20;

		if (decode_xfer_read(packet, NULL, &offset, &length) < 0) {
			gdb_send_error(connection, 01);
			return ERROR_OK;
		}

		/* Target should prepare correct target description for annex.
		 * The first character of returned xml is 'm' or 'l'. 'm' for
		 * there are *more* chunks to transfer. 'l' for it is the *last*
		 * chunk of target description.
		 */
		retval = gdb_get_target_description_chunk(target, &gdb_connection->target_desc,
				&xml, offset, length);
		if (retval != ERROR_OK) {
			gdb_error(connection, retval);
			return retval;
		}

		gdb_put_packet(connection, xml, strlen(xml));

		free(xml);
		return ERROR_OK;
	} else if (strncmp(packet, "qXfer:threads:read:", 19) == 0) {
		char *xml = NULL;
		int retval = ERROR_OK;

		int offset;
		unsigned int length;

		/* skip command character */
		packet += 19;

		if (decode_xfer_read(packet, NULL, &offset, &length) < 0) {
			gdb_send_error(connection, 01);
			return ERROR_OK;
		}

		/* Target should prepare correct thread list for annex.
		 * The first character of returned xml is 'm' or 'l'. 'm' for
		 * there are *more* chunks to transfer. 'l' for it is the *last*
		 * chunk of target description.
		 */
		retval = gdb_get_thread_list_chunk(target, &gdb_connection->thread_list,
						   &xml, offset, length);
		if (retval != ERROR_OK) {
			gdb_error(connection, retval);
			return retval;
		}

		gdb_put_packet(connection, xml, strlen(xml));

		free(xml);
		return ERROR_OK;
	} else if (strncmp(packet, "QStartNoAckMode", 15) == 0) {
		gdb_connection->noack_mode = 1;
		gdb_put_packet(connection, "OK", 2);
		return ERROR_OK;
	}

	gdb_put_packet(connection, "", 0);
	return ERROR_OK;
}

static bool gdb_handle_vcont_packet(struct connection *connection, const char *packet, int packet_size)
{
	struct gdb_connection *gdb_connection = connection->priv;
	struct target *target = get_target_from_connection(connection);
	const char *parse = packet;
	int retval;

	/* query for vCont supported */
	if (parse[0] == '?') {
		if (target->type->step) {
			/* gdb doesn't accept c without C and s without S */
			gdb_put_packet(connection, "vCont;c;C;s;S", 13);
			return true;
		}
		return false;
	}

	if (parse[0] == ';') {
		++parse;
		--packet_size;
	}

	/* simple case, a continue packet */
	if (parse[0] == 'c') {
		gdb_running_type = 'c';
		LOG_DEBUG("target %s continue", target_name(target));
		log_add_callback(gdb_log_callback, connection);
		retval = target_resume(target, 1, 0, 0, 0);
		if (retval == ERROR_TARGET_NOT_HALTED)
			LOG_INFO("target %s was not halted when resume was requested", target_name(target));

		/* poll target in an attempt to make its internal state consistent */
		if (retval != ERROR_OK) {
			retval = target_poll(target);
			if (retval != ERROR_OK)
				LOG_DEBUG("error polling target %s after failed resume", target_name(target));
		}

		/*
		 * We don't report errors to gdb here, move frontend_state to
		 * TARGET_RUNNING to stay in sync with gdb's expectation of the
		 * target state
		 */
		gdb_connection->frontend_state = TARGET_RUNNING;
		target_call_event_callbacks(target, TARGET_EVENT_GDB_START);

		return true;
	}

	/* single-step or step-over-breakpoint */
	if (parse[0] == 's') {
		gdb_running_type = 's';
		bool fake_step = false;

		if (strncmp(parse, "s:", 2) == 0) {
			struct target *ct = target;
			int current_pc = 1;
			int64_t thread_id;
			char *endp;

			parse += 2;
			packet_size -= 2;

			thread_id = strtoll(parse, &endp, 16);
			if (endp) {
				packet_size -= endp - parse;
				parse = endp;
			}

			if (target->rtos) {
				/* FIXME: why is this necessary? rtos state should be up-to-date here already! */
				rtos_update_threads(target);

				target->rtos->gdb_target_for_threadid(connection, thread_id, &ct);

				/*
				 * check if the thread to be stepped is the current rtos thread
				 * if not, we must fake the step
				 */
				if (target->rtos->current_thread != thread_id)
					fake_step = true;
			}

			if (parse[0] == ';') {
				++parse;
				--packet_size;

				if (parse[0] == 'c') {
					parse += 1;

					/* check if thread-id follows */
					if (parse[0] == ':') {
						int64_t tid;
						parse += 1;

						tid = strtoll(parse, &endp, 16);
						if (tid == thread_id) {
							/*
							 * Special case: only step a single thread (core),
							 * keep the other threads halted. Currently, only
							 * aarch64 target understands it. Other target types don't
							 * care (nobody checks the actual value of 'current')
							 * and it doesn't really matter. This deserves
							 * a symbolic constant and a formal interface documentation
							 * at a later time.
							 */
							LOG_DEBUG("request to step current core only");
							/* uncomment after checking that indeed other targets are safe */
							/*current_pc = 2;*/
						}
					}
				}
			}

			LOG_DEBUG("target %s single-step thread %"PRIx64, target_name(ct), thread_id);
			log_add_callback(gdb_log_callback, connection);
			target_call_event_callbacks(ct, TARGET_EVENT_GDB_START);

			/*
			 * work around an annoying gdb behaviour: when the current thread
			 * is changed in gdb, it assumes that the target can follow and also
			 * make the thread current. This is an assumption that cannot hold
			 * for a real target running a multi-threading OS. We just fake
			 * the step to not trigger an internal error in gdb. See
			 * https://sourceware.org/bugzilla/show_bug.cgi?id=22925 for details
			 */
			if (fake_step) {
				int sig_reply_len;
				char sig_reply[128];

				LOG_DEBUG("fake step thread %"PRIx64, thread_id);

				sig_reply_len = snprintf(sig_reply, sizeof(sig_reply),
										 "T05thread:%016"PRIx64";", thread_id);

				gdb_put_packet(connection, sig_reply, sig_reply_len);
				log_remove_callback(gdb_log_callback, connection);

				return true;
			}

			/* support for gdb_sync command */
			if (gdb_connection->sync) {
				gdb_connection->sync = false;
				if (ct->state == TARGET_HALTED) {
					LOG_DEBUG("stepi ignored. GDB will now fetch the register state "
									"from the target.");
					gdb_sig_halted(connection);
					log_remove_callback(gdb_log_callback, connection);
				} else
					gdb_connection->frontend_state = TARGET_RUNNING;
				return true;
			}

			retval = target_step(ct, current_pc, 0, 0);
			if (retval == ERROR_TARGET_NOT_HALTED)
				LOG_INFO("target %s was not halted when step was requested", target_name(ct));

			/* if step was successful send a reply back to gdb */
			if (retval == ERROR_OK) {
				retval = target_poll(ct);
				if (retval != ERROR_OK)
					LOG_DEBUG("error polling target %s after successful step", target_name(ct));
				/* send back signal information */
				gdb_signal_reply(ct, connection);
				/* stop forwarding log packets! */
				log_remove_callback(gdb_log_callback, connection);
			} else
				gdb_connection->frontend_state = TARGET_RUNNING;
		} else {
			LOG_ERROR("Unknown vCont packet");
			return false;
		}
		return true;
	}

	return false;
}

static char *next_hex_encoded_field(const char **str, char sep)
{
	size_t hexlen;
	const char *hex = *str;
	if (hex[0] == '\0')
		return NULL;

	const char *end = strchr(hex, sep);
<<<<<<< HEAD
	if (end == NULL)
=======
	if (!end)
>>>>>>> b61a2808
		hexlen = strlen(hex);
	else
		hexlen = end - hex;
	*str = hex + hexlen + 1;

	if (hexlen % 2 != 0) {
		/* Malformed hex data */
		return NULL;
	}

	size_t count = hexlen / 2;
	char *decoded = malloc(count + 1);
<<<<<<< HEAD
	if (decoded == NULL)
=======
	if (!decoded)
>>>>>>> b61a2808
		return NULL;

	size_t converted = unhexify((void *)decoded, hex, count);
	if (converted != count) {
		free(decoded);
		return NULL;
	}

	decoded[count] = '\0';
	return decoded;
}

/* handle extended restart packet */
static void gdb_restart_inferior(struct connection *connection, const char *packet, int packet_size)
{
	struct gdb_connection *gdb_con = connection->priv;
	struct target *target = get_target_from_connection(connection);

	breakpoint_clear_target(target);
	watchpoint_clear_target(target);
	command_run_linef(connection->cmd_ctx, "ocd_gdb_restart %s",
			target_name(target));
	/* set connection as attached after reset */
	gdb_con->attached = true;
	/*  info rtos parts */
	gdb_thread_packet(connection, packet, packet_size);
}

static bool gdb_handle_vrun_packet(struct connection *connection, const char *packet, int packet_size)
{
	struct target *target = get_target_from_connection(connection);
	const char *parse = packet;

	/* Skip "vRun" */
	parse += 4;

	if (parse[0] != ';')
		return false;
	parse++;

	/* Skip first field "filename"; don't know what to do with it. */
	free(next_hex_encoded_field(&parse, ';'));

	char *cmdline = next_hex_encoded_field(&parse, ';');
	char *arg;
<<<<<<< HEAD
	while (cmdline != NULL && (arg = next_hex_encoded_field(&parse, ';')) != NULL) {
=======
	while (cmdline && (arg = next_hex_encoded_field(&parse, ';')) != NULL) {
>>>>>>> b61a2808
		char *new_cmdline = alloc_printf("%s %s", cmdline, arg);
		free(cmdline);
		free(arg);
		cmdline = new_cmdline;
	}

<<<<<<< HEAD
	if (cmdline != NULL) {
		if (target->semihosting != NULL) {
=======
	if (cmdline) {
		if (target->semihosting) {
>>>>>>> b61a2808
			LOG_INFO("GDB set inferior command line to '%s'", cmdline);
			free(target->semihosting->cmdline);
			target->semihosting->cmdline = cmdline;
		} else {
			LOG_INFO("GDB set inferior command line to '%s' but semihosting is unavailable", cmdline);
			free(cmdline);
		}
	}

	gdb_restart_inferior(connection, packet, packet_size);
	gdb_put_packet(connection, "S00", 3);
	return true;
}

static int gdb_v_packet(struct connection *connection,
		char const *packet, int packet_size)
{
	struct gdb_connection *gdb_connection = connection->priv;
	int result;

	struct target *target = get_target_from_connection(connection);

	if (strncmp(packet, "vCont", 5) == 0) {
		bool handled;

		packet += 5;
		packet_size -= 5;

		handled = gdb_handle_vcont_packet(connection, packet, packet_size);
		if (!handled)
			gdb_put_packet(connection, "", 0);

		return ERROR_OK;
	}

	if (strncmp(packet, "vRun", 4) == 0) {
		bool handled;

		handled = gdb_handle_vrun_packet(connection, packet, packet_size);
		if (!handled)
			gdb_put_packet(connection, "", 0);

		return ERROR_OK;
	}

	/* if flash programming disabled - send a empty reply */

	if (gdb_flash_program == 0) {
		gdb_put_packet(connection, "", 0);
		return ERROR_OK;
	}

	if (strncmp(packet, "vFlashErase:", 12) == 0) {
		unsigned long addr;
		unsigned long length;

		char const *parse = packet + 12;
		if (*parse == '\0') {
			LOG_ERROR("incomplete vFlashErase packet received, dropping connection");
			return ERROR_SERVER_REMOTE_CLOSED;
		}

		addr = strtoul(parse, (char **)&parse, 16);

		if (*(parse++) != ',' || *parse == '\0') {
			LOG_ERROR("incomplete vFlashErase packet received, dropping connection");
			return ERROR_SERVER_REMOTE_CLOSED;
		}

		length = strtoul(parse, (char **)&parse, 16);

		if (*parse != '\0') {
			LOG_ERROR("incomplete vFlashErase packet received, dropping connection");
			return ERROR_SERVER_REMOTE_CLOSED;
		}

		/* assume all sectors need erasing - stops any problems
		 * when flash_write is called multiple times */
		flash_set_dirty();

		/* perform any target specific operations before the erase */
		target_call_event_callbacks(target,
			TARGET_EVENT_GDB_FLASH_ERASE_START);

		/* vFlashErase:addr,length messages require region start and
		 * end to be "block" aligned ... if padding is ever needed,
		 * GDB will have become dangerously confused.
		 */
		result = flash_erase_address_range(target, false, addr,
			length);

		/* perform any target specific operations after the erase */
		target_call_event_callbacks(target,
			TARGET_EVENT_GDB_FLASH_ERASE_END);

		/* perform erase */
		if (result != ERROR_OK) {
			/* GDB doesn't evaluate the actual error number returned,
			 * treat a failed erase as an I/O error
			 */
			gdb_send_error(connection, EIO);
			LOG_ERROR("flash_erase returned %i", result);
		} else
			gdb_put_packet(connection, "OK", 2);

		return ERROR_OK;
	}

	if (strncmp(packet, "vFlashWrite:", 12) == 0) {
		int retval;
		unsigned long addr;
		unsigned long length;
		char const *parse = packet + 12;

		if (*parse == '\0') {
			LOG_ERROR("incomplete vFlashErase packet received, dropping connection");
			return ERROR_SERVER_REMOTE_CLOSED;
		}
		addr = strtoul(parse, (char **)&parse, 16);
		if (*(parse++) != ':') {
			LOG_ERROR("incomplete vFlashErase packet received, dropping connection");
			return ERROR_SERVER_REMOTE_CLOSED;
		}
		length = packet_size - (parse - packet);

		/* create a new image if there isn't already one */
		if (!gdb_connection->vflash_image) {
			gdb_connection->vflash_image = malloc(sizeof(struct image));
			image_open(gdb_connection->vflash_image, "", "build");
		}

		/* create new section with content from packet buffer */
		retval = image_add_section(gdb_connection->vflash_image,
				addr, length, 0x0, (uint8_t const *)parse);
		if (retval != ERROR_OK)
			return retval;

		gdb_put_packet(connection, "OK", 2);

		return ERROR_OK;
	}

	if (strncmp(packet, "vFlashDone", 10) == 0) {
		uint32_t written;

		/* process the flashing buffer. No need to erase as GDB
		 * always issues a vFlashErase first. */
		target_call_event_callbacks(target,
				TARGET_EVENT_GDB_FLASH_WRITE_START);
		result = flash_write(target, gdb_connection->vflash_image,
			&written, false);
		target_call_event_callbacks(target,
			TARGET_EVENT_GDB_FLASH_WRITE_END);
		if (result != ERROR_OK) {
			if (result == ERROR_FLASH_DST_OUT_OF_BANK)
				gdb_put_packet(connection, "E.memtype", 9);
			else
				gdb_send_error(connection, EIO);
		} else {
			LOG_DEBUG("wrote %u bytes from vFlash image to flash", (unsigned)written);
			gdb_put_packet(connection, "OK", 2);
		}

		image_close(gdb_connection->vflash_image);
		free(gdb_connection->vflash_image);
		gdb_connection->vflash_image = NULL;

		return ERROR_OK;
	}

	gdb_put_packet(connection, "", 0);
	return ERROR_OK;
}

static int gdb_detach(struct connection *connection)
{
	/*
	 * Only reply "OK" to GDB
	 * it will close the connection and this will trigger a call to
	 * gdb_connection_closed() that will in turn trigger the event
	 * TARGET_EVENT_GDB_DETACH
	 */
	return gdb_put_packet(connection, "OK", 2);
}

/* The format of 'F' response packet is
 * Fretcode,errno,Ctrl-C flag;call-specific attachment
 */
static int gdb_fileio_response_packet(struct connection *connection,
		char const *packet, int packet_size)
{
	struct target *target = get_target_from_connection(connection);
	char *separator;
	char *parsing_point;
	int fileio_retcode = strtoul(packet + 1, &separator, 16);
	int fileio_errno = 0;
	bool fileio_ctrl_c = false;
	int retval;

	LOG_DEBUG("-");

	if (*separator == ',') {
		parsing_point = separator + 1;
		fileio_errno = strtoul(parsing_point, &separator, 16);
		if (*separator == ',') {
			if (*(separator + 1) == 'C') {
				/* TODO: process ctrl-c */
				fileio_ctrl_c = true;
			}
		}
	}

	LOG_DEBUG("File-I/O response, retcode: 0x%x, errno: 0x%x, ctrl-c: %s",
			fileio_retcode, fileio_errno, fileio_ctrl_c ? "true" : "false");

	retval = target_gdb_fileio_end(target, fileio_retcode, fileio_errno, fileio_ctrl_c);
	if (retval != ERROR_OK)
		return ERROR_FAIL;

	/* After File-I/O ends, keep continue or step */
	if (gdb_running_type == 'c')
		retval = target_resume(target, 1, 0x0, 0, 0);
	else if (gdb_running_type == 's')
		retval = target_step(target, 1, 0x0, 0);
	else
		retval = ERROR_FAIL;

	if (retval != ERROR_OK)
		return ERROR_FAIL;

	return ERROR_OK;
}

static void gdb_log_callback(void *priv, const char *file, unsigned line,
		const char *function, const char *string)
{
	struct connection *connection = priv;
	struct gdb_connection *gdb_con = connection->priv;

	if (gdb_con->busy) {
		/* do not reply this using the O packet */
		return;
	}

	gdb_output_con(connection, string);
}

static void gdb_sig_halted(struct connection *connection)
{
	char sig_reply[4];
	snprintf(sig_reply, 4, "T%2.2x", 2);
	gdb_put_packet(connection, sig_reply, 3);
}

static int gdb_input_inner(struct connection *connection)
{
	/* Do not allocate this on the stack */
	static char gdb_packet_buffer[GDB_BUFFER_SIZE + 1]; /* Extra byte for null-termination */

	struct target *target;
	char const *packet = gdb_packet_buffer;
	int packet_size;
	int retval;
	struct gdb_connection *gdb_con = connection->priv;
	static bool warn_use_ext;

	target = get_target_from_connection(connection);

	/* drain input buffer. If one of the packets fail, then an error
	 * packet is replied, if applicable.
	 *
	 * This loop will terminate and the error code is returned.
	 *
	 * The calling fn will check if this error is something that
	 * can be recovered from, or if the connection must be closed.
	 *
	 * If the error is recoverable, this fn is called again to
	 * drain the rest of the buffer.
	 */
	do {
		packet_size = GDB_BUFFER_SIZE;
		retval = gdb_get_packet(connection, gdb_packet_buffer, &packet_size);
		if (retval != ERROR_OK)
			return retval;

		/* terminate with zero */
		gdb_packet_buffer[packet_size] = '\0';

		gdb_log_incoming_packet(gdb_packet_buffer);

		if (packet_size > 0) {
			retval = ERROR_OK;
			switch (packet[0]) {
				case 'T':	/* Is thread alive? */
					gdb_thread_packet(connection, packet, packet_size);
					break;
				case 'H':	/* Set current thread ( 'c' for step and continue,
							 * 'g' for all other operations ) */
					gdb_thread_packet(connection, packet, packet_size);
					break;
				case 'q':
				case 'Q':
					retval = gdb_thread_packet(connection, packet, packet_size);
					if (retval == GDB_THREAD_PACKET_NOT_CONSUMED)
						retval = gdb_query_packet(connection, packet, packet_size);
					break;
				case 'g':
					retval = gdb_get_registers_packet(connection, packet, packet_size);
					break;
				case 'G':
					retval = gdb_set_registers_packet(connection, packet, packet_size);
					break;
				case 'p':
					retval = gdb_get_register_packet(connection, packet, packet_size);
					break;
				case 'P':
					retval = gdb_set_register_packet(connection, packet, packet_size);
					break;
				case 'm':
					retval = gdb_read_memory_packet(connection, packet, packet_size);
					break;
				case 'M':
					retval = gdb_write_memory_packet(connection, packet, packet_size);
					break;
				case 'z':
				case 'Z':
					retval = gdb_breakpoint_watchpoint_packet(connection, packet, packet_size);
					break;
				case '?':
					gdb_last_signal_packet(connection, packet, packet_size);
					/* '?' is sent after the eventual '!' */
					if (!warn_use_ext && !gdb_con->extended_protocol) {
						warn_use_ext = true;
<<<<<<< HEAD
						LOG_WARNING("Prefer GDB command \"target extended-remote %s\" instead of \"target remote %s\"",
=======
						LOG_WARNING("Prefer GDB command \"target extended-remote :%s\" instead of \"target remote :%s\"",
>>>>>>> b61a2808
									connection->service->port, connection->service->port);
					}
					break;
				case 'c':
				case 's':
				{
					gdb_thread_packet(connection, packet, packet_size);
					log_add_callback(gdb_log_callback, connection);

					if (gdb_con->mem_write_error) {
						LOG_ERROR("Memory write failure!");

						/* now that we have reported the memory write error,
						 * we can clear the condition */
						gdb_con->mem_write_error = false;
					}

					bool nostep = false;
					bool already_running = false;
					if (target->state == TARGET_RUNNING) {
						LOG_WARNING("WARNING! The target is already running. "
								"All changes GDB did to registers will be discarded! "
								"Waiting for target to halt.");
						already_running = true;
					} else if (target->state != TARGET_HALTED) {
						LOG_WARNING("The target is not in the halted nor running stated, "
								"stepi/continue ignored.");
						nostep = true;
					} else if ((packet[0] == 's') && gdb_con->sync) {
						/* Hmm..... when you issue a continue in GDB, then a "stepi" is
						 * sent by GDB first to OpenOCD, thus defeating the check to
						 * make only the single stepping have the sync feature...
						 */
						nostep = true;
						LOG_DEBUG("stepi ignored. GDB will now fetch the register state "
								"from the target.");
					}
					gdb_con->sync = false;

					if (!already_running && nostep) {
						/* Either the target isn't in the halted state, then we can't
						 * step/continue. This might be early setup, etc.
						 *
						 * Or we want to allow GDB to pick up a fresh set of
						 * register values without modifying the target state.
						 *
						 */
						gdb_sig_halted(connection);

						/* stop forwarding log packets! */
						log_remove_callback(gdb_log_callback, connection);
					} else {
						/* We're running/stepping, in which case we can
						 * forward log output until the target is halted
						 */
						gdb_con->frontend_state = TARGET_RUNNING;
						target_call_event_callbacks(target, TARGET_EVENT_GDB_START);

						if (!already_running) {
							/* Here we don't want packet processing to stop even if this fails,
							 * so we use a local variable instead of retval. */
							retval = gdb_step_continue_packet(connection, packet, packet_size);
							if (retval != ERROR_OK) {
								/* we'll never receive a halted
								 * condition... issue a false one..
								 */
								gdb_frontend_halted(target, connection);
							}
						}
					}
				}
				break;
				case 'v':
					retval = gdb_v_packet(connection, packet, packet_size);
					break;
				case 'D':
					retval = gdb_detach(connection);
					break;
				case 'X':
					retval = gdb_write_memory_binary_packet(connection, packet, packet_size);
					if (retval != ERROR_OK)
						return retval;
					break;
				case 'k':
					if (gdb_con->extended_protocol) {
						gdb_con->attached = false;
						break;
					}
					gdb_put_packet(connection, "OK", 2);
					return ERROR_SERVER_REMOTE_CLOSED;
				case '!':
					/* handle extended remote protocol */
					gdb_con->extended_protocol = true;
					gdb_put_packet(connection, "OK", 2);
					break;
				case 'R':
					/* handle extended restart packet */
					gdb_restart_inferior(connection, packet, packet_size);
					break;

				case 'j':
					/* packet supported only by smp target i.e cortex_a.c*/
					/* handle smp packet replying coreid played to gbd */
					gdb_read_smp_packet(connection, packet, packet_size);
					break;

				case 'J':
					/* packet supported only by smp target i.e cortex_a.c */
					/* handle smp packet setting coreid to be played at next
					 * resume to gdb */
					gdb_write_smp_packet(connection, packet, packet_size);
					break;

				case 'F':
					/* File-I/O extension */
					/* After gdb uses host-side syscall to complete target file
					 * I/O, gdb sends host-side syscall return value to target
					 * by 'F' packet.
					 * The format of 'F' response packet is
					 * Fretcode,errno,Ctrl-C flag;call-specific attachment
					 */
					gdb_con->frontend_state = TARGET_RUNNING;
					log_add_callback(gdb_log_callback, connection);
					gdb_fileio_response_packet(connection, packet, packet_size);
					break;

				default:
					/* ignore unknown packets */
					LOG_DEBUG("ignoring 0x%2.2x packet", packet[0]);
					gdb_put_packet(connection, "", 0);
					break;
			}

			/* if a packet handler returned an error, exit input loop */
			if (retval != ERROR_OK)
				return retval;
		}

		if (gdb_con->ctrl_c) {
			if (target->state == TARGET_RUNNING) {
				struct target *t = target;
				if (target->rtos)
					target->rtos->gdb_target_for_threadid(connection, target->rtos->current_threadid, &t);
				retval = target_halt(t);
				if (retval == ERROR_OK)
					retval = target_poll(t);
				if (retval != ERROR_OK)
					target_call_event_callbacks(target, TARGET_EVENT_GDB_HALT);
				gdb_con->ctrl_c = false;
			} else {
				LOG_INFO("The target is not running when halt was requested, stopping GDB.");
				target_call_event_callbacks(target, TARGET_EVENT_GDB_HALT);
			}
		}

	} while (gdb_con->buf_cnt > 0);

	return ERROR_OK;
}

static int gdb_input(struct connection *connection)
{
	int retval = gdb_input_inner(connection);
	struct gdb_connection *gdb_con = connection->priv;
	if (retval == ERROR_SERVER_REMOTE_CLOSED)
		return retval;

	/* logging does not propagate the error, yet can set the gdb_con->closed flag */
	if (gdb_con->closed)
		return ERROR_SERVER_REMOTE_CLOSED;

	/* we'll recover from any other errors(e.g. temporary timeouts, etc.) */
	return ERROR_OK;
}

static int gdb_target_start(struct target *target, const char *port)
{
	struct gdb_service *gdb_service;
	int ret;
	gdb_service = malloc(sizeof(struct gdb_service));

	if (!gdb_service)
		return -ENOMEM;

	LOG_INFO("starting gdb server for %s on %s", target_name(target), port);

	gdb_service->target = target;
	gdb_service->core[0] = -1;
	gdb_service->core[1] = -1;
	target->gdb_service = gdb_service;

	ret = add_service("gdb",
			port, target->gdb_max_connections, &gdb_new_connection, &gdb_input,
			&gdb_connection_closed, gdb_service);
	/* initialize all targets gdb service with the same pointer */
	{
		struct target_list *head;
		struct target *curr;
		head = target->head;
		while (head != (struct target_list *)NULL) {
			curr = head->target;
			if (curr != target)
				curr->gdb_service = gdb_service;
			head = head->next;
		}
	}
	return ret;
}

static int gdb_target_add_one(struct target *target)
{
	/*  one gdb instance per smp list */
	if ((target->smp) && (target->gdb_service))
		return ERROR_OK;

	/* skip targets that cannot handle a gdb connections (e.g. mem_ap) */
	if (!target_supports_gdb_connection(target)) {
		LOG_DEBUG("skip gdb server for target %s", target_name(target));
		return ERROR_OK;
	}

	if (target->gdb_port_override) {
		if (strcmp(target->gdb_port_override, "disabled") == 0) {
			LOG_INFO("gdb port disabled");
			return ERROR_OK;
		}
		return gdb_target_start(target, target->gdb_port_override);
	}

	if (strcmp(gdb_port, "disabled") == 0) {
		LOG_INFO("gdb port disabled");
		return ERROR_OK;
	}

	int retval = gdb_target_start(target, gdb_port_next);
	if (retval == ERROR_OK) {
		/* save the port number so can be queried with
		 * $target_name cget -gdb-port
		 */
		target->gdb_port_override = strdup(gdb_port_next);

		long portnumber;
		/* If we can parse the port number
		 * then we increment the port number for the next target.
		 */
		char *end;
		portnumber = strtol(gdb_port_next, &end, 0);
		if (!*end) {
			if (parse_long(gdb_port_next, &portnumber) == ERROR_OK) {
				free(gdb_port_next);
				if (portnumber) {
					gdb_port_next = alloc_printf("%ld", portnumber+1);
				} else {
					/* Don't increment if gdb_port is 0, since we're just
					 * trying to allocate an unused port. */
					gdb_port_next = strdup("0");
				}
			}
		}
	}
	return retval;
}

int gdb_target_add_all(struct target *target)
{
	if (!target) {
		LOG_WARNING("gdb services need one or more targets defined");
		return ERROR_OK;
	}

	while (target) {
		int retval = gdb_target_add_one(target);
		if (retval != ERROR_OK)
			return retval;

		target = target->next;
	}

	return ERROR_OK;
}

COMMAND_HANDLER(handle_gdb_sync_command)
{
	if (CMD_ARGC != 0)
		return ERROR_COMMAND_SYNTAX_ERROR;

<<<<<<< HEAD
	if (current_gdb_connection == NULL) {
=======
	if (!current_gdb_connection) {
>>>>>>> b61a2808
		command_print(CMD,
			"gdb_sync command can only be run from within gdb using \"monitor gdb_sync\"");
		return ERROR_FAIL;
	}

	current_gdb_connection->sync = true;

	return ERROR_OK;
}

/* daemon configuration command gdb_port */
COMMAND_HANDLER(handle_gdb_port_command)
{
	int retval = CALL_COMMAND_HANDLER(server_pipe_command, &gdb_port);
	if (retval == ERROR_OK) {
		free(gdb_port_next);
		gdb_port_next = strdup(gdb_port);
	}
	return retval;
}

COMMAND_HANDLER(handle_gdb_memory_map_command)
{
	if (CMD_ARGC != 1)
		return ERROR_COMMAND_SYNTAX_ERROR;

	COMMAND_PARSE_ENABLE(CMD_ARGV[0], gdb_use_memory_map);
	return ERROR_OK;
}

COMMAND_HANDLER(handle_gdb_flash_program_command)
{
	if (CMD_ARGC != 1)
		return ERROR_COMMAND_SYNTAX_ERROR;

	COMMAND_PARSE_ENABLE(CMD_ARGV[0], gdb_flash_program);
	return ERROR_OK;
}

COMMAND_HANDLER(handle_gdb_report_data_abort_command)
{
	if (CMD_ARGC != 1)
		return ERROR_COMMAND_SYNTAX_ERROR;

	COMMAND_PARSE_ENABLE(CMD_ARGV[0], gdb_report_data_abort);
	return ERROR_OK;
}

COMMAND_HANDLER(handle_gdb_report_register_access_error)
{
	if (CMD_ARGC != 1)
		return ERROR_COMMAND_SYNTAX_ERROR;

	COMMAND_PARSE_ENABLE(CMD_ARGV[0], gdb_report_register_access_error);
	return ERROR_OK;
}

/* gdb_breakpoint_override */
COMMAND_HANDLER(handle_gdb_breakpoint_override_command)
{
	if (CMD_ARGC == 0) {
		/* nothing */
	} else if (CMD_ARGC == 1) {
		gdb_breakpoint_override = 1;
		if (strcmp(CMD_ARGV[0], "hard") == 0)
			gdb_breakpoint_override_type = BKPT_HARD;
		else if (strcmp(CMD_ARGV[0], "soft") == 0)
			gdb_breakpoint_override_type = BKPT_SOFT;
		else if (strcmp(CMD_ARGV[0], "disable") == 0)
			gdb_breakpoint_override = 0;
	} else
		return ERROR_COMMAND_SYNTAX_ERROR;
	if (gdb_breakpoint_override)
		LOG_USER("force %s breakpoints",
			(gdb_breakpoint_override_type == BKPT_HARD) ? "hard" : "soft");
	else
		LOG_USER("breakpoint type is not overridden");

	return ERROR_OK;
}

COMMAND_HANDLER(handle_gdb_target_description_command)
{
	if (CMD_ARGC != 1)
		return ERROR_COMMAND_SYNTAX_ERROR;

	COMMAND_PARSE_ENABLE(CMD_ARGV[0], gdb_use_target_description);
	return ERROR_OK;
}

COMMAND_HANDLER(handle_gdb_save_tdesc_command)
{
	char *tdesc;
	uint32_t tdesc_length;
	struct target *target = get_current_target(CMD_CTX);

	int retval = gdb_generate_target_description(target, &tdesc);
	if (retval != ERROR_OK) {
		LOG_ERROR("Unable to Generate Target Description");
		return ERROR_FAIL;
	}

	tdesc_length = strlen(tdesc);

	struct fileio *fileio;
	size_t size_written;

	char *tdesc_filename = alloc_printf("%s.xml", target_type_name(target));
	if (!tdesc_filename) {
		retval = ERROR_FAIL;
		goto out;
	}

	retval = fileio_open(&fileio, tdesc_filename, FILEIO_WRITE, FILEIO_TEXT);

	if (retval != ERROR_OK) {
		LOG_ERROR("Can't open %s for writing", tdesc_filename);
		goto out;
	}

	retval = fileio_write(fileio, tdesc_length, tdesc, &size_written);

	fileio_close(fileio);

	if (retval != ERROR_OK)
		LOG_ERROR("Error while writing the tdesc file");

out:
	free(tdesc_filename);
	free(tdesc);

	return retval;
}

static const struct command_registration gdb_command_handlers[] = {
	{
		.name = "gdb_sync",
		.handler = handle_gdb_sync_command,
		.mode = COMMAND_ANY,
		.help = "next stepi will return immediately allowing "
			"GDB to fetch register state without affecting "
			"target state",
		.usage = ""
	},
	{
		.name = "gdb_port",
		.handler = handle_gdb_port_command,
		.mode = COMMAND_CONFIG,
		.help = "Normally gdb listens to a TCP/IP port. Each subsequent GDB "
			"server listens for the next port number after the "
			"base port number specified. "
			"No arguments reports GDB port. \"pipe\" means listen to stdin "
			"output to stdout, an integer is base port number, \"disabled\" disables "
			"port. Any other string is are interpreted as named pipe to listen to. "
			"Output pipe is the same name as input pipe, but with 'o' appended.",
		.usage = "[port_num]",
	},
	{
		.name = "gdb_memory_map",
		.handler = handle_gdb_memory_map_command,
		.mode = COMMAND_CONFIG,
		.help = "enable or disable memory map",
		.usage = "('enable'|'disable')"
	},
	{
		.name = "gdb_flash_program",
		.handler = handle_gdb_flash_program_command,
		.mode = COMMAND_CONFIG,
		.help = "enable or disable flash program",
		.usage = "('enable'|'disable')"
	},
	{
		.name = "gdb_report_data_abort",
		.handler = handle_gdb_report_data_abort_command,
		.mode = COMMAND_CONFIG,
		.help = "enable or disable reporting data aborts",
		.usage = "('enable'|'disable')"
	},
	{
		.name = "gdb_report_register_access_error",
		.handler = handle_gdb_report_register_access_error,
		.mode = COMMAND_CONFIG,
		.help = "enable or disable reporting register access errors",
		.usage = "('enable'|'disable')"
	},
	{
		.name = "gdb_breakpoint_override",
		.handler = handle_gdb_breakpoint_override_command,
		.mode = COMMAND_ANY,
		.help = "Display or specify type of breakpoint "
			"to be used by gdb 'break' commands.",
		.usage = "('hard'|'soft'|'disable')"
	},
	{
		.name = "gdb_target_description",
		.handler = handle_gdb_target_description_command,
		.mode = COMMAND_CONFIG,
		.help = "enable or disable target description",
		.usage = "('enable'|'disable')"
	},
	{
		.name = "gdb_save_tdesc",
		.handler = handle_gdb_save_tdesc_command,
		.mode = COMMAND_EXEC,
		.help = "Save the target description file",
		.usage = "",
	},
	COMMAND_REGISTRATION_DONE
};

int gdb_register_commands(struct command_context *cmd_ctx)
{
	gdb_port = strdup("3333");
	gdb_port_next = strdup("3333");
	return register_commands(cmd_ctx, NULL, gdb_command_handlers);
}

void gdb_service_free(void)
{
	free(gdb_port);
	free(gdb_port_next);
}<|MERGE_RESOLUTION|>--- conflicted
+++ resolved
@@ -760,11 +760,7 @@
 {
 	struct gdb_connection *gdb_connection = connection->priv;
 	char sig_reply[65];
-<<<<<<< HEAD
-	char stop_reason[20];
-=======
 	char stop_reason[32];
->>>>>>> b61a2808
 	char current_thread[25];
 	int sig_reply_len;
 	int signal_var;
@@ -775,11 +771,7 @@
 		sig_reply_len = snprintf(sig_reply, sizeof(sig_reply), "W00");
 	} else {
 		struct target *ct;
-<<<<<<< HEAD
-		if (target->rtos != NULL) {
-=======
 		if (target->rtos) {
->>>>>>> b61a2808
 			target->rtos->current_threadid = target->rtos->current_thread;
 			target->rtos->gdb_target_for_threadid(connection, target->rtos->current_threadid, &ct);
 		} else {
@@ -818,11 +810,7 @@
 		}
 
 		current_thread[0] = '\0';
-<<<<<<< HEAD
-		if (target->rtos != NULL)
-=======
 		if (target->rtos)
->>>>>>> b61a2808
 			snprintf(current_thread, sizeof(current_thread), "thread:%" PRIx64 ";",
 					target->rtos->current_thread);
 
@@ -1410,13 +1398,8 @@
 	uint8_t *bin_buf = malloc(chars / 2);
 	gdb_target_to_reg(target, separator + 1, chars, bin_buf);
 
-<<<<<<< HEAD
-	if ((target->rtos != NULL) &&
-			(ERROR_OK == rtos_set_reg(connection, reg_num, bin_buf))) {
-=======
 	if ((target->rtos) &&
 			(rtos_set_reg(connection, reg_num, bin_buf) == ERROR_OK)) {
->>>>>>> b61a2808
 		free(bin_buf);
 		gdb_put_packet(connection, "OK", 2);
 		return ERROR_OK;
@@ -1437,13 +1420,8 @@
 	}
 
 	if (chars != (DIV_ROUND_UP(reg_list[reg_num]->size, 8) * 2)) {
-<<<<<<< HEAD
-		LOG_ERROR("gdb sent %d bits for a %d-bit register (%s)",
-				(int) chars * 4, reg_list[reg_num]->size, reg_list[reg_num]->name);
-=======
 		LOG_ERROR("gdb sent %zu bits for a %" PRIu32 "-bit register (%s)",
 				chars * 4, reg_list[reg_num]->size, reg_list[reg_num]->name);
->>>>>>> b61a2808
 		free(bin_buf);
 		free(reg_list);
 		return ERROR_SERVER_REMOTE_CLOSED;
@@ -2970,11 +2948,7 @@
 		return NULL;
 
 	const char *end = strchr(hex, sep);
-<<<<<<< HEAD
-	if (end == NULL)
-=======
 	if (!end)
->>>>>>> b61a2808
 		hexlen = strlen(hex);
 	else
 		hexlen = end - hex;
@@ -2987,11 +2961,7 @@
 
 	size_t count = hexlen / 2;
 	char *decoded = malloc(count + 1);
-<<<<<<< HEAD
-	if (decoded == NULL)
-=======
 	if (!decoded)
->>>>>>> b61a2808
 		return NULL;
 
 	size_t converted = unhexify((void *)decoded, hex, count);
@@ -3037,24 +3007,15 @@
 
 	char *cmdline = next_hex_encoded_field(&parse, ';');
 	char *arg;
-<<<<<<< HEAD
-	while (cmdline != NULL && (arg = next_hex_encoded_field(&parse, ';')) != NULL) {
-=======
 	while (cmdline && (arg = next_hex_encoded_field(&parse, ';')) != NULL) {
->>>>>>> b61a2808
 		char *new_cmdline = alloc_printf("%s %s", cmdline, arg);
 		free(cmdline);
 		free(arg);
 		cmdline = new_cmdline;
 	}
 
-<<<<<<< HEAD
-	if (cmdline != NULL) {
-		if (target->semihosting != NULL) {
-=======
 	if (cmdline) {
 		if (target->semihosting) {
->>>>>>> b61a2808
 			LOG_INFO("GDB set inferior command line to '%s'", cmdline);
 			free(target->semihosting->cmdline);
 			target->semihosting->cmdline = cmdline;
@@ -3388,11 +3349,7 @@
 					/* '?' is sent after the eventual '!' */
 					if (!warn_use_ext && !gdb_con->extended_protocol) {
 						warn_use_ext = true;
-<<<<<<< HEAD
-						LOG_WARNING("Prefer GDB command \"target extended-remote %s\" instead of \"target remote %s\"",
-=======
 						LOG_WARNING("Prefer GDB command \"target extended-remote :%s\" instead of \"target remote :%s\"",
->>>>>>> b61a2808
 									connection->service->port, connection->service->port);
 					}
 					break;
@@ -3679,11 +3636,7 @@
 	if (CMD_ARGC != 0)
 		return ERROR_COMMAND_SYNTAX_ERROR;
 
-<<<<<<< HEAD
-	if (current_gdb_connection == NULL) {
-=======
 	if (!current_gdb_connection) {
->>>>>>> b61a2808
 		command_print(CMD,
 			"gdb_sync command can only be run from within gdb using \"monitor gdb_sync\"");
 		return ERROR_FAIL;
