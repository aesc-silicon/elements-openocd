/***************************************************************************
 *   Copyright (C) 2005 by Dominic Rath                                    *
 *   Dominic.Rath@gmx.de                                                   *
 *                                                                         *
 *   Copyright (C) 2007-2010 Øyvind Harboe                                 *
 *   oyvind.harboe@zylin.com                                               *
 *                                                                         *
 *   Copyright (C) 2008 by Spencer Oliver                                  *
 *   spen@spen-soft.co.uk                                                  *
 *                                                                         *
 *   This program is free software; you can redistribute it and/or modify  *
 *   it under the terms of the GNU General Public License as published by  *
 *   the Free Software Foundation; either version 2 of the License, or     *
 *   (at your option) any later version.                                   *
 *                                                                         *
 *   This program is distributed in the hope that it will be useful,       *
 *   but WITHOUT ANY WARRANTY; without even the implied warranty of        *
 *   MERCHANTABILITY or FITNESS FOR A PARTICULAR PURPOSE.  See the         *
 *   GNU General Public License for more details.                          *
 *                                                                         *
 *   You should have received a copy of the GNU General Public License     *
 *   along with this program.  If not, see <http://www.gnu.org/licenses/>. *
 ***************************************************************************/

#ifdef HAVE_CONFIG_H
#include "config.h"
#endif

#include "server.h"
#include <target/target.h>
#include <target/target_request.h>
#include <target/openrisc/jsp_server.h>
#include "openocd.h"
#include "tcl_server.h"
#include "telnet_server.h"
#include "time_support.h"

#include <signal.h>

#ifdef HAVE_NETDB_H
#include <netdb.h>
#endif

#ifndef _WIN32
#include <netinet/tcp.h>
#endif

static struct service *services;

enum shutdown_reason {
	CONTINUE_MAIN_LOOP,			/* stay in main event loop */
	SHUTDOWN_REQUESTED,			/* set by shutdown command; exit the event loop and quit the debugger */
	SHUTDOWN_WITH_ERROR_CODE,	/* set by shutdown command; quit with non-zero return code */
	SHUTDOWN_WITH_SIGNAL_CODE	/* set by sig_handler; exec shutdown then exit with signal as return code */
};
static enum shutdown_reason shutdown_openocd = CONTINUE_MAIN_LOOP;

/* store received signal to exit application by killing ourselves */
static int last_signal;

/* set the polling period to 100ms */
static int polling_period = 100;

/* address by name on which to listen for incoming TCP/IP connections */
static char *bindto_name;

static int add_connection(struct service *service, struct command_context *cmd_ctx)
{
	socklen_t address_size;
	struct connection *c, **p;
	int retval;
	int flag = 1;

	c = malloc(sizeof(struct connection));
	c->fd = -1;
	c->fd_out = -1;
	memset(&c->sin, 0, sizeof(c->sin));
	c->cmd_ctx = copy_command_context(cmd_ctx);
	c->service = service;
	c->input_pending = false;
	c->priv = NULL;
	c->next = NULL;

	if (service->type == CONNECTION_TCP) {
		address_size = sizeof(c->sin);

		c->fd = accept(service->fd, (struct sockaddr *)&service->sin, &address_size);
		c->fd_out = c->fd;

		/* This increases performance dramatically for e.g. GDB load which
		 * does not have a sliding window protocol.
		 *
		 * Ignore errors from this fn as it probably just means less performance
		 */
		setsockopt(c->fd,	/* socket affected */
			IPPROTO_TCP,			/* set option at TCP level */
			TCP_NODELAY,			/* name of option */
			(char *)&flag,			/* the cast is historical cruft */
			sizeof(int));			/* length of option value */

		LOG_INFO("accepting '%s' connection on tcp/%s", service->name, service->port);
		retval = service->new_connection(c);
		if (retval != ERROR_OK) {
			close_socket(c->fd);
			LOG_ERROR("attempted '%s' connection rejected", service->name);
			command_done(c->cmd_ctx);
			free(c);
			return retval;
		}
	} else if (service->type == CONNECTION_STDINOUT) {
		c->fd = service->fd;
		c->fd_out = fileno(stdout);

#ifdef _WIN32
		/* we are using stdin/out so ignore ctrl-c under windoze */
		SetConsoleCtrlHandler(NULL, TRUE);
#endif

		/* do not check for new connections again on stdin */
		service->fd = -1;

		LOG_INFO("accepting '%s' connection from pipe", service->name);
		retval = service->new_connection(c);
		if (retval != ERROR_OK) {
			LOG_ERROR("attempted '%s' connection rejected", service->name);
			command_done(c->cmd_ctx);
			free(c);
			return retval;
		}
	} else if (service->type == CONNECTION_PIPE) {
		c->fd = service->fd;
		/* do not check for new connections again on stdin */
		service->fd = -1;

		char *out_file = alloc_printf("%so", service->port);
		c->fd_out = open(out_file, O_WRONLY);
		free(out_file);
		if (c->fd_out == -1) {
			LOG_ERROR("could not open %s", service->port);
			command_done(c->cmd_ctx);
			free(c);
			return ERROR_FAIL;
		}

		LOG_INFO("accepting '%s' connection from pipe %s", service->name, service->port);
		retval = service->new_connection(c);
		if (retval != ERROR_OK) {
			LOG_ERROR("attempted '%s' connection rejected", service->name);
			command_done(c->cmd_ctx);
			free(c);
			return retval;
		}
	}

	/* add to the end of linked list */
	for (p = &service->connections; *p; p = &(*p)->next)
		;
	*p = c;

	if (service->max_connections != CONNECTION_LIMIT_UNLIMITED)
		service->max_connections--;

	return ERROR_OK;
}

static int remove_connection(struct service *service, struct connection *connection)
{
	struct connection **p = &service->connections;
	struct connection *c;

	/* find connection */
	while ((c = *p)) {
		if (c->fd == connection->fd) {
			service->connection_closed(c);
			if (service->type == CONNECTION_TCP)
				close_socket(c->fd);
			else if (service->type == CONNECTION_PIPE) {
				/* The service will listen to the pipe again */
				c->service->fd = c->fd;
			}

			command_done(c->cmd_ctx);

			/* delete connection */
			*p = c->next;
			free(c);

			if (service->max_connections != CONNECTION_LIMIT_UNLIMITED)
				service->max_connections++;

			break;
		}

		/* redirect p to next list pointer */
		p = &(*p)->next;
	}

	return ERROR_OK;
}

static void free_service(struct service *c)
{
	free(c->name);
	free(c->port);
	free(c);
}

int add_service(char *name,
	const char *port,
	int max_connections,
	new_connection_handler_t new_connection_handler,
	input_handler_t input_handler,
	connection_closed_handler_t connection_closed_handler,
	void *priv)
{
	struct service *c, **p;
	struct hostent *hp;
	int so_reuseaddr_option = 1;

	c = malloc(sizeof(struct service));

	c->name = strdup(name);
	c->port = strdup(port);
	c->max_connections = 1;	/* Only TCP/IP ports can support more than one connection */
	c->fd = -1;
	c->connections = NULL;
	c->new_connection = new_connection_handler;
	c->input = input_handler;
	c->connection_closed = connection_closed_handler;
	c->priv = priv;
	c->next = NULL;
	long portnumber;
	if (strcmp(c->port, "pipe") == 0)
		c->type = CONNECTION_STDINOUT;
	else {
		char *end;
		portnumber = strtol(c->port, &end, 0);
		if (!*end && (parse_long(c->port, &portnumber) == ERROR_OK)) {
			c->portnumber = portnumber;
			c->type = CONNECTION_TCP;
		} else
			c->type = CONNECTION_PIPE;
	}

	if (c->type == CONNECTION_TCP) {
		c->max_connections = max_connections;

		c->fd = socket(AF_INET, SOCK_STREAM, 0);
		if (c->fd == -1) {
			LOG_ERROR("error creating socket: %s", strerror(errno));
			free_service(c);
			return ERROR_FAIL;
		}

		setsockopt(c->fd,
			SOL_SOCKET,
			SO_REUSEADDR,
			(void *)&so_reuseaddr_option,
			sizeof(int));

		socket_nonblock(c->fd);

		memset(&c->sin, 0, sizeof(c->sin));
		c->sin.sin_family = AF_INET;

		if (!bindto_name)
			c->sin.sin_addr.s_addr = htonl(INADDR_LOOPBACK);
		else {
			hp = gethostbyname(bindto_name);
			if (!hp) {
				LOG_ERROR("couldn't resolve bindto address: %s", bindto_name);
				close_socket(c->fd);
				free_service(c);
				return ERROR_FAIL;
			}
			memcpy(&c->sin.sin_addr, hp->h_addr_list[0], hp->h_length);
		}
		c->sin.sin_port = htons(c->portnumber);

		if (bind(c->fd, (struct sockaddr *)&c->sin, sizeof(c->sin)) == -1) {
			LOG_ERROR("couldn't bind %s to socket on port %d: %s", name, c->portnumber, strerror(errno));
			close_socket(c->fd);
			free_service(c);
			return ERROR_FAIL;
		}

#ifndef _WIN32
		int segsize = 65536;
		setsockopt(c->fd, IPPROTO_TCP, TCP_MAXSEG,  &segsize, sizeof(int));
#endif
		int window_size = 128 * 1024;

		/* These setsockopt()s must happen before the listen() */

		setsockopt(c->fd, SOL_SOCKET, SO_SNDBUF,
			(char *)&window_size, sizeof(window_size));
		setsockopt(c->fd, SOL_SOCKET, SO_RCVBUF,
			(char *)&window_size, sizeof(window_size));

		if (listen(c->fd, 1) == -1) {
			LOG_ERROR("couldn't listen on socket: %s", strerror(errno));
			close_socket(c->fd);
			free_service(c);
			return ERROR_FAIL;
		}

		struct sockaddr_in addr_in;
		addr_in.sin_port = 0;
		socklen_t addr_in_size = sizeof(addr_in);
		if (getsockname(c->fd, (struct sockaddr *)&addr_in, &addr_in_size) == 0)
			LOG_INFO("Listening on port %hu for %s connections",
				 ntohs(addr_in.sin_port), name);
	} else if (c->type == CONNECTION_STDINOUT) {
		c->fd = fileno(stdin);

#ifdef _WIN32
		/* for win32 set stdin/stdout to binary mode */
		if (_setmode(_fileno(stdout), _O_BINARY) < 0)
			LOG_WARNING("cannot change stdout mode to binary");
		if (_setmode(_fileno(stdin), _O_BINARY) < 0)
			LOG_WARNING("cannot change stdin mode to binary");
		if (_setmode(_fileno(stderr), _O_BINARY) < 0)
			LOG_WARNING("cannot change stderr mode to binary");
#else
		socket_nonblock(c->fd);
#endif
	} else if (c->type == CONNECTION_PIPE) {
#ifdef _WIN32
		/* we currently do not support named pipes under win32
		 * so exit openocd for now */
		LOG_ERROR("Named pipes currently not supported under this os");
		free_service(c);
		return ERROR_FAIL;
#else
		/* Pipe we're reading from */
		c->fd = open(c->port, O_RDONLY | O_NONBLOCK);
		if (c->fd == -1) {
			LOG_ERROR("could not open %s", c->port);
			free_service(c);
			return ERROR_FAIL;
		}
#endif
	}

	/* add to the end of linked list */
	for (p = &services; *p; p = &(*p)->next)
		;
	*p = c;

	return ERROR_OK;
}

static void remove_connections(struct service *service)
{
	struct connection *connection;

	connection = service->connections;

	while (connection) {
		struct connection *tmp;

		tmp = connection->next;
		remove_connection(service, connection);
		connection = tmp;
	}
}

int remove_service(const char *name, const char *port)
{
	struct service *tmp;
	struct service *prev;

	prev = services;

	for (tmp = services; tmp; prev = tmp, tmp = tmp->next) {
		if (!strcmp(tmp->name, name) && !strcmp(tmp->port, port)) {
			remove_connections(tmp);

			if (tmp == services)
				services = tmp->next;
			else
				prev->next = tmp->next;

			if (tmp->type != CONNECTION_STDINOUT)
				close_socket(tmp->fd);

			free(tmp->priv);
			free_service(tmp);

			return ERROR_OK;
		}
	}

	return ERROR_OK;
}

static int remove_services(void)
{
	struct service *c = services;

	/* loop service */
	while (c) {
		struct service *next = c->next;

		remove_connections(c);

		free(c->name);

		if (c->type == CONNECTION_PIPE) {
			if (c->fd != -1)
				close(c->fd);
		}
		free(c->port);
		free(c->priv);
		/* delete service */
		free(c);

		/* remember the last service for unlinking */
		c = next;
	}

	services = NULL;

	return ERROR_OK;
}

int server_loop(struct command_context *command_context)
{
	struct service *service;

	bool poll_ok = true;

	/* used in select() */
	fd_set read_fds;
	int fd_max;

	/* used in accept() */
	int retval;

	int64_t next_event = timeval_ms() + polling_period;

#ifndef _WIN32
	if (signal(SIGPIPE, SIG_IGN) == SIG_ERR)
		LOG_ERROR("couldn't set SIGPIPE to SIG_IGN");
#endif

	while (shutdown_openocd == CONTINUE_MAIN_LOOP) {
		/* monitor sockets for activity */
		fd_max = 0;
		FD_ZERO(&read_fds);

		/* add service and connection fds to read_fds */
		for (service = services; service; service = service->next) {
			if (service->fd != -1) {
				/* listen for new connections */
				FD_SET(service->fd, &read_fds);

				if (service->fd > fd_max)
					fd_max = service->fd;
			}

			if (service->connections) {
				struct connection *c;

				for (c = service->connections; c; c = c->next) {
					/* check for activity on the connection */
					FD_SET(c->fd, &read_fds);
					if (c->fd > fd_max)
						fd_max = c->fd;
				}
			}
		}

		struct timeval tv;
		tv.tv_sec = 0;
		if (poll_ok) {
			/* we're just polling this iteration, this is faster on embedded
			 * hosts */
			tv.tv_usec = 0;
			retval = socket_select(fd_max + 1, &read_fds, NULL, NULL, &tv);
		} else {
			/* Every 100ms, can be changed with "poll_period" command */
			int timeout_ms = next_event - timeval_ms();
			if (timeout_ms < 0)
				timeout_ms = 0;
			else if (timeout_ms > polling_period)
				timeout_ms = polling_period;
			tv.tv_usec = timeout_ms * 1000;
			/* Only while we're sleeping we'll let others run */
			openocd_sleep_prelude();
			kept_alive();
			retval = socket_select(fd_max + 1, &read_fds, NULL, NULL, &tv);
			openocd_sleep_postlude();
		}

		if (retval == -1) {
#ifdef _WIN32

			errno = WSAGetLastError();

			if (errno == WSAEINTR)
				FD_ZERO(&read_fds);
			else {
				LOG_ERROR("error during select: %s", strerror(errno));
				return ERROR_FAIL;
			}
#else

			if (errno == EINTR)
				FD_ZERO(&read_fds);
			else {
				LOG_ERROR("error during select: %s", strerror(errno));
				return ERROR_FAIL;
			}
#endif
		}

		if (retval == 0) {
			/* We only execute these callbacks when there was nothing to do or we timed
			 *out */
			target_call_timer_callbacks_now();
			next_event = target_timer_next_event();
			process_jim_events(command_context);

			FD_ZERO(&read_fds);	/* eCos leaves read_fds unchanged in this case!  */

			/* We timed out/there was nothing to do, timeout rather than poll next time
			 **/
			poll_ok = false;
		} else {
			/* There was something to do, next time we'll just poll */
			poll_ok = true;
		}

		/* This is a simple back-off algorithm where we immediately
		 * re-poll if we did something this time around.
		 *
		 * This greatly improves performance of DCC.
		 */
		poll_ok = poll_ok || target_got_message();

		for (service = services; service; service = service->next) {
			/* handle new connections on listeners */
			if ((service->fd != -1)
				&& (FD_ISSET(service->fd, &read_fds))) {
				if (service->max_connections != 0)
					add_connection(service, command_context);
				else {
					if (service->type == CONNECTION_TCP) {
						struct sockaddr_in sin;
						socklen_t address_size = sizeof(sin);
						int tmp_fd;
						tmp_fd = accept(service->fd,
								(struct sockaddr *)&service->sin,
								&address_size);
						close_socket(tmp_fd);
					}
					LOG_INFO(
						"rejected '%s' connection, no more connections allowed",
						service->name);
				}
			}

			/* handle activity on connections */
			if (service->connections) {
				struct connection *c;

				for (c = service->connections; c; ) {
					if ((c->fd >= 0 && FD_ISSET(c->fd, &read_fds)) || c->input_pending) {
						retval = service->input(c);
						if (retval != ERROR_OK) {
							struct connection *next = c->next;
							if (service->type == CONNECTION_PIPE ||
									service->type == CONNECTION_STDINOUT) {
								/* if connection uses a pipe then
								 * shutdown openocd on error */
								shutdown_openocd = SHUTDOWN_REQUESTED;
							}
							remove_connection(service, c);
							LOG_INFO("dropped '%s' connection",
								service->name);
							c = next;
							continue;
						}
					}
					c = c->next;
				}
			}
		}

#ifdef _WIN32
		MSG msg;
		while (PeekMessage(&msg, NULL, 0, 0, PM_REMOVE)) {
			if (msg.message == WM_QUIT)
				shutdown_openocd = SHUTDOWN_WITH_SIGNAL_CODE;
		}
#endif
	}

	/* when quit for signal or CTRL-C, run (eventually user implemented) "shutdown" */
	if (shutdown_openocd == SHUTDOWN_WITH_SIGNAL_CODE)
		command_run_line(command_context, "shutdown");

	return shutdown_openocd == SHUTDOWN_WITH_ERROR_CODE ? ERROR_FAIL : ERROR_OK;
}

static void sig_handler(int sig)
{
	/* store only first signal that hits us */
	if (shutdown_openocd == CONTINUE_MAIN_LOOP) {
		shutdown_openocd = SHUTDOWN_WITH_SIGNAL_CODE;
		last_signal = sig;
		LOG_DEBUG("Terminating on Signal %d", sig);
	} else
		LOG_DEBUG("Ignored extra Signal %d", sig);
}


#ifdef _WIN32
BOOL WINAPI control_handler(DWORD ctrl_type)
{
	shutdown_openocd = SHUTDOWN_WITH_SIGNAL_CODE;
	return TRUE;
}
#else
static void sigkey_handler(int sig)
{
	/* ignore keystroke generated signals if not in foreground process group */

	if (tcgetpgrp(STDIN_FILENO) > 0)
		sig_handler(sig);
	else
		LOG_DEBUG("Ignored Signal %d", sig);
}
#endif


int server_host_os_entry(void)
{
	/* this currently only calls WSAStartup on native win32 systems
	 * before any socket operations are performed.
	 * This is an issue if you call init in your config script */

#ifdef _WIN32
	WORD version_requested;
	WSADATA wsadata;

	version_requested = MAKEWORD(2, 2);

	if (WSAStartup(version_requested, &wsadata) != 0) {
		LOG_ERROR("Failed to Open Winsock");
		return ERROR_FAIL;
	}
#endif
	return ERROR_OK;
}
<<<<<<< HEAD

int server_host_os_close(void)
{
#ifdef _WIN32
	WSACleanup();
#endif
	return ERROR_OK;
}

=======

int server_host_os_close(void)
{
#ifdef _WIN32
	WSACleanup();
#endif
	return ERROR_OK;
}

>>>>>>> b61a2808
int server_preinit(void)
{
#ifdef _WIN32
	/* register ctrl-c handler */
	SetConsoleCtrlHandler(control_handler, TRUE);

	signal(SIGBREAK, sig_handler);
	signal(SIGINT, sig_handler);
#else
	signal(SIGHUP, sig_handler);
	signal(SIGPIPE, sig_handler);
	signal(SIGQUIT, sigkey_handler);
	signal(SIGINT, sigkey_handler);
#endif
	signal(SIGTERM, sig_handler);
	signal(SIGABRT, sig_handler);

	return ERROR_OK;
}

int server_init(struct command_context *cmd_ctx)
{
	int ret = tcl_init();

	if (ret != ERROR_OK)
		return ret;

	ret = telnet_init("Open On-Chip Debugger");

	if (ret != ERROR_OK) {
		remove_services();
		return ret;
	}

	return ERROR_OK;
}

int server_quit(void)
{
	remove_services();
	target_quit();

#ifdef _WIN32
<<<<<<< HEAD
	SetConsoleCtrlHandler(ControlHandler, FALSE);
=======
	SetConsoleCtrlHandler(control_handler, FALSE);
>>>>>>> b61a2808

	return ERROR_OK;
#endif

	/* return signal number so we can kill ourselves */
	return last_signal;
}

void server_free(void)
{
	tcl_service_free();
	telnet_service_free();
	jsp_service_free();

	free(bindto_name);
}

void exit_on_signal(int sig)
{
#ifndef _WIN32
	/* bring back default system handler and kill yourself */
	signal(sig, SIG_DFL);
	kill(getpid(), sig);
#endif
}

int connection_write(struct connection *connection, const void *data, int len)
{
	if (len == 0) {
		/* successful no-op. Sockets and pipes behave differently here... */
		return 0;
	}
	if (connection->service->type == CONNECTION_TCP)
		return write_socket(connection->fd_out, data, len);
	else
		return write(connection->fd_out, data, len);
}

int connection_read(struct connection *connection, void *data, int len)
{
	if (connection->service->type == CONNECTION_TCP)
		return read_socket(connection->fd, data, len);
	else
		return read(connection->fd, data, len);
}

/* tell the server we want to shut down */
COMMAND_HANDLER(handle_shutdown_command)
{
	LOG_USER("shutdown command invoked");

	shutdown_openocd = SHUTDOWN_REQUESTED;

	if (CMD_ARGC == 1) {
		if (!strcmp(CMD_ARGV[0], "error")) {
			shutdown_openocd = SHUTDOWN_WITH_ERROR_CODE;
			return ERROR_FAIL;
		}
	}

	return ERROR_COMMAND_CLOSE_CONNECTION;
}

COMMAND_HANDLER(handle_poll_period_command)
{
	if (CMD_ARGC == 0)
		LOG_WARNING("You need to set a period value");
	else
		COMMAND_PARSE_NUMBER(int, CMD_ARGV[0], polling_period);

	LOG_INFO("set servers polling period to %ums", polling_period);

	return ERROR_OK;
}

COMMAND_HANDLER(handle_bindto_command)
{
	switch (CMD_ARGC) {
		case 0:
			command_print(CMD, "bindto name: %s", bindto_name);
			break;
		case 1:
			free(bindto_name);
			bindto_name = strdup(CMD_ARGV[0]);
			break;
		default:
			return ERROR_COMMAND_SYNTAX_ERROR;
	}
	return ERROR_OK;
}

static const struct command_registration server_command_handlers[] = {
	{
		.name = "shutdown",
		.handler = &handle_shutdown_command,
		.mode = COMMAND_ANY,
		.usage = "",
		.help = "shut the server down",
	},
	{
		.name = "poll_period",
		.handler = &handle_poll_period_command,
		.mode = COMMAND_ANY,
		.usage = "",
		.help = "set the servers polling period",
	},
	{
		.name = "bindto",
		.handler = &handle_bindto_command,
		.mode = COMMAND_CONFIG,
		.usage = "[name]",
		.help = "Specify address by name on which to listen for "
			"incoming TCP/IP connections",
	},
	COMMAND_REGISTRATION_DONE
};

int server_register_commands(struct command_context *cmd_ctx)
{
	int retval = telnet_register_commands(cmd_ctx);
	if (retval != ERROR_OK)
		return retval;

	retval = tcl_register_commands(cmd_ctx);
	if (retval != ERROR_OK)
		return retval;

	retval = jsp_register_commands(cmd_ctx);
	if (retval != ERROR_OK)
		return retval;

	return register_commands(cmd_ctx, NULL, server_command_handlers);
}

COMMAND_HELPER(server_port_command, unsigned short *out)
{
	switch (CMD_ARGC) {
		case 0:
			command_print(CMD, "%d", *out);
			break;
		case 1:
		{
			uint16_t port;
			COMMAND_PARSE_NUMBER(u16, CMD_ARGV[0], port);
			*out = port;
			break;
		}
		default:
			return ERROR_COMMAND_SYNTAX_ERROR;
	}
	return ERROR_OK;
}

COMMAND_HELPER(server_pipe_command, char **out)
{
	switch (CMD_ARGC) {
		case 0:
			command_print(CMD, "%s", *out);
			break;
		case 1:
		{
			if (CMD_CTX->mode == COMMAND_EXEC) {
				LOG_WARNING("unable to change server port after init");
				return ERROR_COMMAND_ARGUMENT_INVALID;
			}
			free(*out);
			*out = strdup(CMD_ARGV[0]);
			break;
		}
		default:
			return ERROR_COMMAND_SYNTAX_ERROR;
	}
	return ERROR_OK;
}<|MERGE_RESOLUTION|>--- conflicted
+++ resolved
@@ -654,7 +654,6 @@
 #endif
 	return ERROR_OK;
 }
-<<<<<<< HEAD
 
 int server_host_os_close(void)
 {
@@ -664,17 +663,6 @@
 	return ERROR_OK;
 }
 
-=======
-
-int server_host_os_close(void)
-{
-#ifdef _WIN32
-	WSACleanup();
-#endif
-	return ERROR_OK;
-}
-
->>>>>>> b61a2808
 int server_preinit(void)
 {
 #ifdef _WIN32
@@ -718,11 +706,7 @@
 	target_quit();
 
 #ifdef _WIN32
-<<<<<<< HEAD
-	SetConsoleCtrlHandler(ControlHandler, FALSE);
-=======
 	SetConsoleCtrlHandler(control_handler, FALSE);
->>>>>>> b61a2808
 
 	return ERROR_OK;
 #endif
