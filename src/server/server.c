/***************************************************************************
 *   Copyright (C) 2005 by Dominic Rath                                    *
 *   Dominic.Rath@gmx.de                                                   *
 *                                                                         *
 *   Copyright (C) 2007-2010 Øyvind Harboe                                 *
 *   oyvind.harboe@zylin.com                                               *
 *                                                                         *
 *   Copyright (C) 2008 by Spencer Oliver                                  *
 *   spen@spen-soft.co.uk                                                  *
 *                                                                         *
 *   This program is free software; you can redistribute it and/or modify  *
 *   it under the terms of the GNU General Public License as published by  *
 *   the Free Software Foundation; either version 2 of the License, or     *
 *   (at your option) any later version.                                   *
 *                                                                         *
 *   This program is distributed in the hope that it will be useful,       *
 *   but WITHOUT ANY WARRANTY; without even the implied warranty of        *
 *   MERCHANTABILITY or FITNESS FOR A PARTICULAR PURPOSE.  See the         *
 *   GNU General Public License for more details.                          *
 *                                                                         *
 *   You should have received a copy of the GNU General Public License     *
 *   along with this program.  If not, see <http://www.gnu.org/licenses/>. *
 ***************************************************************************/

#ifdef HAVE_CONFIG_H
#include "config.h"
#endif

#include "server.h"
#include <target/target.h>
#include <target/target_request.h>
#include <target/openrisc/jsp_server.h>
#include "openocd.h"
#include "tcl_server.h"
#include "telnet_server.h"

#include <signal.h>

#ifdef HAVE_NETDB_H
#include <netdb.h>
#endif

#ifndef _WIN32
#include <netinet/tcp.h>
#endif

static struct service *services;

enum shutdown_reason {
	CONTINUE_MAIN_LOOP,			/* stay in main event loop */
	SHUTDOWN_REQUESTED,			/* set by shutdown command; exit the event loop and quit the debugger */
	SHUTDOWN_WITH_ERROR_CODE,	/* set by shutdown command; quit with non-zero return code */
	SHUTDOWN_WITH_SIGNAL_CODE	/* set by sig_handler; exec shutdown then exit with signal as return code */
};
static enum shutdown_reason shutdown_openocd = CONTINUE_MAIN_LOOP;

/* store received signal to exit application by killing ourselves */
static int last_signal;

/* set the polling period to 100ms */
static int polling_period = 100;

/* address by name on which to listen for incoming TCP/IP connections */
static char *bindto_name;

static int add_connection(struct service *service, struct command_context *cmd_ctx)
{
	socklen_t address_size;
	struct connection *c, **p;
	int retval;
	int flag = 1;

	c = malloc(sizeof(struct connection));
	c->fd = -1;
	c->fd_out = -1;
	memset(&c->sin, 0, sizeof(c->sin));
	c->cmd_ctx = copy_command_context(cmd_ctx);
	c->service = service;
	c->input_pending = 0;
	c->priv = NULL;
	c->next = NULL;

	if (service->type == CONNECTION_TCP) {
		address_size = sizeof(c->sin);

		c->fd = accept(service->fd, (struct sockaddr *)&service->sin, &address_size);
		c->fd_out = c->fd;

		/* This increases performance dramatically for e.g. GDB load which
		 * does not have a sliding window protocol.
		 *
		 * Ignore errors from this fn as it probably just means less performance
		 */
		setsockopt(c->fd,	/* socket affected */
			IPPROTO_TCP,			/* set option at TCP level */
			TCP_NODELAY,			/* name of option */
			(char *)&flag,			/* the cast is historical cruft */
			sizeof(int));			/* length of option value */

		LOG_INFO("accepting '%s' connection on tcp/%s", service->name, service->port);
		retval = service->new_connection(c);
		if (retval != ERROR_OK) {
			close_socket(c->fd);
			LOG_ERROR("attempted '%s' connection rejected", service->name);
			command_done(c->cmd_ctx);
			free(c);
			return retval;
		}
	} else if (service->type == CONNECTION_STDINOUT) {
		c->fd = service->fd;
		c->fd_out = fileno(stdout);

#ifdef _WIN32
		/* we are using stdin/out so ignore ctrl-c under windoze */
		SetConsoleCtrlHandler(NULL, TRUE);
#endif

		/* do not check for new connections again on stdin */
		service->fd = -1;

		LOG_INFO("accepting '%s' connection from pipe", service->name);
		retval = service->new_connection(c);
		if (retval != ERROR_OK) {
			LOG_ERROR("attempted '%s' connection rejected", service->name);
			command_done(c->cmd_ctx);
			free(c);
			return retval;
		}
	} else if (service->type == CONNECTION_PIPE) {
		c->fd = service->fd;
		/* do not check for new connections again on stdin */
		service->fd = -1;

		char *out_file = alloc_printf("%so", service->port);
		c->fd_out = open(out_file, O_WRONLY);
		free(out_file);
		if (c->fd_out == -1) {
			LOG_ERROR("could not open %s", service->port);
			command_done(c->cmd_ctx);
			free(c);
			return ERROR_FAIL;
		}

		LOG_INFO("accepting '%s' connection from pipe %s", service->name, service->port);
		retval = service->new_connection(c);
		if (retval != ERROR_OK) {
			LOG_ERROR("attempted '%s' connection rejected", service->name);
			command_done(c->cmd_ctx);
			free(c);
			return retval;
		}
	}

	/* add to the end of linked list */
	for (p = &service->connections; *p; p = &(*p)->next)
		;
	*p = c;

	if (service->max_connections != CONNECTION_LIMIT_UNLIMITED)
		service->max_connections--;

	return ERROR_OK;
}

static int remove_connection(struct service *service, struct connection *connection)
{
	struct connection **p = &service->connections;
	struct connection *c;

	/* find connection */
	while ((c = *p)) {
		if (c->fd == connection->fd) {
			service->connection_closed(c);
			if (service->type == CONNECTION_TCP)
				close_socket(c->fd);
			else if (service->type == CONNECTION_PIPE) {
				/* The service will listen to the pipe again */
				c->service->fd = c->fd;
			}

			command_done(c->cmd_ctx);

			/* delete connection */
			*p = c->next;
			free(c);

			if (service->max_connections != CONNECTION_LIMIT_UNLIMITED)
				service->max_connections++;

			break;
		}

		/* redirect p to next list pointer */
		p = &(*p)->next;
	}

	return ERROR_OK;
}

static void free_service(struct service *c)
{
	free(c->name);
	free(c->port);
	free(c);
}

int add_service(char *name,
	const char *port,
	int max_connections,
	new_connection_handler_t new_connection_handler,
	input_handler_t input_handler,
	connection_closed_handler_t connection_closed_handler,
	void *priv)
{
	struct service *c, **p;
	struct hostent *hp;
	int so_reuseaddr_option = 1;

	c = malloc(sizeof(struct service));

	c->name = strdup(name);
	c->port = strdup(port);
	c->max_connections = 1;	/* Only TCP/IP ports can support more than one connection */
	c->fd = -1;
	c->connections = NULL;
	c->new_connection = new_connection_handler;
	c->input = input_handler;
	c->connection_closed = connection_closed_handler;
	c->priv = priv;
	c->next = NULL;
	long portnumber;
	if (strcmp(c->port, "pipe") == 0)
		c->type = CONNECTION_STDINOUT;
	else {
		char *end;
		portnumber = strtol(c->port, &end, 0);
		if (!*end && (parse_long(c->port, &portnumber) == ERROR_OK)) {
			c->portnumber = portnumber;
			c->type = CONNECTION_TCP;
		} else
			c->type = CONNECTION_PIPE;
	}

	if (c->type == CONNECTION_TCP) {
		c->max_connections = max_connections;

		c->fd = socket(AF_INET, SOCK_STREAM, 0);
		if (c->fd == -1) {
			LOG_ERROR("error creating socket: %s", strerror(errno));
			free_service(c);
			return ERROR_FAIL;
		}

		setsockopt(c->fd,
			SOL_SOCKET,
			SO_REUSEADDR,
			(void *)&so_reuseaddr_option,
			sizeof(int));

		socket_nonblock(c->fd);

		memset(&c->sin, 0, sizeof(c->sin));
		c->sin.sin_family = AF_INET;

		if (bindto_name == NULL)
<<<<<<< HEAD
			c->sin.sin_addr.s_addr = INADDR_ANY;
=======
			c->sin.sin_addr.s_addr = htonl(INADDR_LOOPBACK);
>>>>>>> db070eb8
		else {
			hp = gethostbyname(bindto_name);
			if (hp == NULL) {
				LOG_ERROR("couldn't resolve bindto address: %s", bindto_name);
				close_socket(c->fd);
				free_service(c);
				return ERROR_FAIL;
			}
			memcpy(&c->sin.sin_addr, hp->h_addr_list[0], hp->h_length);
		}
		c->sin.sin_port = htons(c->portnumber);

		if (bind(c->fd, (struct sockaddr *)&c->sin, sizeof(c->sin)) == -1) {
<<<<<<< HEAD
			LOG_ERROR("couldn't bind %s to socket: %s", name, strerror(errno));
=======
			LOG_ERROR("couldn't bind %s to socket on port %d: %s", name, c->portnumber, strerror(errno));
>>>>>>> db070eb8
			close_socket(c->fd);
			free_service(c);
			return ERROR_FAIL;
		}

#ifndef _WIN32
		int segsize = 65536;
		setsockopt(c->fd, IPPROTO_TCP, TCP_MAXSEG,  &segsize, sizeof(int));
#endif
		int window_size = 128 * 1024;

		/* These setsockopt()s must happen before the listen() */

		setsockopt(c->fd, SOL_SOCKET, SO_SNDBUF,
			(char *)&window_size, sizeof(window_size));
		setsockopt(c->fd, SOL_SOCKET, SO_RCVBUF,
			(char *)&window_size, sizeof(window_size));

		if (listen(c->fd, 1) == -1) {
			LOG_ERROR("couldn't listen on socket: %s", strerror(errno));
			close_socket(c->fd);
			free_service(c);
			return ERROR_FAIL;
		}

		struct sockaddr_in addr_in;
		addr_in.sin_port = 0;
		socklen_t addr_in_size = sizeof(addr_in);
		if (getsockname(c->fd, (struct sockaddr *)&addr_in, &addr_in_size) == 0)
			LOG_INFO("Listening on port %hu for %s connections",
				 ntohs(addr_in.sin_port), name);
	} else if (c->type == CONNECTION_STDINOUT) {
		c->fd = fileno(stdin);

#ifdef _WIN32
		/* for win32 set stdin/stdout to binary mode */
		if (_setmode(_fileno(stdout), _O_BINARY) < 0)
			LOG_WARNING("cannot change stdout mode to binary");
		if (_setmode(_fileno(stdin), _O_BINARY) < 0)
			LOG_WARNING("cannot change stdin mode to binary");
		if (_setmode(_fileno(stderr), _O_BINARY) < 0)
			LOG_WARNING("cannot change stderr mode to binary");
#else
		socket_nonblock(c->fd);
#endif
	} else if (c->type == CONNECTION_PIPE) {
#ifdef _WIN32
		/* we currenty do not support named pipes under win32
		 * so exit openocd for now */
		LOG_ERROR("Named pipes currently not supported under this os");
		free_service(c);
		return ERROR_FAIL;
#else
		/* Pipe we're reading from */
		c->fd = open(c->port, O_RDONLY | O_NONBLOCK);
		if (c->fd == -1) {
			LOG_ERROR("could not open %s", c->port);
			free_service(c);
			return ERROR_FAIL;
		}
#endif
	}

	/* add to the end of linked list */
	for (p = &services; *p; p = &(*p)->next)
		;
	*p = c;

	return ERROR_OK;
}

static void remove_connections(struct service *service)
{
	struct connection *connection;

	connection = service->connections;

	while (connection) {
		struct connection *tmp;

		tmp = connection->next;
		remove_connection(service, connection);
		connection = tmp;
	}
}

int remove_service(const char *name, const char *port)
{
	struct service *tmp;
	struct service *prev;

	prev = services;

	for (tmp = services; tmp; prev = tmp, tmp = tmp->next) {
		if (!strcmp(tmp->name, name) && !strcmp(tmp->port, port)) {
			remove_connections(tmp);

			if (tmp == services)
				services = tmp->next;
			else
				prev->next = tmp->next;

			if (tmp->type != CONNECTION_STDINOUT)
				close_socket(tmp->fd);

			free(tmp->priv);
			free_service(tmp);

			return ERROR_OK;
		}
	}

	return ERROR_OK;
}

static int remove_services(void)
{
	struct service *c = services;

	/* loop service */
	while (c) {
		struct service *next = c->next;

		remove_connections(c);

		if (c->name)
			free(c->name);

		if (c->type == CONNECTION_PIPE) {
			if (c->fd != -1)
				close(c->fd);
		}
		if (c->port)
			free(c->port);

		if (c->priv)
			free(c->priv);

		/* delete service */
		free(c);

		/* remember the last service for unlinking */
		c = next;
	}

	services = NULL;

	return ERROR_OK;
}

int server_loop(struct command_context *command_context)
{
	struct service *service;

	bool poll_ok = true;

	/* used in select() */
	fd_set read_fds;
	int fd_max;

	/* used in accept() */
	int retval;

#ifndef _WIN32
	if (signal(SIGPIPE, SIG_IGN) == SIG_ERR)
		LOG_ERROR("couldn't set SIGPIPE to SIG_IGN");
#endif

	while (shutdown_openocd == CONTINUE_MAIN_LOOP) {
		/* monitor sockets for activity */
		fd_max = 0;
		FD_ZERO(&read_fds);

		/* add service and connection fds to read_fds */
		for (service = services; service; service = service->next) {
			if (service->fd != -1) {
				/* listen for new connections */
				FD_SET(service->fd, &read_fds);

				if (service->fd > fd_max)
					fd_max = service->fd;
			}

			if (service->connections) {
				struct connection *c;

				for (c = service->connections; c; c = c->next) {
					/* check for activity on the connection */
					FD_SET(c->fd, &read_fds);
					if (c->fd > fd_max)
						fd_max = c->fd;
				}
			}
		}

		struct timeval tv;
		tv.tv_sec = 0;
		if (poll_ok) {
			/* we're just polling this iteration, this is faster on embedded
			 * hosts */
			tv.tv_usec = 0;
			retval = socket_select(fd_max + 1, &read_fds, NULL, NULL, &tv);
		} else {
			/* Every 100ms, can be changed with "poll_period" command */
			tv.tv_usec = polling_period * 1000;
			/* Only while we're sleeping we'll let others run */
			openocd_sleep_prelude();
			kept_alive();
			retval = socket_select(fd_max + 1, &read_fds, NULL, NULL, &tv);
			openocd_sleep_postlude();
		}

		if (retval == -1) {
#ifdef _WIN32

			errno = WSAGetLastError();

			if (errno == WSAEINTR)
				FD_ZERO(&read_fds);
			else {
				LOG_ERROR("error during select: %s", strerror(errno));
				return ERROR_FAIL;
			}
#else

			if (errno == EINTR)
				FD_ZERO(&read_fds);
			else {
				LOG_ERROR("error during select: %s", strerror(errno));
				return ERROR_FAIL;
			}
#endif
		}

		if (retval == 0) {
			/* We only execute these callbacks when there was nothing to do or we timed
			 *out */
			target_call_timer_callbacks();
			process_jim_events(command_context);

			FD_ZERO(&read_fds);	/* eCos leaves read_fds unchanged in this case!  */

			/* We timed out/there was nothing to do, timeout rather than poll next time
			 **/
			poll_ok = false;
		} else {
			/* There was something to do, next time we'll just poll */
			poll_ok = true;
		}

		/* This is a simple back-off algorithm where we immediately
		 * re-poll if we did something this time around.
		 *
		 * This greatly improves performance of DCC.
		 */
		poll_ok = poll_ok || target_got_message();

		for (service = services; service; service = service->next) {
			/* handle new connections on listeners */
			if ((service->fd != -1)
				&& (FD_ISSET(service->fd, &read_fds))) {
				if (service->max_connections != 0)
					add_connection(service, command_context);
				else {
					if (service->type == CONNECTION_TCP) {
						struct sockaddr_in sin;
						socklen_t address_size = sizeof(sin);
						int tmp_fd;
						tmp_fd = accept(service->fd,
								(struct sockaddr *)&service->sin,
								&address_size);
						close_socket(tmp_fd);
					}
					LOG_INFO(
						"rejected '%s' connection, no more connections allowed",
						service->name);
				}
			}

			/* handle activity on connections */
			if (service->connections) {
				struct connection *c;

				for (c = service->connections; c; ) {
					if ((FD_ISSET(c->fd, &read_fds)) || c->input_pending) {
						retval = service->input(c);
						if (retval != ERROR_OK) {
							struct connection *next = c->next;
							if (service->type == CONNECTION_PIPE ||
									service->type == CONNECTION_STDINOUT) {
								/* if connection uses a pipe then
								 * shutdown openocd on error */
								shutdown_openocd = SHUTDOWN_REQUESTED;
							}
							remove_connection(service, c);
							LOG_INFO("dropped '%s' connection",
								service->name);
							c = next;
							continue;
						}
					}
					c = c->next;
				}
			}
		}

#ifdef _WIN32
		MSG msg;
		while (PeekMessage(&msg, NULL, 0, 0, PM_REMOVE)) {
			if (msg.message == WM_QUIT)
				shutdown_openocd = SHUTDOWN_WITH_SIGNAL_CODE;
		}
#endif
	}

	/* when quit for signal or CTRL-C, run (eventually user implemented) "shutdown" */
	if (shutdown_openocd == SHUTDOWN_WITH_SIGNAL_CODE)
		command_run_line(command_context, "shutdown");

	return shutdown_openocd == SHUTDOWN_WITH_ERROR_CODE ? ERROR_FAIL : ERROR_OK;
}

void sig_handler(int sig)
{
	/* store only first signal that hits us */
	if (shutdown_openocd == CONTINUE_MAIN_LOOP) {
		shutdown_openocd = SHUTDOWN_WITH_SIGNAL_CODE;
		last_signal = sig;
		LOG_DEBUG("Terminating on Signal %d", sig);
	} else
		LOG_DEBUG("Ignored extra Signal %d", sig);
}


#ifdef _WIN32
BOOL WINAPI ControlHandler(DWORD dwCtrlType)
{
	shutdown_openocd = SHUTDOWN_WITH_SIGNAL_CODE;
	return TRUE;
}
#else
static void sigkey_handler(int sig)
{
	/* ignore keystroke generated signals if not in foreground process group */

	if (tcgetpgrp(STDIN_FILENO) > 0)
		sig_handler(sig);
	else
		LOG_DEBUG("Ignored Signal %d", sig);
}
#endif


int server_preinit(void)
{
	/* this currently only calls WSAStartup on native win32 systems
	 * before any socket operations are performed.
	 * This is an issue if you call init in your config script */

#ifdef _WIN32
	WORD wVersionRequested;
	WSADATA wsaData;

	wVersionRequested = MAKEWORD(2, 2);

	if (WSAStartup(wVersionRequested, &wsaData) != 0) {
		LOG_ERROR("Failed to Open Winsock");
		return ERROR_FAIL;
	}

	/* register ctrl-c handler */
	SetConsoleCtrlHandler(ControlHandler, TRUE);

	signal(SIGBREAK, sig_handler);
	signal(SIGINT, sig_handler);
#else
	signal(SIGHUP, sig_handler);
	signal(SIGPIPE, sig_handler);
	signal(SIGQUIT, sigkey_handler);
	signal(SIGINT, sigkey_handler);
#endif
	signal(SIGTERM, sig_handler);
	signal(SIGABRT, sig_handler);

	return ERROR_OK;
}

int server_init(struct command_context *cmd_ctx)
{
	int ret = tcl_init();

	if (ret != ERROR_OK)
		return ret;

	ret = telnet_init("Open On-Chip Debugger");

	if (ret != ERROR_OK) {
		remove_services();
		return ret;
	}

	return ERROR_OK;
}

int server_quit(void)
{
	remove_services();
	target_quit();

#ifdef _WIN32
	WSACleanup();
	SetConsoleCtrlHandler(ControlHandler, FALSE);

	return ERROR_OK;
#endif

	/* return signal number so we can kill ourselves */
	return last_signal;
}

void server_free(void)
{
	tcl_service_free();
	telnet_service_free();
	jsp_service_free();
}

void exit_on_signal(int sig)
{
#ifndef _WIN32
	/* bring back default system handler and kill yourself */
	signal(sig, SIG_DFL);
	kill(getpid(), sig);
#endif
}

int connection_write(struct connection *connection, const void *data, int len)
{
	if (len == 0) {
		/* successful no-op. Sockets and pipes behave differently here... */
		return 0;
	}
	if (connection->service->type == CONNECTION_TCP)
		return write_socket(connection->fd_out, data, len);
	else
		return write(connection->fd_out, data, len);
}

int connection_read(struct connection *connection, void *data, int len)
{
	if (connection->service->type == CONNECTION_TCP)
		return read_socket(connection->fd, data, len);
	else
		return read(connection->fd, data, len);
}

/* tell the server we want to shut down */
COMMAND_HANDLER(handle_shutdown_command)
{
	LOG_USER("shutdown command invoked");

	shutdown_openocd = SHUTDOWN_REQUESTED;

	if (CMD_ARGC == 1) {
		if (!strcmp(CMD_ARGV[0], "error")) {
			shutdown_openocd = SHUTDOWN_WITH_ERROR_CODE;
			return ERROR_FAIL;
		}
	}

	return ERROR_COMMAND_CLOSE_CONNECTION;
}

COMMAND_HANDLER(handle_poll_period_command)
{
	if (CMD_ARGC == 0)
		LOG_WARNING("You need to set a period value");
	else
		COMMAND_PARSE_NUMBER(int, CMD_ARGV[0], polling_period);

	LOG_INFO("set servers polling period to %ums", polling_period);

	return ERROR_OK;
}

COMMAND_HANDLER(handle_bindto_command)
{
	switch (CMD_ARGC) {
		case 0:
			command_print(CMD_CTX, "bindto name: %s", bindto_name);
			break;
		case 1:
			free(bindto_name);
			bindto_name = strdup(CMD_ARGV[0]);
			break;
		default:
			return ERROR_COMMAND_SYNTAX_ERROR;
	}
	return ERROR_OK;
}

static const struct command_registration server_command_handlers[] = {
	{
		.name = "shutdown",
		.handler = &handle_shutdown_command,
		.mode = COMMAND_ANY,
		.usage = "",
		.help = "shut the server down",
	},
	{
		.name = "poll_period",
		.handler = &handle_poll_period_command,
		.mode = COMMAND_ANY,
		.usage = "",
		.help = "set the servers polling period",
	},
	{
		.name = "bindto",
		.handler = &handle_bindto_command,
		.mode = COMMAND_ANY,
		.usage = "[name]",
		.help = "Specify address by name on which to listen for "
<<<<<<< HEAD
		    "incoming TCP/IP connections",
=======
			"incoming TCP/IP connections",
>>>>>>> db070eb8
	},
	COMMAND_REGISTRATION_DONE
};

int server_register_commands(struct command_context *cmd_ctx)
{
	int retval = telnet_register_commands(cmd_ctx);
	if (ERROR_OK != retval)
		return retval;

	retval = tcl_register_commands(cmd_ctx);
	if (ERROR_OK != retval)
		return retval;

	retval = jsp_register_commands(cmd_ctx);
	if (ERROR_OK != retval)
		return retval;

	return register_commands(cmd_ctx, NULL, server_command_handlers);
}

COMMAND_HELPER(server_port_command, unsigned short *out)
{
	switch (CMD_ARGC) {
		case 0:
			command_print(CMD_CTX, "%d", *out);
			break;
		case 1:
		{
			uint16_t port;
			COMMAND_PARSE_NUMBER(u16, CMD_ARGV[0], port);
			*out = port;
			break;
		}
		default:
			return ERROR_COMMAND_SYNTAX_ERROR;
	}
	return ERROR_OK;
}

COMMAND_HELPER(server_pipe_command, char **out)
{
	switch (CMD_ARGC) {
		case 0:
			command_print(CMD_CTX, "%s", *out);
			break;
		case 1:
		{
			if (CMD_CTX->mode == COMMAND_EXEC) {
				LOG_WARNING("unable to change server port after init");
				return ERROR_COMMAND_ARGUMENT_INVALID;
			}
			free(*out);
			*out = strdup(CMD_ARGV[0]);
			break;
		}
		default:
			return ERROR_COMMAND_SYNTAX_ERROR;
	}
	return ERROR_OK;
}<|MERGE_RESOLUTION|>--- conflicted
+++ resolved
@@ -263,11 +263,7 @@
 		c->sin.sin_family = AF_INET;
 
 		if (bindto_name == NULL)
-<<<<<<< HEAD
-			c->sin.sin_addr.s_addr = INADDR_ANY;
-=======
 			c->sin.sin_addr.s_addr = htonl(INADDR_LOOPBACK);
->>>>>>> db070eb8
 		else {
 			hp = gethostbyname(bindto_name);
 			if (hp == NULL) {
@@ -281,11 +277,7 @@
 		c->sin.sin_port = htons(c->portnumber);
 
 		if (bind(c->fd, (struct sockaddr *)&c->sin, sizeof(c->sin)) == -1) {
-<<<<<<< HEAD
-			LOG_ERROR("couldn't bind %s to socket: %s", name, strerror(errno));
-=======
 			LOG_ERROR("couldn't bind %s to socket on port %d: %s", name, c->portnumber, strerror(errno));
->>>>>>> db070eb8
 			close_socket(c->fd);
 			free_service(c);
 			return ERROR_FAIL;
@@ -808,11 +800,7 @@
 		.mode = COMMAND_ANY,
 		.usage = "[name]",
 		.help = "Specify address by name on which to listen for "
-<<<<<<< HEAD
-		    "incoming TCP/IP connections",
-=======
 			"incoming TCP/IP connections",
->>>>>>> db070eb8
 	},
 	COMMAND_REGISTRATION_DONE
 };
