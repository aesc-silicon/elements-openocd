/***************************************************************************
 *   Copyright (C) 2005 by Dominic Rath                                    *
 *   Dominic.Rath@gmx.de                                                   *
 *                                                                         *
 *   Copyright (C) 2007-2010 Øyvind Harboe                                 *
 *   oyvind.harboe@zylin.com                                               *
 *                                                                         *
 *   Copyright (C) 2008 by Spencer Oliver                                  *
 *   spen@spen-soft.co.uk                                                  *
 *                                                                         *
 *   This program is free software; you can redistribute it and/or modify  *
 *   it under the terms of the GNU General Public License as published by  *
 *   the Free Software Foundation; either version 2 of the License, or     *
 *   (at your option) any later version.                                   *
 *                                                                         *
 *   This program is distributed in the hope that it will be useful,       *
 *   but WITHOUT ANY WARRANTY; without even the implied warranty of        *
 *   MERCHANTABILITY or FITNESS FOR A PARTICULAR PURPOSE.  See the         *
 *   GNU General Public License for more details.                          *
 *                                                                         *
 *   You should have received a copy of the GNU General Public License     *
 *   along with this program.  If not, see <http://www.gnu.org/licenses/>. *
 ***************************************************************************/

#ifdef HAVE_CONFIG_H
#include "config.h"
#endif

#include "telnet_server.h"
#include <target/target_request.h>
#include <helper/configuration.h>
#include <helper/list.h>

static char *telnet_port;

static char *negotiate =
	"\xFF\xFB\x03"			/* IAC WILL Suppress Go Ahead */
	"\xFF\xFB\x01"			/* IAC WILL Echo */
	"\xFF\xFD\x03"			/* IAC DO Suppress Go Ahead */
	"\xFF\xFE\x01";			/* IAC DON'T Echo */

#define CTRL(c) (c - '@')
#define TELNET_HISTORY	".openocd_history"

/* The only way we can detect that the socket is closed is the first time
 * we write to it, we will fail. Subsequent write operations will
 * succeed. Shudder!
 */
static int telnet_write(struct connection *connection, const void *data,
	int len)
{
	struct telnet_connection *t_con = connection->priv;
	if (t_con->closed)
		return ERROR_SERVER_REMOTE_CLOSED;

	if (connection_write(connection, data, len) == len)
		return ERROR_OK;
	t_con->closed = true;
	return ERROR_SERVER_REMOTE_CLOSED;
}

/* output an audible bell */
static int telnet_bell(struct connection *connection)
{
	/* ("\a" does not work, at least on windows) */
	return telnet_write(connection, "\x07", 1);
}

static int telnet_prompt(struct connection *connection)
{
	struct telnet_connection *t_con = connection->priv;

	return telnet_write(connection, t_con->prompt, strlen(t_con->prompt));
}

static int telnet_outputline(struct connection *connection, const char *line)
{
	int len;

	/* process lines in buffer */
	while (*line) {
		char *line_end = strchr(line, '\n');

		if (line_end)
			len = line_end-line;
		else
			len = strlen(line);

		telnet_write(connection, line, len);
		if (line_end) {
			telnet_write(connection, "\r\n", 2);
			line += len + 1;
		} else
			line += len;
	}

	return ERROR_OK;
}

static int telnet_output(struct command_context *cmd_ctx, const char *line)
{
	struct connection *connection = cmd_ctx->output_handler_priv;

	return telnet_outputline(connection, line);
}

static void telnet_log_callback(void *priv, const char *file, unsigned line,
	const char *function, const char *string)
{
	struct connection *connection = priv;
	struct telnet_connection *t_con = connection->priv;
	size_t i;
	size_t tmp;

	/* If the prompt is not visible, simply output the message. */
	if (!t_con->prompt_visible) {
		telnet_outputline(connection, string);
		return;
	}

	/* Clear the command line. */
	tmp = strlen(t_con->prompt) + t_con->line_size;

	for (i = 0; i < tmp; i += 16)
		telnet_write(connection, "\b\b\b\b\b\b\b\b\b\b\b\b\b\b\b\b",
			MIN(tmp - i, 16));

	for (i = 0; i < tmp; i += 16)
		telnet_write(connection, "                ", MIN(tmp - i, 16));

	for (i = 0; i < tmp; i += 16)
		telnet_write(connection, "\b\b\b\b\b\b\b\b\b\b\b\b\b\b\b\b",
			MIN(tmp - i, 16));

	telnet_outputline(connection, string);

	/* Put the command line to its previous state. */
	telnet_prompt(connection);
	telnet_write(connection, t_con->line, t_con->line_size);

	for (i = t_con->line_cursor; i < t_con->line_size; i++)
		telnet_write(connection, "\b", 1);
}

static void telnet_load_history(struct telnet_connection *t_con)
{
	FILE *histfp;
	char buffer[TELNET_BUFFER_SIZE];
	int i = 0;

	char *history = get_home_dir(TELNET_HISTORY);

	if (!history) {
		LOG_INFO("unable to get user home directory, telnet history will be disabled");
		return;
	}

	histfp = fopen(history, "rb");

	if (histfp) {

		while (fgets(buffer, sizeof(buffer), histfp)) {

			char *p = strchr(buffer, '\n');
			if (p)
				*p = '\0';
			if (buffer[0] && i < TELNET_LINE_HISTORY_SIZE)
				t_con->history[i++] = strdup(buffer);
		}

		t_con->next_history = i;
		t_con->next_history %= TELNET_LINE_HISTORY_SIZE;
		/* try to set to last entry - 1, that way we skip over any exit/shutdown cmds */
		t_con->current_history = t_con->next_history > 0 ? i - 1 : 0;
		fclose(histfp);
	}

	free(history);
}

static void telnet_save_history(struct telnet_connection *t_con)
{
	FILE *histfp;
	int i;
	int num;

	char *history = get_home_dir(TELNET_HISTORY);

	if (!history) {
		LOG_INFO("unable to get user home directory, telnet history will be disabled");
		return;
	}

	histfp = fopen(history, "wb");

	if (histfp) {

		num = TELNET_LINE_HISTORY_SIZE;
		i = t_con->current_history + 1;
		i %= TELNET_LINE_HISTORY_SIZE;

		while (!t_con->history[i] && num > 0) {
			i++;
			i %= TELNET_LINE_HISTORY_SIZE;
			num--;
		}

		if (num > 0) {
			for (; num > 0; num--) {
				fprintf(histfp, "%s\n", t_con->history[i]);
				i++;
				i %= TELNET_LINE_HISTORY_SIZE;
			}
		}
		fclose(histfp);
	}

	free(history);
}

static int telnet_new_connection(struct connection *connection)
{
	struct telnet_connection *telnet_connection;
	struct telnet_service *telnet_service = connection->service->priv;
	int i;

	telnet_connection = malloc(sizeof(struct telnet_connection));

	if (!telnet_connection) {
		LOG_ERROR("Failed to allocate telnet connection.");
		return ERROR_FAIL;
	}

	connection->priv = telnet_connection;

	/* initialize telnet connection information */
	telnet_connection->closed = false;
	telnet_connection->line_size = 0;
	telnet_connection->line_cursor = 0;
	telnet_connection->prompt = strdup("> ");
	telnet_connection->prompt_visible = true;
	telnet_connection->state = TELNET_STATE_DATA;

	/* output goes through telnet connection */
	command_set_output_handler(connection->cmd_ctx, telnet_output, connection);

	/* negotiate telnet options */
	telnet_write(connection, negotiate, strlen(negotiate));

	/* print connection banner */
	if (telnet_service->banner) {
		telnet_write(connection, telnet_service->banner, strlen(telnet_service->banner));
		telnet_write(connection, "\r\n", 2);
	}

	/* the prompt is always placed at the line beginning */
	telnet_write(connection, "\r", 1);
	telnet_prompt(connection);

	/* initialize history */
	for (i = 0; i < TELNET_LINE_HISTORY_SIZE; i++)
		telnet_connection->history[i] = NULL;
	telnet_connection->next_history = 0;
	telnet_connection->current_history = 0;
	telnet_load_history(telnet_connection);

	log_add_callback(telnet_log_callback, connection);

	return ERROR_OK;
}

static void telnet_clear_line(struct connection *connection,
	struct telnet_connection *t_con)
{
	/* move to end of line */
	if (t_con->line_cursor < t_con->line_size)
		telnet_write(connection,
			t_con->line + t_con->line_cursor,
			t_con->line_size - t_con->line_cursor);

	/* backspace, overwrite with space, backspace */
	while (t_con->line_size > 0) {
		telnet_write(connection, "\b \b", 3);
		t_con->line_size--;
	}
	t_con->line_cursor = 0;
}

static void telnet_history_go(struct connection *connection, int idx)
{
	struct telnet_connection *t_con = connection->priv;

	if (t_con->history[idx]) {
		telnet_clear_line(connection, t_con);
		t_con->line_size = strlen(t_con->history[idx]);
		t_con->line_cursor = t_con->line_size;
		memcpy(t_con->line, t_con->history[idx], t_con->line_size);
		telnet_write(connection, t_con->line, t_con->line_size);
		t_con->current_history = idx;
	}
	t_con->state = TELNET_STATE_DATA;
}

static void telnet_history_up(struct connection *connection)
{
	struct telnet_connection *t_con = connection->priv;

	size_t last_history = (t_con->current_history > 0) ?
				t_con->current_history - 1 :
				TELNET_LINE_HISTORY_SIZE-1;
	telnet_history_go(connection, last_history);
}

static void telnet_history_down(struct connection *connection)
{
	struct telnet_connection *t_con = connection->priv;
	size_t next_history;

	next_history = (t_con->current_history + 1) % TELNET_LINE_HISTORY_SIZE;
	telnet_history_go(connection, next_history);
}

<<<<<<< HEAD
static int telnet_history_print(struct connection *connection)
{
	struct telnet_connection *tc;

	tc = connection->priv;

	for (size_t i = 1; i < TELNET_LINE_HISTORY_SIZE; i++) {
		char *line;

		/*
		 * The tc->next_history line contains empty string (unless NULL), thus
		 * it is not printed.
		 */
		line = tc->history[(tc->next_history + i) % TELNET_LINE_HISTORY_SIZE];

		if (line) {
			telnet_write(connection, line, strlen(line));
			telnet_write(connection, "\r\n\x00", 3);
		}
	}

	tc->line_size = 0;
	tc->line_cursor = 0;

	/* The prompt is always placed at the line beginning. */
	telnet_write(connection, "\r", 1);

	return telnet_prompt(connection);
}

static void telnet_move_cursor(struct connection *connection, size_t pos)
=======
static void telnet_history_add(struct connection *connection)
{
	struct telnet_connection *t_con = connection->priv;

	/* save only non-blank not repeating lines in the history */
	char *prev_line = t_con->history[(t_con->current_history > 0) ?
			t_con->current_history - 1 : TELNET_LINE_HISTORY_SIZE-1];

	if (*t_con->line && (!prev_line || strcmp(t_con->line, prev_line))) {
		/* if the history slot is already taken, free it */
		free(t_con->history[t_con->next_history]);

		/* add line to history */
		t_con->history[t_con->next_history] = strdup(t_con->line);

		/* wrap history at TELNET_LINE_HISTORY_SIZE */
		t_con->next_history = (t_con->next_history + 1) % TELNET_LINE_HISTORY_SIZE;

		/* current history line starts at the new entry */
		t_con->current_history = t_con->next_history;

		free(t_con->history[t_con->current_history]);
		t_con->history[t_con->current_history] = strdup("");
	}
}

static int telnet_history_print(struct connection *connection)
>>>>>>> b61a2808
{
	struct telnet_connection *tc;

	tc = connection->priv;

	for (size_t i = 1; i < TELNET_LINE_HISTORY_SIZE; i++) {
		char *line;

		/*
		 * The tc->next_history line contains empty string (unless NULL), thus
		 * it is not printed.
		 */
		line = tc->history[(tc->next_history + i) % TELNET_LINE_HISTORY_SIZE];

		if (line) {
			telnet_write(connection, line, strlen(line));
			telnet_write(connection, "\r\n\x00", 3);
		}
	}

	tc->line_size = 0;
	tc->line_cursor = 0;

	/* The prompt is always placed at the line beginning. */
	telnet_write(connection, "\r", 1);

	return telnet_prompt(connection);
}

static void telnet_move_cursor(struct connection *connection, size_t pos)
{
	struct telnet_connection *tc = connection->priv;
	size_t tmp;

	if (pos == tc->line_cursor) /* nothing to do */
		return;

	if (pos > tc->line_size) /* out of bounds */
		return;

	if (pos < tc->line_cursor) {
		tmp = tc->line_cursor - pos;

		for (size_t i = 0; i < tmp; i += 16)
			telnet_write(connection, "\b\b\b\b\b\b\b\b\b\b\b\b\b\b\b\b",
				MIN(tmp - i, 16));
	} else {
		tmp = pos - tc->line_cursor;

		for (size_t i = 0; i < tmp; i += 16)
			telnet_write(connection, tc->line + tc->line_cursor + i,
				MIN(tmp - i, 16));
	}

	tc->line_cursor = pos;
}

/* check buffer size leaving one spare character for string null termination */
static inline bool telnet_can_insert(struct connection *connection, size_t len)
{
	struct telnet_connection *t_con = connection->priv;

	return t_con->line_size + len < TELNET_LINE_MAX_SIZE;
}

/* write to telnet console, and update the telnet_connection members
 * this function is capable of inserting in the middle of a line
 * please ensure that data does not contain special characters (\n, \r, \t, \b ...)
 *
 * returns false when it fails to insert the requested data
 */
static bool telnet_insert(struct connection *connection, const void *data, size_t len)
{
	struct telnet_connection *t_con = connection->priv;

	if (!telnet_can_insert(connection, len)) {
		telnet_bell(connection);
		return false;
	}

	if (t_con->line_cursor < t_con->line_size) {
		/* we have some content after the cursor */
		memmove(t_con->line + t_con->line_cursor + len,
				t_con->line + t_con->line_cursor,
				t_con->line_size - t_con->line_cursor);
	}

	strncpy(t_con->line + t_con->line_cursor, data, len);

	telnet_write(connection,
			t_con->line + t_con->line_cursor,
			t_con->line_size + len - t_con->line_cursor);

	t_con->line_size += len;
	t_con->line_cursor += len;

	for (size_t i = t_con->line_cursor; i < t_con->line_size; i++)
		telnet_write(connection, "\b", 1);

	return true;
}

static void telnet_delete_character(struct connection *connection)
{
	struct telnet_connection *t_con = connection->priv;

	if (t_con->line_cursor == 0)
		return;

	if (t_con->line_cursor != t_con->line_size) {
		size_t i;
		telnet_write(connection, "\b", 1);
		t_con->line_cursor--;
		t_con->line_size--;
		memmove(t_con->line + t_con->line_cursor,
				t_con->line + t_con->line_cursor + 1,
				t_con->line_size -
				t_con->line_cursor);

		telnet_write(connection,
				t_con->line + t_con->line_cursor,
				t_con->line_size -
				t_con->line_cursor);
		telnet_write(connection, " \b", 2);
		for (i = t_con->line_cursor; i < t_con->line_size; i++)
			telnet_write(connection, "\b", 1);
	} else {
		t_con->line_size--;
		t_con->line_cursor--;
		/* back space: move the 'printer' head one char
		 * back, overwrite with space, move back again */
		telnet_write(connection, "\b \b", 3);
	}
}

static void telnet_remove_character(struct connection *connection)
{
	struct telnet_connection *t_con = connection->priv;

	if (t_con->line_cursor < t_con->line_size) {
		size_t i;
		t_con->line_size--;
		/* remove char from line buffer */
		memmove(t_con->line + t_con->line_cursor,
				t_con->line + t_con->line_cursor + 1,
				t_con->line_size - t_con->line_cursor);

		/* print remainder of buffer */
		telnet_write(connection, t_con->line + t_con->line_cursor,
				t_con->line_size - t_con->line_cursor);
		/* overwrite last char with whitespace */
		telnet_write(connection, " \b", 2);

		/* move back to cursor position*/
		for (i = t_con->line_cursor; i < t_con->line_size; i++)
			telnet_write(connection, "\b", 1);
	}
}

static int telnet_exec_line(struct connection *connection)
{
	struct telnet_connection *t_con = connection->priv;
	struct command_context *command_context = connection->cmd_ctx;
	int retval;

	telnet_write(connection, "\r\n\x00", 3);

	if (strcmp(t_con->line, "history") == 0) {
		retval = telnet_history_print(connection);

		if (retval != ERROR_OK)
			return retval;

		return ERROR_OK;
	}

	telnet_history_add(connection);

	t_con->line_size = 0;

	/* to suppress prompt in log callback during command execution */
	t_con->prompt_visible = false;

	if (strcmp(t_con->line, "shutdown") == 0)
		telnet_save_history(t_con);

	retval = command_run_line(command_context, t_con->line);

	t_con->line_cursor = 0;
	t_con->prompt_visible = true;

	if (retval == ERROR_COMMAND_CLOSE_CONNECTION)
		return ERROR_SERVER_REMOTE_CLOSED;

	/* the prompt is always placed at the line beginning */
	telnet_write(connection, "\r", 1);

	retval = telnet_prompt(connection);
	if (retval == ERROR_SERVER_REMOTE_CLOSED)
		return ERROR_SERVER_REMOTE_CLOSED;

	return ERROR_OK;
}

static void telnet_cut_line_to_end(struct connection *connection)
{
	struct telnet_connection *t_con = connection->priv;

	/* FIXME: currently this function does not save to clipboard */

	if (t_con->line_cursor < t_con->line_size) {
		/* overwrite with space, until end of line, move back */
		for (size_t i = t_con->line_cursor; i < t_con->line_size; i++)
			telnet_write(connection, " ", 1);
		for (size_t i = t_con->line_cursor; i < t_con->line_size; i++)
			telnet_write(connection, "\b", 1);
		t_con->line[t_con->line_cursor] = '\0';
		t_con->line_size = t_con->line_cursor;
	}
}

static void telnet_interrupt(struct connection *connection)
{
	struct telnet_connection *t_con = connection->priv;

	/* print '^C' at line end, and display a new command prompt */
	telnet_move_cursor(connection, t_con->line_size);
	telnet_write(connection, "^C\n\r", 4);
	t_con->line_cursor = 0;
	t_con->line_size = 0;
	telnet_prompt(connection);
}

static void telnet_auto_complete(struct connection *connection)
{
	struct telnet_connection *t_con = connection->priv;
	struct command_context *command_context = connection->cmd_ctx;

	struct cmd_match {
		char *cmd;
		struct list_head lh;
	};

	LIST_HEAD(matches);

	/* - user command sequence, either at line beginning
	 *   or we start over after these characters ';', '[', '{'
	 * - user variable sequence, start after the character '$'
	 *   and do not contain white spaces */
	bool is_variable_auto_completion = false;
	bool have_spaces = false;
	size_t seq_start = (t_con->line_cursor == 0) ? 0 : (t_con->line_cursor - 1);
	while (1) {
		char c = t_con->line[seq_start];

		if (c == ';' || c == '[' || c == '{') {
			seq_start++;
			break;
		} else if (c == ' ') {
			have_spaces = true;
		} else if (c == '$' && !have_spaces) {
			is_variable_auto_completion = true;
			seq_start++;
			break;
		}

		if (seq_start == 0)
			break;

		seq_start--;
	}

	/* user command position in the line, ignore leading spaces */
	size_t usr_cmd_pos = seq_start;
	while ((usr_cmd_pos < t_con->line_cursor) && isspace(t_con->line[usr_cmd_pos]))
		usr_cmd_pos++;

	/* user command length */
	size_t usr_cmd_len = t_con->line_cursor - usr_cmd_pos;

	/* optimize multiple spaces in the user command,
	 * because info commands does not tolerate multiple spaces */
	size_t optimized_spaces = 0;
	char query[usr_cmd_len + 1];
	for (size_t i = 0; i < usr_cmd_len; i++) {
		if ((i < usr_cmd_len - 1) && isspace(t_con->line[usr_cmd_pos + i])
				&& isspace(t_con->line[usr_cmd_pos + i + 1])) {
			optimized_spaces++;
			continue;
		}

		query[i - optimized_spaces] = t_con->line[usr_cmd_pos + i];
	}

	usr_cmd_len -= optimized_spaces;
	query[usr_cmd_len] = '\0';

	/* filter commands */
	char *query_cmd;

	if (is_variable_auto_completion)
		query_cmd = alloc_printf("lsort [info vars {%s*}]", query);
	else
		query_cmd = alloc_printf("_telnet_autocomplete_helper {%s*}", query);

	if (!query_cmd) {
		LOG_ERROR("Out of memory");
		return;
	}

	int retval = Jim_EvalSource(command_context->interp, __FILE__, __LINE__, query_cmd);
	free(query_cmd);
	if (retval != JIM_OK)
		return;

	Jim_Obj *list = Jim_GetResult(command_context->interp);
	Jim_IncrRefCount(list);

	/* common prefix length of the matched commands */
	size_t common_len = 0;
	char *first_match = NULL; /* used to compute the common prefix length */

	int len = Jim_ListLength(command_context->interp, list);
	for (int i = 0; i < len; i++) {
		Jim_Obj *elem = Jim_ListGetIndex(command_context->interp, list, i);
		Jim_IncrRefCount(elem);

		char *name = (char *)Jim_GetString(elem, NULL);

		/* validate the command */
		bool ignore_cmd = false;
		if (!is_variable_auto_completion) {
			Jim_Cmd *jim_cmd = Jim_GetCommand(command_context->interp, elem, JIM_NONE);

			if (!jim_cmd) {
				/* Why we are here? Let's ignore it! */
				ignore_cmd = true;
			} else if (jimcmd_is_oocd_command(jim_cmd)) {
				struct command *cmd = jimcmd_privdata(jim_cmd);

				if (cmd && !cmd->handler && !cmd->jim_handler) {
					/* Initial part of a multi-word command. Ignore it! */
					ignore_cmd = true;
				} else if (cmd && cmd->mode == COMMAND_CONFIG) {
					/* Not executable after config phase. Ignore it! */
					ignore_cmd = true;
				}
			}
		}

		/* save the command in the prediction list */
		if (!ignore_cmd) {
			struct cmd_match *match = calloc(1, sizeof(struct cmd_match));
			if (!match) {
				LOG_ERROR("Out of memory");
				Jim_DecrRefCount(command_context->interp, elem);
				break; /* break the for loop */
			}

			if (list_empty(&matches)) {
				common_len = strlen(name);
				first_match = name;
			} else {
				size_t new_common_len = usr_cmd_len; /* save some loops */

				while (new_common_len < common_len && first_match[new_common_len] == name[new_common_len])
					new_common_len++;

				common_len = new_common_len;
			}

			match->cmd = name;
			list_add_tail(&match->lh, &matches);
		}

		Jim_DecrRefCount(command_context->interp, elem);
	}
	/* end of command filtering */

	/* proceed with auto-completion */
	if (list_empty(&matches))
		telnet_bell(connection);
	else if (common_len == usr_cmd_len && list_is_singular(&matches) && t_con->line_cursor == t_con->line_size)
		telnet_insert(connection, " ", 1);
	else if (common_len > usr_cmd_len) {
		int completion_size = common_len - usr_cmd_len;
		if (telnet_insert(connection, first_match + usr_cmd_len, completion_size)) {
			/* in bash this extra space is only added when the cursor in at the end of line */
			if (list_is_singular(&matches) && t_con->line_cursor == t_con->line_size)
				telnet_insert(connection, " ", 1);
		}
	} else if (!list_is_singular(&matches)) {
		telnet_write(connection, "\n\r", 2);

		struct cmd_match *match;
		list_for_each_entry(match, &matches, lh) {
			telnet_write(connection, match->cmd, strlen(match->cmd));
			telnet_write(connection, "\n\r", 2);
		}

		telnet_prompt(connection);
		telnet_write(connection, t_con->line, t_con->line_size);

		/* restore the terminal visible cursor location */
		for (size_t i = t_con->line_cursor; i < t_con->line_size; i++)
			telnet_write(connection, "\b", 1);
	}

	/* destroy the command_list */
	struct cmd_match *tmp, *match;
	list_for_each_entry_safe(match, tmp, &matches, lh)
		free(match);

	Jim_DecrRefCount(command_context->interp, list);
}

static int telnet_input(struct connection *connection)
{
	int bytes_read;
	unsigned char buffer[TELNET_BUFFER_SIZE];
	unsigned char *buf_p;
	struct telnet_connection *t_con = connection->priv;

	bytes_read = connection_read(connection, buffer, TELNET_BUFFER_SIZE);

	if (bytes_read == 0)
		return ERROR_SERVER_REMOTE_CLOSED;
	else if (bytes_read == -1) {
		LOG_ERROR("error during read: %s", strerror(errno));
		return ERROR_SERVER_REMOTE_CLOSED;
	}

	buf_p = buffer;
	while (bytes_read) {
		switch (t_con->state) {
			case TELNET_STATE_DATA:
				if (*buf_p == 0xff) {
					t_con->state = TELNET_STATE_IAC;
				} else {
					if (isprint(*buf_p)) {	/* printable character */
						telnet_insert(connection, buf_p, 1);
					} else { /* non-printable */
						if (*buf_p == 0x1b) {	/* escape */
							t_con->state = TELNET_STATE_ESCAPE;
							t_con->last_escape = '\x00';
						} else if ((*buf_p == 0xd) || (*buf_p == 0xa)) { /* CR/LF */
							int retval;

							/* skip over combinations with CR/LF and NUL characters */
							if ((bytes_read > 1) && ((*(buf_p + 1) == 0xa) ||
									(*(buf_p + 1) == 0xd))) {
								buf_p++;
								bytes_read--;
							}
							if ((bytes_read > 1) && (*(buf_p + 1) == 0)) {
								buf_p++;
								bytes_read--;
							}
							t_con->line[t_con->line_size] = 0;

<<<<<<< HEAD
							telnet_write(connection, "\r\n\x00", 3);

							if (strcmp(t_con->line, "history") == 0) {
								retval = telnet_history_print(connection);

								if (retval != ERROR_OK)
									return retval;

								continue;
							}

							/* save only non-blank not repeating lines in the history */
							char *prev_line = t_con->history[(t_con->current_history > 0) ?
									t_con->current_history - 1 : TELNET_LINE_HISTORY_SIZE-1];
							if (*t_con->line && (prev_line == NULL ||
									strcmp(t_con->line, prev_line))) {
								/* if the history slot is already taken, free it */
								if (t_con->history[t_con->next_history])
									free(t_con->history[t_con->next_history]);

								/* add line to history */
								t_con->history[t_con->next_history] = strdup(t_con->line);

								/* wrap history at TELNET_LINE_HISTORY_SIZE */
								t_con->next_history = (t_con->next_history + 1) %
										TELNET_LINE_HISTORY_SIZE;

								/* current history line starts at the new entry */
								t_con->current_history =
										t_con->next_history;

								if (t_con->history[t_con->current_history])
									free(t_con->history[t_con->current_history]);
								t_con->history[t_con->current_history] = strdup("");
							}

							t_con->line_size = 0;

							/* to suppress prompt in log callback during command execution */
							t_con->prompt_visible = false;

							if (strcmp(t_con->line, "shutdown") == 0)
								telnet_save_history(t_con);

							retval = command_run_line(command_context, t_con->line);

							t_con->line_cursor = 0;
							t_con->prompt_visible = true;

							if (retval == ERROR_COMMAND_CLOSE_CONNECTION)
								return ERROR_SERVER_REMOTE_CLOSED;

							/* the prompt is always * placed at the line beginning */
							telnet_write(connection, "\r", 1);

							retval = telnet_prompt(connection);
							if (retval == ERROR_SERVER_REMOTE_CLOSED)
								return ERROR_SERVER_REMOTE_CLOSED;

=======
							retval = telnet_exec_line(connection);
							if (retval != ERROR_OK)
								return retval;
>>>>>>> b61a2808
						} else if ((*buf_p == 0x7f) || (*buf_p == 0x8)) {	/* delete character */
							telnet_delete_character(connection);
						} else if (*buf_p == 0x15) {	/* clear line */
							telnet_clear_line(connection, t_con);
						} else if (*buf_p == CTRL('B')) {	/* cursor left */
							telnet_move_cursor(connection, t_con->line_cursor - 1);
							t_con->state = TELNET_STATE_DATA;
						} else if (*buf_p == CTRL('C')) {	/* interrupt */
							telnet_interrupt(connection);
						} else if (*buf_p == CTRL('F')) {	/* cursor right */
							telnet_move_cursor(connection, t_con->line_cursor + 1);
							t_con->state = TELNET_STATE_DATA;
						} else if (*buf_p == CTRL('P')) {	/* cursor up */
							telnet_history_up(connection);
						} else if (*buf_p == CTRL('N')) {	/* cursor down */
							telnet_history_down(connection);
						} else if (*buf_p == CTRL('A')) {	/* move the cursor to the beginning of the line */
							telnet_move_cursor(connection, 0);
						} else if (*buf_p == CTRL('E')) {	/* move the cursor to the end of the line */
							telnet_move_cursor(connection, t_con->line_size);
						} else if (*buf_p == CTRL('K')) {	/* kill line to end */
							telnet_cut_line_to_end(connection);
						} else if (*buf_p == '\t') {
							telnet_auto_complete(connection);
						} else {
							LOG_DEBUG("unhandled nonprintable: %2.2x", *buf_p);
						}
					}
				}
				break;
			case TELNET_STATE_IAC:
				switch (*buf_p) {
				case 0xfe:
					t_con->state = TELNET_STATE_DONT;
					break;
				case 0xfd:
					t_con->state = TELNET_STATE_DO;
					break;
				case 0xfc:
					t_con->state = TELNET_STATE_WONT;
					break;
				case 0xfb:
					t_con->state = TELNET_STATE_WILL;
					break;
				}
				break;
			case TELNET_STATE_SB:
				break;
			case TELNET_STATE_SE:
				break;
			case TELNET_STATE_WILL:
			case TELNET_STATE_WONT:
			case TELNET_STATE_DO:
			case TELNET_STATE_DONT:
				t_con->state = TELNET_STATE_DATA;
				break;
			case TELNET_STATE_ESCAPE:
				if (t_con->last_escape == '[') {
					if (*buf_p == 'D') {	/* cursor left */
						telnet_move_cursor(connection, t_con->line_cursor - 1);
						t_con->state = TELNET_STATE_DATA;
					} else if (*buf_p == 'C') {	/* cursor right */
						telnet_move_cursor(connection, t_con->line_cursor + 1);
						t_con->state = TELNET_STATE_DATA;
					} else if (*buf_p == 'A') {	/* cursor up */
						telnet_history_up(connection);
					} else if (*buf_p == 'B') {	/* cursor down */
						telnet_history_down(connection);
					} else if (*buf_p == 'F') { /* end key */
						telnet_move_cursor(connection, t_con->line_size);
						t_con->state = TELNET_STATE_DATA;
					} else if (*buf_p == 'H') { /* home key */
						telnet_move_cursor(connection, 0);
						t_con->state = TELNET_STATE_DATA;
					} else if (*buf_p == '3') {
						t_con->last_escape = *buf_p;
					} else {
						t_con->state = TELNET_STATE_DATA;
					}
				} else if (t_con->last_escape == '3') {
					/* Remove character */
					if (*buf_p == '~') {
						telnet_remove_character(connection);
						t_con->state = TELNET_STATE_DATA;
					} else
						t_con->state = TELNET_STATE_DATA;
				} else if (t_con->last_escape == '\x00') {
					if (*buf_p == '[')
						t_con->last_escape = *buf_p;
					else
						t_con->state = TELNET_STATE_DATA;
				} else {
					LOG_ERROR("BUG: unexpected value in t_con->last_escape");
					t_con->state = TELNET_STATE_DATA;
				}

				break;
			default:
				LOG_ERROR("unknown telnet state");
				return ERROR_FAIL;
		}

		bytes_read--;
		buf_p++;
	}

	return ERROR_OK;
}

static int telnet_connection_closed(struct connection *connection)
{
	struct telnet_connection *t_con = connection->priv;
	int i;

	log_remove_callback(telnet_log_callback, connection);

	free(t_con->prompt);
	t_con->prompt = NULL;

	/* save telnet history */
	telnet_save_history(t_con);

	for (i = 0; i < TELNET_LINE_HISTORY_SIZE; i++) {
		free(t_con->history[i]);
		t_con->history[i] = NULL;
	}

	/* if this connection registered a debug-message receiver delete it */
	delete_debug_msg_receiver(connection->cmd_ctx, NULL);

	free(connection->priv);
	connection->priv = NULL;

	return ERROR_OK;
}

int telnet_init(char *banner)
{
	if (strcmp(telnet_port, "disabled") == 0) {
		LOG_INFO("telnet server disabled");
		return ERROR_OK;
	}

	struct telnet_service *telnet_service =
		malloc(sizeof(struct telnet_service));

	if (!telnet_service) {
		LOG_ERROR("Failed to allocate telnet service.");
		return ERROR_FAIL;
	}

	telnet_service->banner = banner;

	int ret = add_service("telnet", telnet_port, CONNECTION_LIMIT_UNLIMITED,
		telnet_new_connection, telnet_input, telnet_connection_closed,
		telnet_service);

	if (ret != ERROR_OK) {
		free(telnet_service);
		return ret;
	}

	return ERROR_OK;
}

/* daemon configuration command telnet_port */
COMMAND_HANDLER(handle_telnet_port_command)
{
	return CALL_COMMAND_HANDLER(server_pipe_command, &telnet_port);
}

COMMAND_HANDLER(handle_exit_command)
{
	return ERROR_COMMAND_CLOSE_CONNECTION;
}

static const struct command_registration telnet_command_handlers[] = {
	{
		.name = "exit",
		.handler = handle_exit_command,
		.mode = COMMAND_EXEC,
		.usage = "",
		.help = "exit telnet session",
	},
	{
		.name = "telnet_port",
		.handler = handle_telnet_port_command,
		.mode = COMMAND_CONFIG,
		.help = "Specify port on which to listen "
			"for incoming telnet connections.  "
			"Read help on 'gdb_port'.",
		.usage = "[port_num]",
	},
	COMMAND_REGISTRATION_DONE
};

int telnet_register_commands(struct command_context *cmd_ctx)
{
	telnet_port = strdup("4444");
	return register_commands(cmd_ctx, NULL, telnet_command_handlers);
}

void telnet_service_free(void)
{
	free(telnet_port);
}<|MERGE_RESOLUTION|>--- conflicted
+++ resolved
@@ -320,39 +320,6 @@
 	telnet_history_go(connection, next_history);
 }
 
-<<<<<<< HEAD
-static int telnet_history_print(struct connection *connection)
-{
-	struct telnet_connection *tc;
-
-	tc = connection->priv;
-
-	for (size_t i = 1; i < TELNET_LINE_HISTORY_SIZE; i++) {
-		char *line;
-
-		/*
-		 * The tc->next_history line contains empty string (unless NULL), thus
-		 * it is not printed.
-		 */
-		line = tc->history[(tc->next_history + i) % TELNET_LINE_HISTORY_SIZE];
-
-		if (line) {
-			telnet_write(connection, line, strlen(line));
-			telnet_write(connection, "\r\n\x00", 3);
-		}
-	}
-
-	tc->line_size = 0;
-	tc->line_cursor = 0;
-
-	/* The prompt is always placed at the line beginning. */
-	telnet_write(connection, "\r", 1);
-
-	return telnet_prompt(connection);
-}
-
-static void telnet_move_cursor(struct connection *connection, size_t pos)
-=======
 static void telnet_history_add(struct connection *connection)
 {
 	struct telnet_connection *t_con = connection->priv;
@@ -380,7 +347,6 @@
 }
 
 static int telnet_history_print(struct connection *connection)
->>>>>>> b61a2808
 {
 	struct telnet_connection *tc;
 
@@ -841,71 +807,9 @@
 							}
 							t_con->line[t_con->line_size] = 0;
 
-<<<<<<< HEAD
-							telnet_write(connection, "\r\n\x00", 3);
-
-							if (strcmp(t_con->line, "history") == 0) {
-								retval = telnet_history_print(connection);
-
-								if (retval != ERROR_OK)
-									return retval;
-
-								continue;
-							}
-
-							/* save only non-blank not repeating lines in the history */
-							char *prev_line = t_con->history[(t_con->current_history > 0) ?
-									t_con->current_history - 1 : TELNET_LINE_HISTORY_SIZE-1];
-							if (*t_con->line && (prev_line == NULL ||
-									strcmp(t_con->line, prev_line))) {
-								/* if the history slot is already taken, free it */
-								if (t_con->history[t_con->next_history])
-									free(t_con->history[t_con->next_history]);
-
-								/* add line to history */
-								t_con->history[t_con->next_history] = strdup(t_con->line);
-
-								/* wrap history at TELNET_LINE_HISTORY_SIZE */
-								t_con->next_history = (t_con->next_history + 1) %
-										TELNET_LINE_HISTORY_SIZE;
-
-								/* current history line starts at the new entry */
-								t_con->current_history =
-										t_con->next_history;
-
-								if (t_con->history[t_con->current_history])
-									free(t_con->history[t_con->current_history]);
-								t_con->history[t_con->current_history] = strdup("");
-							}
-
-							t_con->line_size = 0;
-
-							/* to suppress prompt in log callback during command execution */
-							t_con->prompt_visible = false;
-
-							if (strcmp(t_con->line, "shutdown") == 0)
-								telnet_save_history(t_con);
-
-							retval = command_run_line(command_context, t_con->line);
-
-							t_con->line_cursor = 0;
-							t_con->prompt_visible = true;
-
-							if (retval == ERROR_COMMAND_CLOSE_CONNECTION)
-								return ERROR_SERVER_REMOTE_CLOSED;
-
-							/* the prompt is always * placed at the line beginning */
-							telnet_write(connection, "\r", 1);
-
-							retval = telnet_prompt(connection);
-							if (retval == ERROR_SERVER_REMOTE_CLOSED)
-								return ERROR_SERVER_REMOTE_CLOSED;
-
-=======
 							retval = telnet_exec_line(connection);
 							if (retval != ERROR_OK)
 								return retval;
->>>>>>> b61a2808
 						} else if ((*buf_p == 0x7f) || (*buf_p == 0x8)) {	/* delete character */
 							telnet_delete_character(connection);
 						} else if (*buf_p == 0x15) {	/* clear line */
