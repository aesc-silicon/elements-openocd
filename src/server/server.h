/***************************************************************************
 *   Copyright (C) 2005 by Dominic Rath                                    *
 *   Dominic.Rath@gmx.de                                                   *
 *                                                                         *
 *   Copyright (C) 2007,2008 Øyvind Harboe                                 *
 *   oyvind.harboe@zylin.com                                               *
 *                                                                         *
 *   Copyright (C) 2008 by Spencer Oliver                                  *
 *   spen@spen-soft.co.uk                                                  *
 *                                                                         *
 *   This program is free software; you can redistribute it and/or modify  *
 *   it under the terms of the GNU General Public License as published by  *
 *   the Free Software Foundation; either version 2 of the License, or     *
 *   (at your option) any later version.                                   *
 *                                                                         *
 *   This program is distributed in the hope that it will be useful,       *
 *   but WITHOUT ANY WARRANTY; without even the implied warranty of        *
 *   MERCHANTABILITY or FITNESS FOR A PARTICULAR PURPOSE.  See the         *
 *   GNU General Public License for more details.                          *
 *                                                                         *
 *   You should have received a copy of the GNU General Public License     *
 *   along with this program.  If not, see <http://www.gnu.org/licenses/>. *
 ***************************************************************************/

#ifndef OPENOCD_SERVER_SERVER_H
#define OPENOCD_SERVER_SERVER_H
<<<<<<< HEAD
=======

#ifdef HAVE_CONFIG_H
#include "config.h"
#endif
>>>>>>> db070eb8

#include <helper/log.h>

#ifdef HAVE_NETINET_IN_H
#include <netinet/in.h>
#endif

enum connection_type {
	CONNECTION_TCP,
	CONNECTION_PIPE,
	CONNECTION_STDINOUT
};

#define CONNECTION_LIMIT_UNLIMITED		(-1)

struct connection {
	int fd;
	int fd_out;	/* When using pipes we're writing to a different fd */
	struct sockaddr_in sin;
	struct command_context *cmd_ctx;
	struct service *service;
	int input_pending;
	void *priv;
	struct connection *next;
};

typedef int (*new_connection_handler_t)(struct connection *connection);
typedef int (*input_handler_t)(struct connection *connection);
typedef int (*connection_closed_handler_t)(struct connection *connection);

struct service {
	char *name;
	enum connection_type type;
	char *port;
	unsigned short portnumber;
	int fd;
	struct sockaddr_in sin;
	int max_connections;
	struct connection *connections;
	new_connection_handler_t new_connection;
	input_handler_t input;
	connection_closed_handler_t connection_closed;
	void *priv;
	struct service *next;
};

int add_service(char *name, const char *port,
		int max_connections, new_connection_handler_t new_connection_handler,
		input_handler_t in_handler, connection_closed_handler_t close_handler,
		void *priv);
int remove_service(const char *name, const char *port);

int server_preinit(void);
int server_init(struct command_context *cmd_ctx);
int server_quit(void);
void server_free(void);
void exit_on_signal(int);

int server_loop(struct command_context *command_context);

int server_register_commands(struct command_context *context);

int connection_write(struct connection *connection, const void *data, int len);
int connection_read(struct connection *connection, void *data, int len);

/**
 * Used by server_loop(), defined in server_stubs.c
 */
void openocd_sleep_prelude(void);
/**
 * Used by server_loop(), defined in server_stubs.c
 */
void openocd_sleep_postlude(void);

/**
 * Defines an extended command handler function declaration to enable
 * access to (and manipulation of) the server port number.
 * Call server_port like a normal COMMAND_HANDLER with an extra @a out parameter
 * to receive the specified port number.
 */
COMMAND_HELPER(server_pipe_command, char **out);

COMMAND_HELPER(server_port_command, unsigned short *out);

#define ERROR_SERVER_REMOTE_CLOSED		(-400)
#define ERROR_CONNECTION_REJECTED		(-401)

#endif /* OPENOCD_SERVER_SERVER_H */<|MERGE_RESOLUTION|>--- conflicted
+++ resolved
@@ -24,13 +24,10 @@
 
 #ifndef OPENOCD_SERVER_SERVER_H
 #define OPENOCD_SERVER_SERVER_H
-<<<<<<< HEAD
-=======
 
 #ifdef HAVE_CONFIG_H
 #include "config.h"
 #endif
->>>>>>> db070eb8
 
 #include <helper/log.h>
 
