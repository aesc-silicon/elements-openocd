--- conflicted
+++ resolved
@@ -31,122 +31,6 @@
  * that contain an adapter_driver structure that can added to this list.
  */
 
-<<<<<<< HEAD
-#if BUILD_PARPORT == 1
-extern struct adapter_driver parport_adapter_driver;
-#endif
-#if BUILD_DUMMY == 1
-extern struct adapter_driver dummy_adapter_driver;
-#endif
-extern struct adapter_driver jtag_tcp_adapter_driver;
-#if BUILD_FTDI == 1
-extern struct adapter_driver ftdi_adapter_driver;
-#endif
-#if BUILD_USB_BLASTER == 1 || BUILD_USB_BLASTER_2 == 1
-extern struct adapter_driver usb_blaster_adapter_driver;
-#endif
-#if BUILD_ESP_USB_JTAG == 1
-extern struct adapter_driver esp_usb_adapter_driver;
-#endif
-#if BUILD_JTAG_VPI == 1
-extern struct adapter_driver jtag_vpi_adapter_driver;
-#endif
-#if BUILD_VDEBUG == 1
-extern struct adapter_driver vdebug_adapter_driver;
-#endif
-#if BUILD_JTAG_DPI == 1
-extern struct adapter_driver jtag_dpi_adapter_driver;
-#endif
-#if BUILD_FT232R == 1
-extern struct adapter_driver ft232r_adapter_driver;
-#endif
-#if BUILD_AMTJTAGACCEL == 1
-extern struct adapter_driver amt_jtagaccel_adapter_driver;
-#endif
-#if BUILD_EP93XX == 1
-extern struct adapter_driver ep93xx_adapter_driver;
-#endif
-#if BUILD_AT91RM9200 == 1
-extern struct adapter_driver at91rm9200_adapter_driver;
-#endif
-#if BUILD_GW16012 == 1
-extern struct adapter_driver gw16012_adapter_driver;
-#endif
-#if BUILD_PRESTO
-extern struct adapter_driver presto_adapter_driver;
-#endif
-#if BUILD_USBPROG == 1
-extern struct adapter_driver usbprog_adapter_driver;
-#endif
-#if BUILD_OPENJTAG == 1
-extern struct adapter_driver openjtag_adapter_driver;
-#endif
-#if BUILD_JLINK == 1
-extern struct adapter_driver jlink_adapter_driver;
-#endif
-#if BUILD_VSLLINK == 1
-extern struct adapter_driver vsllink_adapter_driver;
-#endif
-#if BUILD_RLINK == 1
-extern struct adapter_driver rlink_adapter_driver;
-#endif
-#if BUILD_ULINK == 1
-extern struct adapter_driver ulink_adapter_driver;
-#endif
-#if BUILD_ARMJTAGEW == 1
-extern struct adapter_driver armjtagew_adapter_driver;
-#endif
-#if BUILD_BUSPIRATE == 1
-extern struct adapter_driver buspirate_adapter_driver;
-#endif
-#if BUILD_REMOTE_BITBANG == 1
-extern struct adapter_driver remote_bitbang_adapter_driver;
-#endif
-#if BUILD_HLADAPTER == 1
-extern struct adapter_driver hl_adapter_driver;
-#endif
-#if BUILD_OSBDM == 1
-extern struct adapter_driver osbdm_adapter_driver;
-#endif
-#if BUILD_OPENDOUS == 1
-extern struct adapter_driver opendous_adapter_driver;
-#endif
-#if BUILD_SYSFSGPIO == 1
-extern struct adapter_driver sysfsgpio_adapter_driver;
-#endif
-#if BUILD_LINUXGPIOD == 1
-extern struct adapter_driver linuxgpiod_adapter_driver;
-#endif
-#if BUILD_XLNX_PCIE_XVC == 1
-extern struct adapter_driver xlnx_pcie_xvc_adapter_driver;
-#endif
-#if BUILD_BCM2835GPIO == 1
-extern struct adapter_driver bcm2835gpio_adapter_driver;
-#endif
-#if BUILD_CMSIS_DAP_USB == 1 || BUILD_CMSIS_DAP_HID == 1
-extern struct adapter_driver cmsis_dap_adapter_driver;
-#endif
-#if BUILD_KITPROG == 1
-extern struct adapter_driver kitprog_adapter_driver;
-#endif
-#if BUILD_IMX_GPIO == 1
-extern struct adapter_driver imx_gpio_adapter_driver;
-#endif
-#if BUILD_XDS110 == 1
-extern struct adapter_driver xds110_adapter_driver;
-#endif
-#if BUILD_HLADAPTER_STLINK == 1
-extern struct adapter_driver stlink_dap_adapter_driver;
-#endif
-#if BUILD_RSHIM == 1
-extern struct adapter_driver rshim_dap_adapter_driver;
-#endif
-#if BUILD_AM335XGPIO == 1
-extern struct adapter_driver am335xgpio_adapter_driver;
-#endif
-
-=======
->>>>>>> 30b0e9af
 /**
  * The list of built-in JTAG interfaces, containing entries for those
  * drivers that were enabled by the @c configure script.
