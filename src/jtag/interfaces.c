/***************************************************************************
 *   Copyright (C) 2005 by Dominic Rath                                    *
 *   Dominic.Rath@gmx.de                                                   *
 *                                                                         *
 *   Copyright (C) 2007,2008 Øyvind Harboe                                 *
 *   oyvind.harboe@zylin.com                                               *
 *                                                                         *
 *   Copyright (C) 2009 SoftPLC Corporation                                *
 *       http://softplc.com                                                *
 *   dick@softplc.com                                                      *
 *                                                                         *
 *   Copyright (C) 2009 Zachary T Welch                                    *
 *   zw@superlucidity.net                                                  *
 *                                                                         *
 *   Copyright (C) 2020, Ampere Computing LLC                              *
 *                                                                         *
 *   This program is free software; you can redistribute it and/or modify  *
 *   it under the terms of the GNU General Public License as published by  *
 *   the Free Software Foundation; either version 2 of the License, or     *
 *   (at your option) any later version.                                   *
 *                                                                         *
 *   This program is distributed in the hope that it will be useful,       *
 *   but WITHOUT ANY WARRANTY; without even the implied warranty of        *
 *   MERCHANTABILITY or FITNESS FOR A PARTICULAR PURPOSE.  See the         *
 *   GNU General Public License for more details.                          *
 *                                                                         *
 *   You should have received a copy of the GNU General Public License     *
 *   along with this program.  If not, see <http://www.gnu.org/licenses/>. *
 ***************************************************************************/

#ifdef HAVE_CONFIG_H
#include "config.h"
#endif

#include "interfaces.h"

/** @file
 * This file includes declarations for all built-in jtag interfaces,
 * which are then listed in the adapter_drivers array.
 *
 * Dynamic loading can be implemented be searching for shared libraries
 * that contain an adapter_driver structure that can added to this list.
 */

<<<<<<< HEAD
#if BUILD_ZY1000 == 1
extern struct adapter_driver zy1000_adapter_driver;
#elif defined(BUILD_MINIDRIVER_DUMMY)
extern struct adapter_driver minidummy_adapter_driver;
#else /* standard drivers */
=======
>>>>>>> b61a2808
#if BUILD_PARPORT == 1
extern struct adapter_driver parport_adapter_driver;
#endif
#if BUILD_DUMMY == 1
extern struct adapter_driver dummy_adapter_driver;
#endif
extern struct adapter_driver jtag_tcp_adapter_driver;
#if BUILD_FTDI == 1
extern struct adapter_driver ftdi_adapter_driver;
#endif
#if BUILD_USB_BLASTER == 1 || BUILD_USB_BLASTER_2 == 1
extern struct adapter_driver usb_blaster_adapter_driver;
#endif
#if BUILD_JTAG_VPI == 1
extern struct adapter_driver jtag_vpi_adapter_driver;
<<<<<<< HEAD
=======
#endif
#if BUILD_JTAG_DPI == 1
extern struct adapter_driver jtag_dpi_adapter_driver;
>>>>>>> b61a2808
#endif
#if BUILD_FT232R == 1
extern struct adapter_driver ft232r_adapter_driver;
#endif
#if BUILD_AMTJTAGACCEL == 1
extern struct adapter_driver amt_jtagaccel_adapter_driver;
#endif
#if BUILD_EP93XX == 1
extern struct adapter_driver ep93xx_adapter_driver;
#endif
#if BUILD_AT91RM9200 == 1
extern struct adapter_driver at91rm9200_adapter_driver;
#endif
#if BUILD_GW16012 == 1
extern struct adapter_driver gw16012_adapter_driver;
#endif
#if BUILD_PRESTO
extern struct adapter_driver presto_adapter_driver;
#endif
#if BUILD_USBPROG == 1
extern struct adapter_driver usbprog_adapter_driver;
#endif
#if BUILD_OPENJTAG == 1
extern struct adapter_driver openjtag_adapter_driver;
#endif
#if BUILD_JLINK == 1
extern struct adapter_driver jlink_adapter_driver;
#endif
#if BUILD_VSLLINK == 1
extern struct adapter_driver vsllink_adapter_driver;
#endif
#if BUILD_RLINK == 1
extern struct adapter_driver rlink_adapter_driver;
#endif
#if BUILD_ULINK == 1
extern struct adapter_driver ulink_adapter_driver;
#endif
#if BUILD_ARMJTAGEW == 1
extern struct adapter_driver armjtagew_adapter_driver;
#endif
#if BUILD_BUSPIRATE == 1
extern struct adapter_driver buspirate_adapter_driver;
#endif
#if BUILD_REMOTE_BITBANG == 1
extern struct adapter_driver remote_bitbang_adapter_driver;
#endif
#if BUILD_HLADAPTER == 1
extern struct adapter_driver hl_adapter_driver;
#endif
#if BUILD_OSBDM == 1
extern struct adapter_driver osbdm_adapter_driver;
#endif
#if BUILD_OPENDOUS == 1
extern struct adapter_driver opendous_adapter_driver;
#endif
#if BUILD_SYSFSGPIO == 1
extern struct adapter_driver sysfsgpio_adapter_driver;
#endif
#if BUILD_LINUXGPIOD == 1
extern struct adapter_driver linuxgpiod_adapter_driver;
#endif
#if BUILD_XLNX_PCIE_XVC == 1
extern struct adapter_driver xlnx_pcie_xvc_adapter_driver;
#endif
#if BUILD_AICE == 1
extern struct adapter_driver aice_adapter_driver;
#endif
#if BUILD_BCM2835GPIO == 1
extern struct adapter_driver bcm2835gpio_adapter_driver;
#endif
<<<<<<< HEAD
#if BUILD_CMSIS_DAP == 1
=======
#if BUILD_CMSIS_DAP_USB == 1 || BUILD_CMSIS_DAP_HID == 1
>>>>>>> b61a2808
extern struct adapter_driver cmsis_dap_adapter_driver;
#endif
#if BUILD_KITPROG == 1
extern struct adapter_driver kitprog_adapter_driver;
#endif
#if BUILD_IMX_GPIO == 1
extern struct adapter_driver imx_gpio_adapter_driver;
#endif
#if BUILD_XDS110 == 1
extern struct adapter_driver xds110_adapter_driver;
#endif
#if BUILD_HLADAPTER_STLINK == 1
extern struct adapter_driver stlink_dap_adapter_driver;
#endif
#if BUILD_RSHIM == 1
extern struct adapter_driver rshim_dap_adapter_driver;
#endif

/**
 * The list of built-in JTAG interfaces, containing entries for those
 * drivers that were enabled by the @c configure script.
 */
struct adapter_driver *adapter_drivers[] = {
<<<<<<< HEAD
#if BUILD_ZY1000 == 1
		&zy1000_adapter_driver,
#elif defined(BUILD_MINIDRIVER_DUMMY)
		&minidummy_adapter_driver,
#else /* standard drivers */
=======
>>>>>>> b61a2808
#if BUILD_PARPORT == 1
		&parport_adapter_driver,
#endif
#if BUILD_DUMMY == 1
		&dummy_adapter_driver,
#endif
		&jtag_tcp_adapter_driver,
#if BUILD_FTDI == 1
		&ftdi_adapter_driver,
#endif
#if BUILD_USB_BLASTER || BUILD_USB_BLASTER_2 == 1
		&usb_blaster_adapter_driver,
#endif
#if BUILD_JTAG_VPI == 1
		&jtag_vpi_adapter_driver,
<<<<<<< HEAD
=======
#endif
#if BUILD_JTAG_DPI == 1
		&jtag_dpi_adapter_driver,
>>>>>>> b61a2808
#endif
#if BUILD_FT232R == 1
		&ft232r_adapter_driver,
#endif
#if BUILD_AMTJTAGACCEL == 1
		&amt_jtagaccel_adapter_driver,
#endif
#if BUILD_EP93XX == 1
		&ep93xx_adapter_driver,
#endif
#if BUILD_AT91RM9200 == 1
		&at91rm9200_adapter_driver,
#endif
#if BUILD_GW16012 == 1
		&gw16012_adapter_driver,
#endif
#if BUILD_PRESTO
		&presto_adapter_driver,
#endif
#if BUILD_USBPROG == 1
		&usbprog_adapter_driver,
#endif
#if BUILD_OPENJTAG == 1
		&openjtag_adapter_driver,
#endif
#if BUILD_JLINK == 1
		&jlink_adapter_driver,
#endif
#if BUILD_VSLLINK == 1
		&vsllink_adapter_driver,
#endif
#if BUILD_RLINK == 1
		&rlink_adapter_driver,
#endif
#if BUILD_ULINK == 1
		&ulink_adapter_driver,
#endif
#if BUILD_ARMJTAGEW == 1
		&armjtagew_adapter_driver,
#endif
#if BUILD_BUSPIRATE == 1
		&buspirate_adapter_driver,
#endif
#if BUILD_REMOTE_BITBANG == 1
		&remote_bitbang_adapter_driver,
#endif
#if BUILD_HLADAPTER == 1
		&hl_adapter_driver,
#endif
#if BUILD_OSBDM == 1
		&osbdm_adapter_driver,
#endif
#if BUILD_OPENDOUS == 1
		&opendous_adapter_driver,
#endif
#if BUILD_SYSFSGPIO == 1
		&sysfsgpio_adapter_driver,
#endif
#if BUILD_LINUXGPIOD == 1
		&linuxgpiod_adapter_driver,
#endif
#if BUILD_XLNX_PCIE_XVC == 1
		&xlnx_pcie_xvc_adapter_driver,
#endif
#if BUILD_AICE == 1
		&aice_adapter_driver,
#endif
#if BUILD_BCM2835GPIO == 1
		&bcm2835gpio_adapter_driver,
#endif
<<<<<<< HEAD
#if BUILD_CMSIS_DAP == 1
=======
#if BUILD_CMSIS_DAP_USB == 1 || BUILD_CMSIS_DAP_HID == 1
>>>>>>> b61a2808
		&cmsis_dap_adapter_driver,
#endif
#if BUILD_KITPROG == 1
		&kitprog_adapter_driver,
#endif
#if BUILD_IMX_GPIO == 1
		&imx_gpio_adapter_driver,
#endif
#if BUILD_XDS110 == 1
		&xds110_adapter_driver,
#endif
#if BUILD_HLADAPTER_STLINK == 1
		&stlink_dap_adapter_driver,
#endif
#if BUILD_RSHIM == 1
		&rshim_dap_adapter_driver,
#endif
		NULL,
	};<|MERGE_RESOLUTION|>--- conflicted
+++ resolved
@@ -42,21 +42,12 @@
  * that contain an adapter_driver structure that can added to this list.
  */
 
-<<<<<<< HEAD
-#if BUILD_ZY1000 == 1
-extern struct adapter_driver zy1000_adapter_driver;
-#elif defined(BUILD_MINIDRIVER_DUMMY)
-extern struct adapter_driver minidummy_adapter_driver;
-#else /* standard drivers */
-=======
->>>>>>> b61a2808
 #if BUILD_PARPORT == 1
 extern struct adapter_driver parport_adapter_driver;
 #endif
 #if BUILD_DUMMY == 1
 extern struct adapter_driver dummy_adapter_driver;
 #endif
-extern struct adapter_driver jtag_tcp_adapter_driver;
 #if BUILD_FTDI == 1
 extern struct adapter_driver ftdi_adapter_driver;
 #endif
@@ -65,12 +56,9 @@
 #endif
 #if BUILD_JTAG_VPI == 1
 extern struct adapter_driver jtag_vpi_adapter_driver;
-<<<<<<< HEAD
-=======
 #endif
 #if BUILD_JTAG_DPI == 1
 extern struct adapter_driver jtag_dpi_adapter_driver;
->>>>>>> b61a2808
 #endif
 #if BUILD_FT232R == 1
 extern struct adapter_driver ft232r_adapter_driver;
@@ -141,11 +129,7 @@
 #if BUILD_BCM2835GPIO == 1
 extern struct adapter_driver bcm2835gpio_adapter_driver;
 #endif
-<<<<<<< HEAD
-#if BUILD_CMSIS_DAP == 1
-=======
 #if BUILD_CMSIS_DAP_USB == 1 || BUILD_CMSIS_DAP_HID == 1
->>>>>>> b61a2808
 extern struct adapter_driver cmsis_dap_adapter_driver;
 #endif
 #if BUILD_KITPROG == 1
@@ -169,21 +153,12 @@
  * drivers that were enabled by the @c configure script.
  */
 struct adapter_driver *adapter_drivers[] = {
-<<<<<<< HEAD
-#if BUILD_ZY1000 == 1
-		&zy1000_adapter_driver,
-#elif defined(BUILD_MINIDRIVER_DUMMY)
-		&minidummy_adapter_driver,
-#else /* standard drivers */
-=======
->>>>>>> b61a2808
 #if BUILD_PARPORT == 1
 		&parport_adapter_driver,
 #endif
 #if BUILD_DUMMY == 1
 		&dummy_adapter_driver,
 #endif
-		&jtag_tcp_adapter_driver,
 #if BUILD_FTDI == 1
 		&ftdi_adapter_driver,
 #endif
@@ -192,12 +167,9 @@
 #endif
 #if BUILD_JTAG_VPI == 1
 		&jtag_vpi_adapter_driver,
-<<<<<<< HEAD
-=======
 #endif
 #if BUILD_JTAG_DPI == 1
 		&jtag_dpi_adapter_driver,
->>>>>>> b61a2808
 #endif
 #if BUILD_FT232R == 1
 		&ft232r_adapter_driver,
@@ -268,11 +240,7 @@
 #if BUILD_BCM2835GPIO == 1
 		&bcm2835gpio_adapter_driver,
 #endif
-<<<<<<< HEAD
-#if BUILD_CMSIS_DAP == 1
-=======
 #if BUILD_CMSIS_DAP_USB == 1 || BUILD_CMSIS_DAP_HID == 1
->>>>>>> b61a2808
 		&cmsis_dap_adapter_driver,
 #endif
 #if BUILD_KITPROG == 1
