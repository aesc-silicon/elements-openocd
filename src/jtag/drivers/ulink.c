--- conflicted
+++ resolved
@@ -188,15 +188,9 @@
 /* OpenULINK command queue helper functions */
 static int ulink_get_queue_size(struct ulink *device,
 		enum ulink_payload_direction direction);
-<<<<<<< HEAD
-void ulink_clear_queue(struct ulink *device);
-int ulink_append_queue(struct ulink *device, struct ulink_cmd *ulink_cmd);
-int ulink_execute_queued_commands(struct ulink *device, int timeout);
-=======
 static void ulink_clear_queue(struct ulink *device);
 static int ulink_append_queue(struct ulink *device, struct ulink_cmd *ulink_cmd);
 static int ulink_execute_queued_commands(struct ulink *device, int timeout);
->>>>>>> b61a2808
 
 static void ulink_print_queue(struct ulink *device);
 
@@ -2275,12 +2269,6 @@
 	COMMAND_REGISTRATION_DONE,
 };
 
-<<<<<<< HEAD
-static struct jtag_interface ulink_interface = {
-	.execute_queue = ulink_execute_queue,
-};
-
-=======
 static const struct command_registration ulink_command_handlers[] = {
 	{
 		.name = "ulink",
@@ -2296,7 +2284,6 @@
 	.execute_queue = ulink_execute_queue,
 };
 
->>>>>>> b61a2808
 struct adapter_driver ulink_adapter_driver = {
 	.name = "ulink",
 	.transports = jtag_only,
