--- conflicted
+++ resolved
@@ -1353,11 +1353,7 @@
 					retval = ERROR_FAIL;
 				break;
 			case JTAG_SLEEP:
-<<<<<<< HEAD
-				LOG_DEBUG_IO("sleep %i", cmd->cmd.sleep->us);
-=======
 				LOG_DEBUG_IO("sleep %" PRIu32, cmd->cmd.sleep->us);
->>>>>>> b61a2808
 				jtag_sleep(cmd->cmd.sleep->us);
 				break;
 			default:
@@ -1376,11 +1372,7 @@
 
 #ifndef AUTOMATIC_BUSY_LED
 	/* turn LED off */
-<<<<<<< HEAD
-	ep1_generic_commandl(pHDev, 2,
-=======
 	ep1_generic_commandl(hdev, 2,
->>>>>>> b61a2808
 		EP1_CMD_SET_PORTD_LEDS,
 		~0
 		);
