--- conflicted
+++ resolved
@@ -80,12 +80,9 @@
 if USB_BLASTER_DRIVER
 %C%_libocdjtagdrivers_la_LIBADD += %D%/usb_blaster/libocdusbblaster.la
 include %D%/usb_blaster/Makefile.am
-<<<<<<< HEAD
-=======
 endif
 if FT232R
 DRIVERFILES += %D%/ft232r.c
->>>>>>> db070eb8
 endif
 if AMTJTAGACCEL
 DRIVERFILES += %D%/amt_jtagaccel.c
@@ -160,19 +157,12 @@
 if IMX_GPIO
 DRIVERFILES += %D%/imx_gpio.c
 endif
-<<<<<<< HEAD
-
-if KITPROG
-DRIVERFILES += %D%/kitprog.c
-endif
-=======
 if KITPROG
 DRIVERFILES += %D%/kitprog.c
 endif
 if XDS110
 DRIVERFILES += %D%/xds110.c
 endif
->>>>>>> db070eb8
 
 DRIVERHEADERS = \
 	%D%/bitbang.h \
