/***************************************************************************
 *   Copyright (C) 2009 by Dimitar Dimitrov <dinuxbg@gmail.com>            *
 *   based on Dominic Rath's and Benedikt Sauter's usbprog.c               *
 *                                                                         *
 *   This program is free software; you can redistribute it and/or modify  *
 *   it under the terms of the GNU General Public License as published by  *
 *   the Free Software Foundation; either version 2 of the License, or     *
 *   (at your option) any later version.                                   *
 *                                                                         *
 *   This program is distributed in the hope that it will be useful,       *
 *   but WITHOUT ANY WARRANTY; without even the implied warranty of        *
 *   MERCHANTABILITY or FITNESS FOR A PARTICULAR PURPOSE.  See the         *
 *   GNU General Public License for more details.                          *
 *                                                                         *
 *   You should have received a copy of the GNU General Public License     *
 *   along with this program.  If not, see <http://www.gnu.org/licenses/>. *
 ***************************************************************************/

#ifdef HAVE_CONFIG_H
#include "config.h"
#endif

#include <jtag/interface.h>
#include <jtag/commands.h>
#include "helper/system.h"
#include "libusb_helper.h"

#define USB_VID						0x15ba
#define USB_PID						0x001e

#define ARMJTAGEW_EPT_BULK_OUT		0x01u
#define ARMJTAGEW_EPT_BULK_IN		0x82u

#define ARMJTAGEW_USB_TIMEOUT		2000

#define ARMJTAGEW_IN_BUFFER_SIZE	(4*1024)
#define ARMJTAGEW_OUT_BUFFER_SIZE	(4*1024)

/* USB command request codes. */
#define CMD_GET_VERSION				0x00
#define CMD_SELECT_DPIMPL			0x10
#define CMD_SET_TCK_FREQUENCY		0x11
#define CMD_GET_TCK_FREQUENCY		0x12
#define CMD_MEASURE_MAX_TCK_FREQ	0x15
#define CMD_MEASURE_RTCK_RESPONSE	0x16
#define CMD_TAP_SHIFT				0x17
#define CMD_SET_TAPHW_STATE			0x20
#define CMD_GET_TAPHW_STATE			0x21
#define CMD_TGPWR_SETUP				0x22

/* Global USB buffers */
static uint8_t usb_in_buffer[ARMJTAGEW_IN_BUFFER_SIZE];
static uint8_t usb_out_buffer[ARMJTAGEW_OUT_BUFFER_SIZE];

/* Queue command functions */
static void armjtagew_end_state(tap_state_t state);
static void armjtagew_state_move(void);
static void armjtagew_path_move(int num_states, tap_state_t *path);
static void armjtagew_runtest(int num_cycles);
static void armjtagew_scan(bool ir_scan,
		enum scan_type type,
		uint8_t *buffer,
		int scan_size,
		struct scan_command *command);
static void armjtagew_reset(int trst, int srst);
/* static void armjtagew_simple_command(uint8_t command); */
static int armjtagew_get_status(void);

/* tap buffer functions */
static void armjtagew_tap_init(void);
static int armjtagew_tap_execute(void);
static void armjtagew_tap_ensure_space(int scans, int bits);
static void armjtagew_tap_append_step(int tms, int tdi);
static void armjtagew_tap_append_scan(int length, uint8_t *buffer, struct scan_command *command);

/* ARM-JTAG-EW lowlevel functions */
struct armjtagew {
	struct libusb_device_handle *usb_handle;
};

static struct armjtagew *armjtagew_usb_open(void);
static void armjtagew_usb_close(struct armjtagew *armjtagew);
static int armjtagew_usb_message(struct armjtagew *armjtagew, int out_length, int in_length);
static int armjtagew_usb_write(struct armjtagew *armjtagew, int out_length);
static int armjtagew_usb_read(struct armjtagew *armjtagew, int exp_in_length);

/* helper functions */
static int armjtagew_get_version_info(void);

#ifdef _DEBUG_USB_COMMS_
static void armjtagew_debug_buffer(uint8_t *buffer, int length);
#endif

static struct armjtagew *armjtagew_handle;

/**************************************************************************
 * External interface implementation */

static int armjtagew_execute_queue(void)
{
	struct jtag_command *cmd = jtag_command_queue;
	int scan_size;
	enum scan_type type;
	uint8_t *buffer;

	while (cmd) {
		switch (cmd->type) {
			case JTAG_RUNTEST:
				LOG_DEBUG_IO("runtest %i cycles, end in %i",
						cmd->cmd.runtest->num_cycles,
						cmd->cmd.runtest->end_state);

				armjtagew_end_state(cmd->cmd.runtest->end_state);
				armjtagew_runtest(cmd->cmd.runtest->num_cycles);
				break;

			case JTAG_TLR_RESET:
				LOG_DEBUG_IO("statemove end in %i", cmd->cmd.statemove->end_state);

				armjtagew_end_state(cmd->cmd.statemove->end_state);
				armjtagew_state_move();
				break;

			case JTAG_PATHMOVE:
				LOG_DEBUG_IO("pathmove: %i states, end in %i",
						cmd->cmd.pathmove->num_states,
						cmd->cmd.pathmove->path[cmd->cmd.pathmove->num_states - 1]);

				armjtagew_path_move(cmd->cmd.pathmove->num_states,
						cmd->cmd.pathmove->path);
				break;

			case JTAG_SCAN:
				LOG_DEBUG_IO("scan end in %i", cmd->cmd.scan->end_state);

				armjtagew_end_state(cmd->cmd.scan->end_state);

				scan_size = jtag_build_buffer(cmd->cmd.scan, &buffer);
				LOG_DEBUG_IO("scan input, length = %d", scan_size);

#ifdef _DEBUG_USB_COMMS_
				armjtagew_debug_buffer(buffer, (scan_size + 7) / 8);
#endif
				type = jtag_scan_type(cmd->cmd.scan);
				armjtagew_scan(cmd->cmd.scan->ir_scan,
						type, buffer,
						scan_size, cmd->cmd.scan);
				break;

			case JTAG_RESET:
				LOG_DEBUG_IO("reset trst: %i srst %i",
						cmd->cmd.reset->trst,
						cmd->cmd.reset->srst);

				armjtagew_tap_execute();

				if (cmd->cmd.reset->trst == 1)
					tap_set_state(TAP_RESET);
				armjtagew_reset(cmd->cmd.reset->trst, cmd->cmd.reset->srst);
				break;

			case JTAG_SLEEP:
<<<<<<< HEAD
				LOG_DEBUG_IO("sleep %i", cmd->cmd.sleep->us);
=======
				LOG_DEBUG_IO("sleep %" PRIu32, cmd->cmd.sleep->us);
>>>>>>> b61a2808
				armjtagew_tap_execute();
				jtag_sleep(cmd->cmd.sleep->us);
				break;

			default:
				LOG_ERROR("BUG: unknown JTAG command type encountered");
				exit(-1);
		}
		cmd = cmd->next;
	}

	return armjtagew_tap_execute();
}

/* Sets speed in kHz. */
static int armjtagew_speed(int speed)
{
	int result;
	int speed_real;


	usb_out_buffer[0] = CMD_SET_TCK_FREQUENCY;
	buf_set_u32(usb_out_buffer + 1, 0, 32, speed*1000);

	result = armjtagew_usb_message(armjtagew_handle, 5, 4);

	if (result < 0) {
		LOG_ERROR("ARM-JTAG-EW setting speed failed (%d)", result);
		return ERROR_JTAG_DEVICE_ERROR;
	}

	usb_out_buffer[0] = CMD_GET_TCK_FREQUENCY;
	result = armjtagew_usb_message(armjtagew_handle, 1, 4);
	speed_real = (int)buf_get_u32(usb_in_buffer, 0, 32) / 1000;
	if (result < 0) {
		LOG_ERROR("ARM-JTAG-EW getting speed failed (%d)", result);
		return ERROR_JTAG_DEVICE_ERROR;
	} else
		LOG_INFO("Requested speed %dkHz, emulator reported %dkHz.", speed, speed_real);

	return ERROR_OK;
}

static int armjtagew_khz(int khz, int *jtag_speed)
{
	*jtag_speed = khz;

	return ERROR_OK;
}

static int armjtagew_speed_div(int speed, int *khz)
{
	*khz = speed;

	return ERROR_OK;
}

static int armjtagew_init(void)
{
	int check_cnt;

	armjtagew_handle = armjtagew_usb_open();

	if (armjtagew_handle == 0) {
		LOG_ERROR(
			"Cannot find ARM-JTAG-EW Interface! Please check connection and permissions.");
		return ERROR_JTAG_INIT_FAILED;
	}

	check_cnt = 0;
	while (check_cnt < 3) {
		if (armjtagew_get_version_info() == ERROR_OK) {
			/* attempt to get status */
			armjtagew_get_status();
			break;
		}

		check_cnt++;
	}

	if (check_cnt == 3)
		LOG_INFO("ARM-JTAG-EW initial read failed, don't worry");

	/* Initial JTAG speed (for reset and initialization): 32 kHz */
	armjtagew_speed(32);

	LOG_INFO("ARM-JTAG-EW JTAG Interface ready");

	armjtagew_reset(0, 0);
	armjtagew_tap_init();

	return ERROR_OK;
}

static int armjtagew_quit(void)
{
	armjtagew_usb_close(armjtagew_handle);
	return ERROR_OK;
}

/**************************************************************************
 * Queue command implementations */

static void armjtagew_end_state(tap_state_t state)
{
	if (tap_is_state_stable(state))
		tap_set_end_state(state);
	else {
		LOG_ERROR("BUG: %i is not a valid end state", state);
		exit(-1);
	}
}

/* Goes to the end state. */
static void armjtagew_state_move(void)
{
	int i;
	int tms = 0;
	uint8_t tms_scan = tap_get_tms_path(tap_get_state(), tap_get_end_state());
	int tms_count = tap_get_tms_path_len(tap_get_state(), tap_get_end_state());

	for (i = 0; i < tms_count; i++) {
		tms = (tms_scan >> i) & 1;
		armjtagew_tap_append_step(tms, 0);
	}

	tap_set_state(tap_get_end_state());
}

static void armjtagew_path_move(int num_states, tap_state_t *path)
{
	int i;

	for (i = 0; i < num_states; i++) {
		/*
		 * TODO: The ARM-JTAG-EW hardware delays TDI with 3 TCK cycles when in RTCK mode.
		 * Either handle that here, or update the documentation with examples
		 * how to fix that in the configuration files.
		 */
		if (path[i] == tap_state_transition(tap_get_state(), false))
			armjtagew_tap_append_step(0, 0);
		else if (path[i] == tap_state_transition(tap_get_state(), true))
			armjtagew_tap_append_step(1, 0);
		else {
			LOG_ERROR("BUG: %s -> %s isn't a valid TAP transition",
				tap_state_name(tap_get_state()), tap_state_name(path[i]));
			exit(-1);
		}

		tap_set_state(path[i]);
	}

	tap_set_end_state(tap_get_state());
}

static void armjtagew_runtest(int num_cycles)
{
	int i;

	tap_state_t saved_end_state = tap_get_end_state();

	/* only do a state_move when we're not already in IDLE */
	if (tap_get_state() != TAP_IDLE) {
		armjtagew_end_state(TAP_IDLE);
		armjtagew_state_move();
	}

	/* execute num_cycles */
	for (i = 0; i < num_cycles; i++)
		armjtagew_tap_append_step(0, 0);

	/* finish in end_state */
	armjtagew_end_state(saved_end_state);
	if (tap_get_state() != tap_get_end_state())
		armjtagew_state_move();
}

static void armjtagew_scan(bool ir_scan,
	enum scan_type type,
	uint8_t *buffer,
	int scan_size,
	struct scan_command *command)
{
	tap_state_t saved_end_state;

	armjtagew_tap_ensure_space(1, scan_size + 8);

	saved_end_state = tap_get_end_state();

	/* Move to appropriate scan state */
	armjtagew_end_state(ir_scan ? TAP_IRSHIFT : TAP_DRSHIFT);

	/* Only move if we're not already there */
	if (tap_get_state() != tap_get_end_state())
		armjtagew_state_move();

	armjtagew_end_state(saved_end_state);

	/* Scan */
	armjtagew_tap_append_scan(scan_size, buffer, command);

	/* We are in Exit1, go to Pause */
	armjtagew_tap_append_step(0, 0);

	tap_set_state(ir_scan ? TAP_IRPAUSE : TAP_DRPAUSE);

	if (tap_get_state() != tap_get_end_state())
		armjtagew_state_move();
}

static void armjtagew_reset(int trst, int srst)
{
	const uint8_t trst_mask = (1u << 5);
	const uint8_t srst_mask = (1u << 6);
	uint8_t val = 0;
	uint8_t outp_en = 0;
	uint8_t change_mask = 0;
	int result;

	LOG_DEBUG("trst: %i, srst: %i", trst, srst);

	if (srst == 0) {
		val |= srst_mask;
		outp_en &= ~srst_mask;		/* tristate */
		change_mask |= srst_mask;
	} else if (srst == 1) {
		val &= ~srst_mask;
		outp_en |= srst_mask;
		change_mask |= srst_mask;
	}

	if (trst == 0) {
		val |= trst_mask;
		outp_en &= ~trst_mask;		/* tristate */
		change_mask |= trst_mask;
	} else if (trst == 1) {
		val &= ~trst_mask;
		outp_en |= trst_mask;
		change_mask |= trst_mask;
	}

	usb_out_buffer[0] = CMD_SET_TAPHW_STATE;
	usb_out_buffer[1] = val;
	usb_out_buffer[2] = outp_en;
	usb_out_buffer[3] = change_mask;
	result = armjtagew_usb_write(armjtagew_handle, 4);
	if (result != 4)
		LOG_ERROR("ARM-JTAG-EW TRST/SRST pin set failed failed (%d)", result);
}

static int armjtagew_get_status(void)
{
	int result;

	usb_out_buffer[0] = CMD_GET_TAPHW_STATE;
	result = armjtagew_usb_message(armjtagew_handle, 1, 12);

	if (result == 0) {
		unsigned int u_tg = buf_get_u32(usb_in_buffer, 0, 16);
		LOG_INFO(
			"U_tg = %d mV, U_aux = %d mV, U_tgpwr = %d mV, I_tgpwr = %d mA, D1 = %d, Target power %s %s",
			(int)(buf_get_u32(usb_in_buffer + 0, 0, 16)),
			(int)(buf_get_u32(usb_in_buffer + 2, 0, 16)),
			(int)(buf_get_u32(usb_in_buffer + 4, 0, 16)),
			(int)(buf_get_u32(usb_in_buffer + 6, 0, 16)),
			usb_in_buffer[9],
			usb_in_buffer[11] ? "OVERCURRENT" : "OK",
			usb_in_buffer[10] ? "enabled" : "disabled");

		if (u_tg < 1500)
			LOG_ERROR("Vref too low. Check Target Power");
	} else
		LOG_ERROR("ARM-JTAG-EW command CMD_GET_TAPHW_STATE failed (%d)", result);

	return ERROR_OK;
}

static int armjtagew_get_version_info(void)
{
	int result;
	char sn[16];
	char auxinfo[257];

	/* query hardware version */
	usb_out_buffer[0] = CMD_GET_VERSION;
	result = armjtagew_usb_message(armjtagew_handle, 1, 4 + 15 + 256);

	if (result != 0) {
		LOG_ERROR("ARM-JTAG-EW command CMD_GET_VERSION failed (%d)", result);
		return ERROR_JTAG_DEVICE_ERROR;
	}

	memcpy(sn, usb_in_buffer + 4, 15);
	sn[15] = '\0';
	memcpy(auxinfo, usb_in_buffer + 4+15, 256);
	auxinfo[256] = '\0';

	LOG_INFO(
		"ARM-JTAG-EW firmware version %d.%d, hardware revision %c, SN=%s, Additional info: %s",
		usb_in_buffer[1],
		usb_in_buffer[0],
		isgraph(usb_in_buffer[2]) ? usb_in_buffer[2] : 'X',
		sn,
		auxinfo);

	if (1 != usb_in_buffer[1] || 6 != usb_in_buffer[0])
		LOG_WARNING(
			"ARM-JTAG-EW firmware version %d.%d is untested with this version of OpenOCD. You might experience unexpected behavior.",
			usb_in_buffer[1],
			usb_in_buffer[0]);
	return ERROR_OK;
}

COMMAND_HANDLER(armjtagew_handle_armjtagew_info_command)
{
	if (armjtagew_get_version_info() == ERROR_OK) {
		/* attempt to get status */
		armjtagew_get_status();
	}

	return ERROR_OK;
}

static const struct command_registration armjtagew_command_handlers[] = {
	{
		.name = "armjtagew_info",
		.handler = &armjtagew_handle_armjtagew_info_command,
		.mode = COMMAND_EXEC,
		.help = "query armjtagew info",
		.usage = "",
	},
	COMMAND_REGISTRATION_DONE
};

static struct jtag_interface armjtagew_interface = {
	.execute_queue = armjtagew_execute_queue,
};

struct adapter_driver armjtagew_adapter_driver = {
	.name = "arm-jtag-ew",
	.transports = jtag_only,
	.commands = armjtagew_command_handlers,

	.init = armjtagew_init,
	.quit = armjtagew_quit,
	.speed = armjtagew_speed,
	.khz = armjtagew_khz,
	.speed_div = armjtagew_speed_div,

	.jtag_ops = &armjtagew_interface,
};

/**************************************************************************
 * ARM-JTAG-EW tap functions */

/* 2048 is the max value we can use here */
#define ARMJTAGEW_TAP_BUFFER_SIZE 2048

static int tap_length;
static uint8_t tms_buffer[ARMJTAGEW_TAP_BUFFER_SIZE];
static uint8_t tdi_buffer[ARMJTAGEW_TAP_BUFFER_SIZE];
static uint8_t tdo_buffer[ARMJTAGEW_TAP_BUFFER_SIZE];

struct pending_scan_result {
	int first;	/* First bit position in tdo_buffer to read */
	int length;	/* Number of bits to read */
	struct scan_command *command;	/* Corresponding scan command */
	uint8_t *buffer;
};

#define MAX_PENDING_SCAN_RESULTS 256

static int pending_scan_results_length;
static struct pending_scan_result pending_scan_results_buffer[MAX_PENDING_SCAN_RESULTS];

static int last_tms;

static void armjtagew_tap_init(void)
{
	tap_length = 0;
	pending_scan_results_length = 0;
}

static void armjtagew_tap_ensure_space(int scans, int bits)
{
	int available_scans = MAX_PENDING_SCAN_RESULTS - pending_scan_results_length;
	int available_bits = ARMJTAGEW_TAP_BUFFER_SIZE * 8 - tap_length;

	if (scans > available_scans || bits > available_bits)
		armjtagew_tap_execute();
}

static void armjtagew_tap_append_step(int tms, int tdi)
{
	last_tms = tms;
	int index_local = tap_length / 8;

	if (index_local < ARMJTAGEW_TAP_BUFFER_SIZE) {
		int bit_index = tap_length % 8;
		uint8_t bit = 1 << bit_index;

		if (tms)
			tms_buffer[index_local] |= bit;
		else
			tms_buffer[index_local] &= ~bit;

		if (tdi)
			tdi_buffer[index_local] |= bit;
		else
			tdi_buffer[index_local] &= ~bit;

		tap_length++;
	} else
		LOG_ERROR("armjtagew_tap_append_step, overflow");
}

void armjtagew_tap_append_scan(int length, uint8_t *buffer, struct scan_command *command)
{
	struct pending_scan_result *pending_scan_result =
		&pending_scan_results_buffer[pending_scan_results_length];
	int i;

	pending_scan_result->first = tap_length;
	pending_scan_result->length = length;
	pending_scan_result->command = command;
	pending_scan_result->buffer = buffer;

	for (i = 0; i < length; i++)
		armjtagew_tap_append_step((i < length-1 ? 0 : 1), (buffer[i/8] >> (i%8)) & 1);
	pending_scan_results_length++;
}

/* Pad and send a tap sequence to the device, and receive the answer.
 * For the purpose of padding we assume that we are in idle or pause state. */
static int armjtagew_tap_execute(void)
{
	int byte_length;
	int tms_offset;
	int tdi_offset;
	int i;
	int result;

	if (tap_length > 0) {
		/* Pad last byte so that tap_length is divisible by 8 */
		while (tap_length % 8 != 0) {
			/* More of the last TMS value keeps us in the same state,
			 * analogous to free-running JTAG interfaces. */
			armjtagew_tap_append_step(last_tms, 0);
		}

		byte_length = tap_length / 8;

		usb_out_buffer[0] = CMD_TAP_SHIFT;
		buf_set_u32(usb_out_buffer + 1, 0, 16, byte_length);

		tms_offset = 3;
		for (i = 0; i < byte_length; i++)
			usb_out_buffer[tms_offset + i] = flip_u32(tms_buffer[i], 8);

		tdi_offset = tms_offset + byte_length;
		for (i = 0; i < byte_length; i++)
			usb_out_buffer[tdi_offset + i] = flip_u32(tdi_buffer[i], 8);

		result = armjtagew_usb_message(armjtagew_handle,
				3 + 2 * byte_length,
				byte_length + 4);

		if (result == 0) {
			int stat_local;

			stat_local = (int)buf_get_u32(usb_in_buffer + byte_length, 0, 32);
			if (stat_local) {
				LOG_ERROR(
					"armjtagew_tap_execute, emulator returned error code %d for a CMD_TAP_SHIFT command",
					stat_local);
				return ERROR_JTAG_QUEUE_FAILED;
			}

			for (i = 0; i < byte_length; i++)
				tdo_buffer[i] = flip_u32(usb_in_buffer[i], 8);

			for (i = 0; i < pending_scan_results_length; i++) {
				struct pending_scan_result *pending_scan_result =
					&pending_scan_results_buffer[i];
				uint8_t *buffer = pending_scan_result->buffer;
				int length = pending_scan_result->length;
				int first = pending_scan_result->first;
				struct scan_command *command = pending_scan_result->command;

				/* Copy to buffer */
				buf_set_buf(tdo_buffer, first, buffer, 0, length);

				LOG_DEBUG_IO("pending scan result, length = %d", length);

#ifdef _DEBUG_USB_COMMS_
				armjtagew_debug_buffer(buffer, byte_length);
#endif

				if (jtag_read_buffer(buffer, command) != ERROR_OK) {
					armjtagew_tap_init();
					return ERROR_JTAG_QUEUE_FAILED;
				}

				free(pending_scan_result->buffer);
			}
		} else {
			LOG_ERROR("armjtagew_tap_execute, wrong result %d, expected %d",
				result,
				byte_length);
			return ERROR_JTAG_QUEUE_FAILED;
		}

		armjtagew_tap_init();
	}

	return ERROR_OK;
}

/****************************************************************************
 * JLink USB low-level functions */

static struct armjtagew *armjtagew_usb_open(void)
{
	const uint16_t vids[] = { USB_VID, 0 };
	const uint16_t pids[] = { USB_PID, 0 };
	struct libusb_device_handle *dev;

	if (jtag_libusb_open(vids, pids, NULL, &dev, NULL) != ERROR_OK)
		return NULL;

	struct armjtagew *result = malloc(sizeof(struct armjtagew));
	result->usb_handle = dev;

#if 0
	/* libusb_set_configuration required under win32 */
	struct libusb_config_descriptor *config;
	struct libusb_device *usb_dev = libusb_get_device(dev);
	libusb_get_config_descriptor(usb_dev, 0, &config);
	libusb_set_configuration(dev, config->bConfigurationValue);
#endif
	libusb_claim_interface(dev, 0);
#if 0
	/*
	 * This makes problems under Mac OS X. And is not needed
	 * under Windows. Hopefully this will not break a linux build
	 */
	libusb_set_interface_alt_setting(dev, 0, 0);
#endif
	return result;
}

static void armjtagew_usb_close(struct armjtagew *armjtagew)
{
	libusb_close(armjtagew->usb_handle);
	free(armjtagew);
}

/* Send a message and receive the reply. */
static int armjtagew_usb_message(struct armjtagew *armjtagew, int out_length, int in_length)
{
	int result;

	result = armjtagew_usb_write(armjtagew, out_length);
	if (result == out_length) {
		result = armjtagew_usb_read(armjtagew, in_length);
		if (result != in_length) {
			LOG_ERROR("jtag_libusb_bulk_read failed (requested=%d, result=%d)",
				in_length,
				result);
			return -1;
		}
	} else {
		LOG_ERROR("jtag_libusb_bulk_write failed (requested=%d, result=%d)", out_length, result);
		return -1;
	}
	return 0;
}

/* Write data from out_buffer to USB. */
static int armjtagew_usb_write(struct armjtagew *armjtagew, int out_length)
{
	int result;
	int transferred;

	if (out_length > ARMJTAGEW_OUT_BUFFER_SIZE) {
		LOG_ERROR("armjtagew_write illegal out_length=%d (max=%d)",
			out_length,
			ARMJTAGEW_OUT_BUFFER_SIZE);
		return -1;
	}

<<<<<<< HEAD
	result = usb_bulk_write(armjtagew->usb_handle, ARMJTAGEW_EPT_BULK_OUT,
			(char *)usb_out_buffer, out_length, ARMJTAGEW_USB_TIMEOUT);
=======
	result = jtag_libusb_bulk_write(armjtagew->usb_handle, ARMJTAGEW_EPT_BULK_OUT,
			(char *)usb_out_buffer, out_length, ARMJTAGEW_USB_TIMEOUT, &transferred);
>>>>>>> b61a2808

	LOG_DEBUG_IO("armjtagew_usb_write, out_length = %d, result = %d", out_length, result);

#ifdef _DEBUG_USB_COMMS_
	armjtagew_debug_buffer(usb_out_buffer, out_length);
#endif
	if (result != ERROR_OK)
		return -1;
	return transferred;
}

/* Read data from USB into in_buffer. */
static int armjtagew_usb_read(struct armjtagew *armjtagew, int exp_in_length)
{
<<<<<<< HEAD
	int result = usb_bulk_read(armjtagew->usb_handle, ARMJTAGEW_EPT_BULK_IN,
			(char *)usb_in_buffer, exp_in_length, ARMJTAGEW_USB_TIMEOUT);
=======
	int transferred;
	int result = jtag_libusb_bulk_read(armjtagew->usb_handle, ARMJTAGEW_EPT_BULK_IN,
			(char *)usb_in_buffer, exp_in_length, ARMJTAGEW_USB_TIMEOUT, &transferred);
>>>>>>> b61a2808

	LOG_DEBUG_IO("armjtagew_usb_read, result = %d", result);

#ifdef _DEBUG_USB_COMMS_
	armjtagew_debug_buffer(usb_in_buffer, result);
#endif
	if (result != ERROR_OK)
		return -1;
	return transferred;
}

#ifdef _DEBUG_USB_COMMS_
#define BYTES_PER_LINE  16

static void armjtagew_debug_buffer(uint8_t *buffer, int length)
{
	char line[81];
	char s[4];
	int i;
	int j;

	for (i = 0; i < length; i += BYTES_PER_LINE) {
		snprintf(line, 5, "%04x", i);
		for (j = i; j < i + BYTES_PER_LINE && j < length; j++) {
			snprintf(s, 4, " %02x", buffer[j]);
			strcat(line, s);
		}
		LOG_DEBUG("%s", line);

		/* Prevent GDB timeout (writing to log might take some time) */
		keep_alive();
	}
}
#endif<|MERGE_RESOLUTION|>--- conflicted
+++ resolved
@@ -160,11 +160,7 @@
 				break;
 
 			case JTAG_SLEEP:
-<<<<<<< HEAD
-				LOG_DEBUG_IO("sleep %i", cmd->cmd.sleep->us);
-=======
 				LOG_DEBUG_IO("sleep %" PRIu32, cmd->cmd.sleep->us);
->>>>>>> b61a2808
 				armjtagew_tap_execute();
 				jtag_sleep(cmd->cmd.sleep->us);
 				break;
@@ -756,13 +752,8 @@
 		return -1;
 	}
 
-<<<<<<< HEAD
-	result = usb_bulk_write(armjtagew->usb_handle, ARMJTAGEW_EPT_BULK_OUT,
-			(char *)usb_out_buffer, out_length, ARMJTAGEW_USB_TIMEOUT);
-=======
 	result = jtag_libusb_bulk_write(armjtagew->usb_handle, ARMJTAGEW_EPT_BULK_OUT,
 			(char *)usb_out_buffer, out_length, ARMJTAGEW_USB_TIMEOUT, &transferred);
->>>>>>> b61a2808
 
 	LOG_DEBUG_IO("armjtagew_usb_write, out_length = %d, result = %d", out_length, result);
 
@@ -777,14 +768,9 @@
 /* Read data from USB into in_buffer. */
 static int armjtagew_usb_read(struct armjtagew *armjtagew, int exp_in_length)
 {
-<<<<<<< HEAD
-	int result = usb_bulk_read(armjtagew->usb_handle, ARMJTAGEW_EPT_BULK_IN,
-			(char *)usb_in_buffer, exp_in_length, ARMJTAGEW_USB_TIMEOUT);
-=======
 	int transferred;
 	int result = jtag_libusb_bulk_read(armjtagew->usb_handle, ARMJTAGEW_EPT_BULK_IN,
 			(char *)usb_in_buffer, exp_in_length, ARMJTAGEW_USB_TIMEOUT, &transferred);
->>>>>>> b61a2808
 
 	LOG_DEBUG_IO("armjtagew_usb_read, result = %d", result);
 
