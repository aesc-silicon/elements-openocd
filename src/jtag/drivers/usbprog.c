/***************************************************************************
 *   Copyright (C) 2007 by Benedikt Sauter                                 *
 *   sauter@ixbat.de                                                       *
 *                                                                         *
 *   This program is free software; you can redistribute it and/or modify  *
 *   it under the terms of the GNU General Public License as published by  *
 *   the Free Software Foundation; either version 2 of the License, or     *
 *   (at your option) any later version.                                   *
 *                                                                         *
 *   This program is distributed in the hope that it will be useful,       *
 *   but WITHOUT ANY WARRANTY; without even the implied warranty of        *
 *   MERCHANTABILITY or FITNESS FOR A PARTICULAR PURPOSE.  See the         *
 *   GNU General Public License for more details.                          *
 *                                                                         *
 *   You should have received a copy of the GNU General Public License     *
 *   along with this program.  If not, see <http://www.gnu.org/licenses/>. *
 ***************************************************************************/

/*
 * This file is based on Dominic Rath's amt_jtagaccel.c.
 *
 * usbprog is a free programming adapter. You can easily install
 * different firmware versions from an "online pool" over USB.
 * The adapter can be used for programming and debugging AVR and ARM
 * processors, as USB to RS232 converter, as JTAG interface or as
 * simple I/O interface (5 lines).
 *
 * http://www.embedded-projects.net/usbprog
 */

#ifdef HAVE_CONFIG_H
#include "config.h"
#endif

#include <jtag/interface.h>
#include <jtag/commands.h>
#include "libusb_helper.h"

#define VID 0x1781
#define PID 0x0c63

/* Pins at usbprog */
#define TDO_BIT                 0
#define TDI_BIT                 3
#define TCK_BIT                 2
#define TMS_BIT                 1

static void usbprog_end_state(tap_state_t state);
static void usbprog_state_move(void);
static void usbprog_path_move(struct pathmove_command *cmd);
static void usbprog_runtest(int num_cycles);
static void usbprog_scan(bool ir_scan, enum scan_type type, uint8_t *buffer, int scan_size);

#define UNKNOWN_COMMAND 0x00
#define PORT_DIRECTION  0x01
#define PORT_SET                0x02
#define PORT_GET                0x03
#define PORT_SETBIT             0x04
#define PORT_GETBIT             0x05
#define WRITE_TDI               0x06
#define READ_TDO                0x07
#define WRITE_AND_READ  0x08
#define WRITE_TMS               0x09
#define WRITE_TMS_CHAIN 0x0A

struct usbprog_jtag {
	struct libusb_device_handle *usb_handle;
};

static struct usbprog_jtag *usbprog_jtag_handle;

static struct usbprog_jtag *usbprog_jtag_open(void);
/* static void usbprog_jtag_close(struct usbprog_jtag *usbprog_jtag); */
static void usbprog_jtag_init(struct usbprog_jtag *usbprog_jtag);
static unsigned char usbprog_jtag_message(struct usbprog_jtag *usbprog_jtag, char *msg, int msglen);

static void usbprog_jtag_read_tdo(struct usbprog_jtag *usbprog_jtag, char *buffer, int size);
static void usbprog_jtag_write_tdi(struct usbprog_jtag *usbprog_jtag, char *buffer, int size);
static void usbprog_jtag_write_and_read(struct usbprog_jtag *usbprog_jtag, char *buffer, int size);
static void usbprog_jtag_write_tms(struct usbprog_jtag *usbprog_jtag, char tms_scan);

static char tms_chain[64];
static int tms_chain_index;

static void usbprog_jtag_tms_collect(char tms_scan);
static void usbprog_jtag_tms_send(struct usbprog_jtag *usbprog_jtag);

static void usbprog_write(int tck, int tms, int tdi);
static void usbprog_reset(int trst, int srst);

static void usbprog_jtag_set_direction(struct usbprog_jtag *usbprog_jtag, unsigned char direction);
static void usbprog_jtag_write_slice(struct usbprog_jtag *usbprog_jtag, unsigned char value);
/* static unsigned char usbprog_jtag_get_port(struct usbprog_jtag *usbprog_jtag); */
static void usbprog_jtag_set_bit(struct usbprog_jtag *usbprog_jtag, int bit, int value);
/* static int usbprog_jtag_get_bit(struct usbprog_jtag *usbprog_jtag, int bit); */

static int usbprog_execute_queue(void)
{
	struct jtag_command *cmd = jtag_command_queue;	/* currently processed command */
	int scan_size;
	enum scan_type type;
	uint8_t *buffer;

	while (cmd) {
		switch (cmd->type) {
		case JTAG_RESET:
			LOG_DEBUG_IO("reset trst: %i srst %i",
					cmd->cmd.reset->trst,
					cmd->cmd.reset->srst);
			if (cmd->cmd.reset->trst == 1)
				tap_set_state(TAP_RESET);
			usbprog_reset(cmd->cmd.reset->trst, cmd->cmd.reset->srst);
			break;
		case JTAG_RUNTEST:
			LOG_DEBUG_IO("runtest %i cycles, end in %i",
					cmd->cmd.runtest->num_cycles,
					cmd->cmd.runtest->end_state);
			usbprog_end_state(cmd->cmd.runtest->end_state);
			usbprog_runtest(cmd->cmd.runtest->num_cycles);
			break;
		case JTAG_TLR_RESET:
			LOG_DEBUG_IO("statemove end in %i", cmd->cmd.statemove->end_state);
			usbprog_end_state(cmd->cmd.statemove->end_state);
			usbprog_state_move();
			break;
		case JTAG_PATHMOVE:
			LOG_DEBUG_IO("pathmove: %i states, end in %i",
					cmd->cmd.pathmove->num_states,
					cmd->cmd.pathmove->path[cmd->cmd.pathmove->num_states - 1]);
			usbprog_path_move(cmd->cmd.pathmove);
			break;
		case JTAG_SCAN:
			LOG_DEBUG_IO("scan end in %i", cmd->cmd.scan->end_state);
			usbprog_end_state(cmd->cmd.scan->end_state);
			scan_size = jtag_build_buffer(cmd->cmd.scan, &buffer);
			type = jtag_scan_type(cmd->cmd.scan);
			usbprog_scan(cmd->cmd.scan->ir_scan, type, buffer, scan_size);
			if (jtag_read_buffer(buffer, cmd->cmd.scan) != ERROR_OK)
				return ERROR_JTAG_QUEUE_FAILED;
<<<<<<< HEAD
			if (buffer)
				free(buffer);
			break;
		case JTAG_SLEEP:
			LOG_DEBUG_IO("sleep %i", cmd->cmd.sleep->us);
=======
			free(buffer);
			break;
		case JTAG_SLEEP:
			LOG_DEBUG_IO("sleep %" PRIu32, cmd->cmd.sleep->us);
>>>>>>> b61a2808
			jtag_sleep(cmd->cmd.sleep->us);
			break;
		default:
			LOG_ERROR("BUG: unknown JTAG command type encountered");
			exit(-1);
		}

		cmd = cmd->next;
	}

	return ERROR_OK;
}

static int usbprog_init(void)
{
	usbprog_jtag_handle = usbprog_jtag_open();

	tms_chain_index = 0;
	if (usbprog_jtag_handle == 0) {
		LOG_ERROR("Can't find USB JTAG Interface! Please check connection and permissions.");
		return ERROR_JTAG_INIT_FAILED;
	}

	LOG_INFO("USB JTAG Interface ready!");

	usbprog_jtag_init(usbprog_jtag_handle);
	usbprog_reset(0, 0);
	usbprog_write(0, 0, 0);

	return ERROR_OK;
}

static int usbprog_quit(void)
{
	return ERROR_OK;
}

/*************** jtag execute commands **********************/
static void usbprog_end_state(tap_state_t state)
{
	if (tap_is_state_stable(state))
		tap_set_end_state(state);
	else {
		LOG_ERROR("BUG: %i is not a valid end state", state);
		exit(-1);
	}
}

static void usbprog_state_move(void)
{
	uint8_t tms_scan = tap_get_tms_path(tap_get_state(), tap_get_end_state());

	usbprog_jtag_write_tms(usbprog_jtag_handle, (char)tms_scan);

	tap_set_state(tap_get_end_state());
}

static void usbprog_path_move(struct pathmove_command *cmd)
{
	int num_states = cmd->num_states;
	int state_count;

	/* There may be queued transitions, and before following a specified
	   path, we must flush those queued transitions */
	usbprog_jtag_tms_send(usbprog_jtag_handle);

	state_count = 0;
	while (num_states) {
		if (tap_state_transition(tap_get_state(), false) == cmd->path[state_count]) {
			/* LOG_INFO("1"); */
			usbprog_write(0, 0, 0);
			usbprog_write(1, 0, 0);
		} else if (tap_state_transition(tap_get_state(),
				   true) == cmd->path[state_count]) {
			/* LOG_INFO("2"); */
			usbprog_write(0, 1, 0);
			usbprog_write(1, 1, 0);
		} else {
			LOG_ERROR("BUG: %s -> %s isn't a valid TAP transition",
				tap_state_name(tap_get_state()),
				tap_state_name(cmd->path[state_count]));
			exit(-1);
		}

		tap_set_state(cmd->path[state_count]);
		state_count++;
		num_states--;
	}

	tap_set_end_state(tap_get_state());
}

static void usbprog_runtest(int num_cycles)
{
	int i;

	/* only do a state_move when we're not already in IDLE */
	if (tap_get_state() != TAP_IDLE) {
		usbprog_end_state(TAP_IDLE);
		usbprog_state_move();
	}

	/* execute num_cycles */
	if (num_cycles > 0) {
		usbprog_jtag_tms_send(usbprog_jtag_handle);
		usbprog_write(0, 0, 0);
	} else {
		usbprog_jtag_tms_send(usbprog_jtag_handle);
		/* LOG_INFO("NUM CYCLES %i",num_cycles); */
	}

	for (i = 0; i < num_cycles; i++) {
		usbprog_write(1, 0, 0);
		usbprog_write(0, 0, 0);
	}

	LOG_DEBUG_IO("runtest: cur_state %s end_state %s", tap_state_name(
			tap_get_state()), tap_state_name(tap_get_end_state()));

	/* finish in end_state */
	/*
	usbprog_end_state(saved_end_state);
	if (tap_get_state() != tap_get_end_state())
		usbprog_state_move();
	*/
}

static void usbprog_scan(bool ir_scan, enum scan_type type, uint8_t *buffer, int scan_size)
{
	tap_state_t saved_end_state = tap_get_end_state();

	if (ir_scan)
		usbprog_end_state(TAP_IRSHIFT);
	else
		usbprog_end_state(TAP_DRSHIFT);

	/* Only move if we're not already there */
	if (tap_get_state() != tap_get_end_state())
		usbprog_state_move();

	usbprog_end_state(saved_end_state);

	usbprog_jtag_tms_send(usbprog_jtag_handle);

	void (*f)(struct usbprog_jtag *usbprog_jtag, char *buffer_local, int size);
	switch (type) {
		case SCAN_OUT:
			f = &usbprog_jtag_write_tdi;
			break;
		case SCAN_IN:
			f = &usbprog_jtag_read_tdo;
			break;
		case SCAN_IO:
			f = &usbprog_jtag_write_and_read;
			break;
		default:
			LOG_ERROR("unknown scan type: %i", type);
			exit(-1);
	}
	f(usbprog_jtag_handle, (char *)buffer, scan_size);

	/* The adapter does the transition to PAUSE internally */
	if (ir_scan)
		tap_set_state(TAP_IRPAUSE);
	else
		tap_set_state(TAP_DRPAUSE);

	if (tap_get_state() != tap_get_end_state())
		usbprog_state_move();
}

/*************** jtag wrapper functions *********************/

static void usbprog_write(int tck, int tms, int tdi)
{
	unsigned char output_value = 0x00;

	if (tms)
		output_value |= (1 << TMS_BIT);
	if (tdi)
		output_value |= (1 << TDI_BIT);
	if (tck)
		output_value |= (1 << TCK_BIT);

	usbprog_jtag_write_slice(usbprog_jtag_handle, output_value);
}

/* (1) assert or (0) deassert reset lines */
static void usbprog_reset(int trst, int srst)
{
	LOG_DEBUG("trst: %i, srst: %i", trst, srst);

	if (trst)
		usbprog_jtag_set_bit(usbprog_jtag_handle, 5, 0);
	else
		usbprog_jtag_set_bit(usbprog_jtag_handle, 5, 1);

	if (srst)
		usbprog_jtag_set_bit(usbprog_jtag_handle, 4, 0);
	else
		usbprog_jtag_set_bit(usbprog_jtag_handle, 4, 1);
}

/*************** jtag lowlevel functions ********************/

struct usb_bus *busses;

struct usbprog_jtag *usbprog_jtag_open(void)
{
	const uint16_t vids[] = { VID, 0 };
	const uint16_t pids[] = { PID, 0 };
	struct libusb_device_handle *dev;

	if (jtag_libusb_open(vids, pids, NULL, &dev, NULL) != ERROR_OK)
		return NULL;

	struct usbprog_jtag *tmp = malloc(sizeof(struct usbprog_jtag));
	tmp->usb_handle = dev;

	libusb_set_configuration(dev, 1);
	libusb_claim_interface(dev, 0);
	libusb_set_interface_alt_setting(dev, 0, 0);

	return tmp;
}

#if 0
static void usbprog_jtag_close(struct usbprog_jtag *usbprog_jtag)
{
	libusb_close(usbprog_jtag->usb_handle);
	free(usbprog_jtag);
}
#endif

static unsigned char usbprog_jtag_message(struct usbprog_jtag *usbprog_jtag, char *msg, int msglen)
{
<<<<<<< HEAD
	int res = usb_bulk_write(usbprog_jtag->usb_handle, 3, msg, msglen, 100);
=======
	int transferred;

	int res = jtag_libusb_bulk_write(usbprog_jtag->usb_handle, 3, msg, msglen, 100, &transferred);
>>>>>>> b61a2808
	if ((msg[0] == 2) || (msg[0] == 1) || (msg[0] == 4) || (msg[0] == 0) ||
	    (msg[0] == 6) || (msg[0] == 0x0A) || (msg[0] == 9))
		return 1;
	if (res == ERROR_OK && transferred == msglen) {
		/* LOG_INFO("HALLLLOOO %i",(int)msg[0]); */
		res = jtag_libusb_bulk_read(usbprog_jtag->usb_handle, 0x82, msg, 2, 100, &transferred);
		if (res == ERROR_OK && transferred > 0)
			return (unsigned char)msg[1];
		else
			return -1;
	} else
		return -1;
	return 0;
}

static void usbprog_jtag_init(struct usbprog_jtag *usbprog_jtag)
{
	usbprog_jtag_set_direction(usbprog_jtag, 0xFE);
}

static void usbprog_jtag_write_and_read(struct usbprog_jtag *usbprog_jtag, char *buffer, int size)
{
	char tmp[64];	/* fastest packet size for usb controller */
	int send_bits, bufindex = 0, fillindex = 0, i, loops;

	char swap;
	/* 61 byte can be transferred (488 bit) */

	while (size > 0) {
		if (size > 488) {
			send_bits = 488;
			size = size - 488;
			loops = 61;
		} else {
			send_bits = size;
			loops = size / 8;
			loops++;
			size = 0;
		}
		tmp[0] = WRITE_AND_READ;
		tmp[1] = (char)(send_bits >> 8);	/* high */
		tmp[2] = (char)(send_bits);			/* low */

		for (i = 0; i < loops; i++) {
			tmp[3 + i] = buffer[bufindex];
			bufindex++;
		}

		int transferred;
		int res = jtag_libusb_bulk_write(usbprog_jtag->usb_handle, 3, tmp, 64, 1000, &transferred);
		if (res == ERROR_OK && transferred == 64) {
			/* LOG_INFO("HALLLLOOO2 %i",(int)tmp[0]); */
			usleep(1);
			int timeout = 0;
			while (jtag_libusb_bulk_read(usbprog_jtag->usb_handle, 0x82, tmp, 64, 1000, &transferred) != ERROR_OK) {
				timeout++;
				if (timeout > 10)
					break;
			}

			for (i = 0; i < loops; i++) {
				swap = tmp[3 + i];
				buffer[fillindex++] = swap;
			}
		}
	}
}

static void usbprog_jtag_read_tdo(struct usbprog_jtag *usbprog_jtag, char *buffer, int size)
{
	char tmp[64];	/* fastest packet size for usb controller */
	int send_bits, fillindex = 0, i, loops;

	char swap;
	/* 61 byte can be transferred (488 bit) */

	while (size > 0) {
		if (size > 488) {
			send_bits = 488;
			size = size - 488;
			loops = 61;
		} else {
			send_bits = size;
			loops = size / 8;
			loops++;
			size = 0;
		}
		tmp[0] = WRITE_AND_READ;
		tmp[1] = (char)(send_bits >> 8);	/* high */
		tmp[2] = (char)(send_bits);			/* low */

		int transferred;
		jtag_libusb_bulk_write(usbprog_jtag->usb_handle, 3, tmp, 3, 1000, &transferred);

		/* LOG_INFO("HALLLLOOO3 %i",(int)tmp[0]); */
		int timeout = 0;
		usleep(1);
		while (jtag_libusb_bulk_read(usbprog_jtag->usb_handle, 0x82, tmp, 64, 10, &transferred) != ERROR_OK) {
			timeout++;
			if (timeout > 10)
				break;
		}

		for (i = 0; i < loops; i++) {
			swap = tmp[3 + i];
			buffer[fillindex++] = swap;
		}
	}
}

static void usbprog_jtag_write_tdi(struct usbprog_jtag *usbprog_jtag, char *buffer, int size)
{
	char tmp[64];	/* fastest packet size for usb controller */
	int send_bits, bufindex = 0, i, loops;

	/* 61 byte can be transferred (488 bit) */
	while (size > 0) {
		if (size > 488) {
			send_bits = 488;
			size = size - 488;
			loops = 61;
		} else {
			send_bits = size;
			loops = size/8;
			/* if (loops == 0) */
			loops++;
			size = 0;
		}
		tmp[0] = WRITE_TDI;
		tmp[1] = (char)(send_bits >> 8);	/* high */
		tmp[2] = (char)(send_bits);			/* low */

		for (i = 0; i < loops; i++) {
			tmp[3 + i] = buffer[bufindex];
			bufindex++;
		}
		int transferred;
		jtag_libusb_bulk_write(usbprog_jtag->usb_handle, 3, tmp, 64, 1000, &transferred);
	}
}

static void usbprog_jtag_write_tms(struct usbprog_jtag *usbprog_jtag, char tms_scan)
{
	usbprog_jtag_tms_collect(tms_scan);
}

static void usbprog_jtag_set_direction(struct usbprog_jtag *usbprog_jtag, unsigned char direction)
{
	char tmp[2];
	tmp[0] = PORT_DIRECTION;
	tmp[1] = (char)direction;
	usbprog_jtag_message(usbprog_jtag, tmp, 2);
}

static void usbprog_jtag_write_slice(struct usbprog_jtag *usbprog_jtag, unsigned char value)
{
	char tmp[2];
	tmp[0] = PORT_SET;
	tmp[1] = (char)value;
	usbprog_jtag_message(usbprog_jtag, tmp, 2);
}

#if 0
static unsigned char usbprog_jtag_get_port(struct usbprog_jtag *usbprog_jtag)
{
	char tmp[2];
	tmp[0] = PORT_GET;
	tmp[1] = 0x00;
	return usbprog_jtag_message(usbprog_jtag, tmp, 2);
}
#endif

static void usbprog_jtag_set_bit(struct usbprog_jtag *usbprog_jtag, int bit, int value)
{
	char tmp[3];
	tmp[0] = PORT_SETBIT;
	tmp[1] = (char)bit;
	if (value == 1)
		tmp[2] = 0x01;
	else
		tmp[2] = 0x00;
	usbprog_jtag_message(usbprog_jtag, tmp, 3);
}

#if 0
static int usbprog_jtag_get_bit(struct usbprog_jtag *usbprog_jtag, int bit)
{
	char tmp[2];
	tmp[0] = PORT_GETBIT;
	tmp[1] = (char)bit;

	if (usbprog_jtag_message(usbprog_jtag, tmp, 2) > 0)
		return 1;
	else
		return 0;
}
#endif

static void usbprog_jtag_tms_collect(char tms_scan)
{
	tms_chain[tms_chain_index] = tms_scan;
	tms_chain_index++;
}

static void usbprog_jtag_tms_send(struct usbprog_jtag *usbprog_jtag)
{
	/* LOG_INFO("TMS SEND"); */
	if (tms_chain_index > 0) {
		char tmp[tms_chain_index + 2];
		tmp[0] = WRITE_TMS_CHAIN;
		tmp[1] = (char)(tms_chain_index);
		for (int i = 0; i < tms_chain_index + 1; i++)
			tmp[2 + i] = tms_chain[i];
		int transferred;
		jtag_libusb_bulk_write(usbprog_jtag->usb_handle, 3, tmp, tms_chain_index + 2, 1000, &transferred);
		tms_chain_index = 0;
	}
}

static struct jtag_interface usbprog_interface = {
	.execute_queue = usbprog_execute_queue,
};

struct adapter_driver usbprog_adapter_driver = {
	.name = "usbprog",
	.transports = jtag_only,

	.init = usbprog_init,
	.quit = usbprog_quit,

	.jtag_ops = &usbprog_interface,
};<|MERGE_RESOLUTION|>--- conflicted
+++ resolved
@@ -137,18 +137,10 @@
 			usbprog_scan(cmd->cmd.scan->ir_scan, type, buffer, scan_size);
 			if (jtag_read_buffer(buffer, cmd->cmd.scan) != ERROR_OK)
 				return ERROR_JTAG_QUEUE_FAILED;
-<<<<<<< HEAD
-			if (buffer)
-				free(buffer);
-			break;
-		case JTAG_SLEEP:
-			LOG_DEBUG_IO("sleep %i", cmd->cmd.sleep->us);
-=======
 			free(buffer);
 			break;
 		case JTAG_SLEEP:
 			LOG_DEBUG_IO("sleep %" PRIu32, cmd->cmd.sleep->us);
->>>>>>> b61a2808
 			jtag_sleep(cmd->cmd.sleep->us);
 			break;
 		default:
@@ -385,13 +377,9 @@
 
 static unsigned char usbprog_jtag_message(struct usbprog_jtag *usbprog_jtag, char *msg, int msglen)
 {
-<<<<<<< HEAD
-	int res = usb_bulk_write(usbprog_jtag->usb_handle, 3, msg, msglen, 100);
-=======
 	int transferred;
 
 	int res = jtag_libusb_bulk_write(usbprog_jtag->usb_handle, 3, msg, msglen, 100, &transferred);
->>>>>>> b61a2808
 	if ((msg[0] == 2) || (msg[0] == 1) || (msg[0] == 4) || (msg[0] == 0) ||
 	    (msg[0] == 6) || (msg[0] == 0x0A) || (msg[0] == 9))
 		return 1;
