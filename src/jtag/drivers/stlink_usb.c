/***************************************************************************
 *   Copyright (C) 2020 by Tarek Bochkati                                  *
 *   Tarek Bochkati <tarek.bouchkati@gmail.com>                            *
 *                                                                         *
 *   SWIM contributions by Ake Rehnman                                     *
 *   Copyright (C) 2017  Ake Rehnman                                       *
 *   ake.rehnman(at)gmail.com                                              *
 *                                                                         *
 *   Copyright (C) 2011-2012 by Mathias Kuester                            *
 *   Mathias Kuester <kesmtp@freenet.de>                                   *
 *                                                                         *
 *   Copyright (C) 2012 by Spencer Oliver                                  *
 *   spen@spen-soft.co.uk                                                  *
 *                                                                         *
 *   This code is based on https://github.com/texane/stlink                *
 *                                                                         *
 *   This program is free software; you can redistribute it and/or modify  *
 *   it under the terms of the GNU General Public License as published by  *
 *   the Free Software Foundation; either version 2 of the License, or     *
 *   (at your option) any later version.                                   *
 *                                                                         *
 *   This program is distributed in the hope that it will be useful,       *
 *   but WITHOUT ANY WARRANTY; without even the implied warranty of        *
 *   MERCHANTABILITY or FITNESS FOR A PARTICULAR PURPOSE.  See the         *
 *   GNU General Public License for more details.                          *
 *                                                                         *
 *   You should have received a copy of the GNU General Public License     *
 *   along with this program.  If not, see <http://www.gnu.org/licenses/>. *
 ***************************************************************************/

#ifdef HAVE_CONFIG_H
#include "config.h"
#endif

/* project specific includes */
#include <helper/binarybuffer.h>
#include <helper/bits.h>
<<<<<<< HEAD
=======
#include <helper/system.h>
>>>>>>> b61a2808
#include <jtag/interface.h>
#include <jtag/hla/hla_layout.h>
#include <jtag/hla/hla_transport.h>
#include <jtag/hla/hla_interface.h>
#include <jtag/swim.h>
#include <target/target.h>
#include <transport/transport.h>

#include <target/cortex_m.h>

<<<<<<< HEAD
=======
#include <helper/system.h>

#ifdef HAVE_ARPA_INET_H
#include <arpa/inet.h>
#endif

#ifdef HAVE_NETINET_TCP_H
#include <netinet/tcp.h>
#endif

>>>>>>> b61a2808
#include "libusb_helper.h"

#ifdef HAVE_LIBUSB1
#define USE_LIBUSB_ASYNCIO
#endif

#define STLINK_SERIAL_LEN 24

#define ENDPOINT_IN  0x80
#define ENDPOINT_OUT 0x00

#define STLINK_WRITE_TIMEOUT 1000
#define STLINK_READ_TIMEOUT 1000

#define STLINK_RX_EP          (1|ENDPOINT_IN)
#define STLINK_TX_EP          (2|ENDPOINT_OUT)
#define STLINK_TRACE_EP       (3|ENDPOINT_IN)

#define STLINK_V2_1_TX_EP     (1|ENDPOINT_OUT)
#define STLINK_V2_1_TRACE_EP  (2|ENDPOINT_IN)

#define STLINK_SG_SIZE        (31)
#define STLINK_DATA_SIZE      (4096)
#define STLINK_CMD_SIZE_V2    (16)
#define STLINK_CMD_SIZE_V1    (10)

#define STLINK_V1_PID         (0x3744)
#define STLINK_V2_PID         (0x3748)
#define STLINK_V2_1_PID       (0x374B)
#define STLINK_V2_1_NO_MSD_PID  (0x3752)
#define STLINK_V3_USBLOADER_PID (0x374D)
#define STLINK_V3E_PID          (0x374E)
#define STLINK_V3S_PID          (0x374F)
#define STLINK_V3_2VCP_PID      (0x3753)

/*
 * ST-Link/V1, ST-Link/V2 and ST-Link/V2.1 are full-speed USB devices and
 * this limits the bulk packet size and the 8bit read/writes to max 64 bytes.
 * STLINK-V3 is a high speed USB 2.0 and the limit is 512 bytes from FW V3J6.
 */
#define STLINK_MAX_RW8		(64)
#define STLINKV3_MAX_RW8	(512)

/* "WAIT" responses will be retried (with exponential backoff) at
 * most this many times before failing to caller.
 */
#define MAX_WAIT_RETRIES 8

enum stlink_jtag_api_version {
	STLINK_JTAG_API_V1 = 1,
	STLINK_JTAG_API_V2,
	STLINK_JTAG_API_V3,
};

enum stlink_mode {
	STLINK_MODE_UNKNOWN = 0,
	STLINK_MODE_DFU,
	STLINK_MODE_MASS,
	STLINK_MODE_DEBUG_JTAG,
	STLINK_MODE_DEBUG_SWD,
	STLINK_MODE_DEBUG_SWIM
};

/** */
struct stlink_usb_version {
	/** */
	int stlink;
	/** */
	int jtag;
	/** */
	int swim;
	/** jtag api version supported */
	enum stlink_jtag_api_version jtag_api;
	/** one bit for each feature supported. See macros STLINK_F_* */
	uint32_t flags;
};

struct stlink_usb_priv_s {
	/** */
	struct libusb_device_handle *fd;
	/** */
	struct libusb_transfer *trans;
};

struct stlink_tcp_priv_s {
	/** */
	int fd;
	/** */
	bool connected;
	/** */
	uint32_t device_id;
	/** */
	uint32_t connect_id;
	/** */
	uint8_t *send_buf;
	/** */
	uint8_t *recv_buf;
};

struct stlink_backend_s {
	/** */
	int (*open)(void *handle, struct hl_interface_param_s *param);
	/** */
	int (*close)(void *handle);
	/** */
	int (*xfer_noerrcheck)(void *handle, const uint8_t *buf, int size);
	/** */
	int (*read_trace)(void *handle, const uint8_t *buf, int size);
};

/** */
struct stlink_usb_handle_s {
	/** */
<<<<<<< HEAD
	struct libusb_device_handle *fd;
=======
	struct stlink_backend_s *backend;
>>>>>>> b61a2808
	/** */
	union {
		struct stlink_usb_priv_s usb_backend_priv;
		struct stlink_tcp_priv_s tcp_backend_priv;
	};
	/** */
	uint8_t rx_ep;
	/** */
	uint8_t tx_ep;
	/** */
	uint8_t trace_ep;
	/** */
	uint8_t *cmdbuf;
	/** */
	uint8_t cmdidx;
	/** */
	uint8_t direction;
	/** */
	uint8_t *databuf;
	/** */
	uint32_t max_mem_packet;
	/** */
	enum stlink_mode st_mode;
	/** */
	struct stlink_usb_version version;
	/** */
	uint16_t vid;
	/** */
	uint16_t pid;
	/** */
	struct {
		/** whether SWO tracing is enabled or not */
		bool enabled;
		/** trace module source clock */
		uint32_t source_hz;
	} trace;
	/** reconnect is needed next time we try to query the
	 * status */
	bool reconnect_pending;
};

/** */
static inline int stlink_usb_open(void *handle, struct hl_interface_param_s *param)
{
	struct stlink_usb_handle_s *h = handle;
	return h->backend->open(handle, param);
}

/** */
static inline int stlink_usb_close(void *handle)
{
	struct stlink_usb_handle_s *h = handle;
	return h->backend->close(handle);
}
/** */
static inline int stlink_usb_xfer_noerrcheck(void *handle, const uint8_t *buf, int size)
{
	struct stlink_usb_handle_s *h = handle;
	return h->backend->xfer_noerrcheck(handle, buf, size);
}

#define STLINK_SWIM_ERR_OK             0x00
#define STLINK_SWIM_BUSY               0x01
#define STLINK_DEBUG_ERR_OK            0x80
#define STLINK_DEBUG_ERR_FAULT         0x81
#define STLINK_SWD_AP_WAIT             0x10
#define STLINK_SWD_AP_FAULT            0x11
#define STLINK_SWD_AP_ERROR            0x12
#define STLINK_SWD_AP_PARITY_ERROR     0x13
#define STLINK_JTAG_GET_IDCODE_ERROR   0x09
#define STLINK_JTAG_WRITE_ERROR        0x0c
#define STLINK_JTAG_WRITE_VERIF_ERROR  0x0d
#define STLINK_SWD_DP_WAIT             0x14
#define STLINK_SWD_DP_FAULT            0x15
#define STLINK_SWD_DP_ERROR            0x16
#define STLINK_SWD_DP_PARITY_ERROR     0x17

#define STLINK_SWD_AP_WDATA_ERROR      0x18
#define STLINK_SWD_AP_STICKY_ERROR     0x19
#define STLINK_SWD_AP_STICKYORUN_ERROR 0x1a

#define STLINK_BAD_AP_ERROR            0x1d

#define STLINK_CORE_RUNNING            0x80
#define STLINK_CORE_HALTED             0x81
#define STLINK_CORE_STAT_UNKNOWN       -1

#define STLINK_GET_VERSION             0xF1
#define STLINK_DEBUG_COMMAND           0xF2
#define STLINK_DFU_COMMAND             0xF3
#define STLINK_SWIM_COMMAND            0xF4
#define STLINK_GET_CURRENT_MODE        0xF5
#define STLINK_GET_TARGET_VOLTAGE      0xF7

#define STLINK_DEV_DFU_MODE            0x00
#define STLINK_DEV_MASS_MODE           0x01
#define STLINK_DEV_DEBUG_MODE          0x02
#define STLINK_DEV_SWIM_MODE           0x03
#define STLINK_DEV_BOOTLOADER_MODE     0x04
#define STLINK_DEV_UNKNOWN_MODE        -1

#define STLINK_DFU_EXIT                0x07

/*
	STLINK_SWIM_ENTER_SEQ
	1.3ms low then 750Hz then 1.5kHz

	STLINK_SWIM_GEN_RST
	STM8 DM pulls reset pin low 50us

	STLINK_SWIM_SPEED
	uint8_t (0=low|1=high)

	STLINK_SWIM_WRITEMEM
	uint16_t length
	uint32_t address

	STLINK_SWIM_RESET
	send synchronization seq (16us low, response 64 clocks low)
*/
#define STLINK_SWIM_ENTER                  0x00
#define STLINK_SWIM_EXIT                   0x01
#define STLINK_SWIM_READ_CAP               0x02
#define STLINK_SWIM_SPEED                  0x03
#define STLINK_SWIM_ENTER_SEQ              0x04
#define STLINK_SWIM_GEN_RST                0x05
#define STLINK_SWIM_RESET                  0x06
#define STLINK_SWIM_ASSERT_RESET           0x07
#define STLINK_SWIM_DEASSERT_RESET         0x08
#define STLINK_SWIM_READSTATUS             0x09
#define STLINK_SWIM_WRITEMEM               0x0a
#define STLINK_SWIM_READMEM                0x0b
#define STLINK_SWIM_READBUF                0x0c

#define STLINK_DEBUG_GETSTATUS             0x01
#define STLINK_DEBUG_FORCEDEBUG            0x02
#define STLINK_DEBUG_APIV1_RESETSYS        0x03
#define STLINK_DEBUG_APIV1_READALLREGS     0x04
#define STLINK_DEBUG_APIV1_READREG         0x05
#define STLINK_DEBUG_APIV1_WRITEREG        0x06
#define STLINK_DEBUG_READMEM_32BIT         0x07
#define STLINK_DEBUG_WRITEMEM_32BIT        0x08
#define STLINK_DEBUG_RUNCORE               0x09
#define STLINK_DEBUG_STEPCORE              0x0a
#define STLINK_DEBUG_APIV1_SETFP           0x0b
#define STLINK_DEBUG_READMEM_8BIT          0x0c
#define STLINK_DEBUG_WRITEMEM_8BIT         0x0d
#define STLINK_DEBUG_APIV1_CLEARFP         0x0e
#define STLINK_DEBUG_APIV1_WRITEDEBUGREG   0x0f
#define STLINK_DEBUG_APIV1_SETWATCHPOINT   0x10

#define STLINK_DEBUG_ENTER_JTAG_RESET      0x00
#define STLINK_DEBUG_ENTER_SWD_NO_RESET    0xa3
#define STLINK_DEBUG_ENTER_JTAG_NO_RESET   0xa4

#define STLINK_DEBUG_APIV1_ENTER           0x20
#define STLINK_DEBUG_EXIT                  0x21
#define STLINK_DEBUG_READCOREID            0x22

#define STLINK_DEBUG_APIV2_ENTER           0x30
#define STLINK_DEBUG_APIV2_READ_IDCODES    0x31
#define STLINK_DEBUG_APIV2_RESETSYS        0x32
#define STLINK_DEBUG_APIV2_READREG         0x33
#define STLINK_DEBUG_APIV2_WRITEREG        0x34
#define STLINK_DEBUG_APIV2_WRITEDEBUGREG   0x35
#define STLINK_DEBUG_APIV2_READDEBUGREG    0x36

#define STLINK_DEBUG_APIV2_READALLREGS     0x3A
#define STLINK_DEBUG_APIV2_GETLASTRWSTATUS 0x3B
#define STLINK_DEBUG_APIV2_DRIVE_NRST      0x3C

#define STLINK_DEBUG_APIV2_GETLASTRWSTATUS2 0x3E

#define STLINK_DEBUG_APIV2_START_TRACE_RX  0x40
#define STLINK_DEBUG_APIV2_STOP_TRACE_RX   0x41
#define STLINK_DEBUG_APIV2_GET_TRACE_NB    0x42
#define STLINK_DEBUG_APIV2_SWD_SET_FREQ    0x43
#define STLINK_DEBUG_APIV2_JTAG_SET_FREQ   0x44
#define STLINK_DEBUG_APIV2_READ_DAP_REG    0x45
#define STLINK_DEBUG_APIV2_WRITE_DAP_REG   0x46
#define STLINK_DEBUG_APIV2_READMEM_16BIT   0x47
#define STLINK_DEBUG_APIV2_WRITEMEM_16BIT  0x48

#define STLINK_DEBUG_APIV2_INIT_AP         0x4B
#define STLINK_DEBUG_APIV2_CLOSE_AP_DBG    0x4C

#define STLINK_APIV3_SET_COM_FREQ           0x61
#define STLINK_APIV3_GET_COM_FREQ           0x62

#define STLINK_APIV3_GET_VERSION_EX         0xFB

#define STLINK_DEBUG_APIV2_DRIVE_NRST_LOW   0x00
#define STLINK_DEBUG_APIV2_DRIVE_NRST_HIGH  0x01
#define STLINK_DEBUG_APIV2_DRIVE_NRST_PULSE 0x02

#define STLINK_DEBUG_PORT_ACCESS            0xffff

#define STLINK_TRACE_SIZE               4096
#define STLINK_TRACE_MAX_HZ             2000000
#define STLINK_V3_TRACE_MAX_HZ          24000000

#define STLINK_V3_MAX_FREQ_NB               10

#define REQUEST_SENSE        0x03
#define REQUEST_SENSE_LENGTH 18

/* STLINK TCP commands */
#define STLINK_TCP_CMD_REFRESH_DEVICE_LIST   0x00
#define STLINK_TCP_CMD_GET_NB_DEV            0x01
#define STLINK_TCP_CMD_GET_DEV_INFO          0x02
#define STLINK_TCP_CMD_OPEN_DEV              0x03
#define STLINK_TCP_CMD_CLOSE_DEV             0x04
#define STLINK_TCP_CMD_SEND_USB_CMD          0x05
#define STLINK_TCP_CMD_GET_SERVER_VERSION    0x06
#define STLINK_TCP_CMD_GET_NB_OF_DEV_CLIENTS 0x07

/* STLINK TCP constants */
#define OPENOCD_STLINK_TCP_API_VERSION       1
#define STLINK_TCP_REQUEST_WRITE             0
#define STLINK_TCP_REQUEST_READ              1
#define STLINK_TCP_REQUEST_READ_SWO          3
#define STLINK_TCP_SS_SIZE                   4
#define STLINK_TCP_USB_CMD_SIZE              32
#define STLINK_TCP_SERIAL_SIZE               32
#define STLINK_TCP_SEND_BUFFER_SIZE          10240
#define STLINK_TCP_RECV_BUFFER_SIZE          10240

/* STLINK TCP command status */
#define STLINK_TCP_SS_OK                     0x00000001
#define STLINK_TCP_SS_MEMORY_PROBLEM         0x00001000
#define STLINK_TCP_SS_TIMEOUT                0x00001001
#define STLINK_TCP_SS_BAD_PARAMETER          0x00001002
#define STLINK_TCP_SS_OPEN_ERR               0x00001003
#define STLINK_TCP_SS_TRUNCATED_DATA         0x00001052
#define STLINK_TCP_SS_CMD_NOT_AVAILABLE      0x00001053
#define STLINK_TCP_SS_TCP_ERROR              0x00002001
#define STLINK_TCP_SS_TCP_CANT_CONNECT       0x00002002
#define STLINK_TCP_SS_WIN32_ERROR            0x00010000

/*
 * Map the relevant features, quirks and workaround for specific firmware
 * version of stlink
 */
<<<<<<< HEAD
#define STLINK_F_HAS_TRACE              BIT(0)
#define STLINK_F_HAS_SWD_SET_FREQ       BIT(1)
#define STLINK_F_HAS_JTAG_SET_FREQ      BIT(2)
#define STLINK_F_HAS_MEM_16BIT          BIT(3)
#define STLINK_F_HAS_GETLASTRWSTATUS2   BIT(4)
#define STLINK_F_HAS_DAP_REG            BIT(5)
#define STLINK_F_QUIRK_JTAG_DP_READ     BIT(6)
#define STLINK_F_HAS_AP_INIT            BIT(7)
#define STLINK_F_HAS_DPBANKSEL          BIT(8)
#define STLINK_F_HAS_RW8_512BYTES       BIT(9)
#define STLINK_F_FIX_CLOSE_AP           BIT(10)
=======
#define STLINK_F_HAS_TRACE              BIT(0)  /* v2>=j13 || v3     */
#define STLINK_F_HAS_GETLASTRWSTATUS2   BIT(1)  /* v2>=j15 || v3     */
#define STLINK_F_HAS_SWD_SET_FREQ       BIT(2)  /* v2>=j22           */
#define STLINK_F_HAS_JTAG_SET_FREQ      BIT(3)  /* v2>=j24           */
#define STLINK_F_QUIRK_JTAG_DP_READ     BIT(4)  /* v2>=j24 && v2<j32 */
#define STLINK_F_HAS_DAP_REG            BIT(5)  /* v2>=j24 || v3     */
#define STLINK_F_HAS_MEM_16BIT          BIT(6)  /* v2>=j26 || v3     */
#define STLINK_F_HAS_AP_INIT            BIT(7)  /* v2>=j28 || v3     */
#define STLINK_F_FIX_CLOSE_AP           BIT(8)  /* v2>=j29 || v3     */
#define STLINK_F_HAS_DPBANKSEL          BIT(9)  /* v2>=j32 || v3>=j2 */
#define STLINK_F_HAS_RW8_512BYTES       BIT(10) /*            v3>=j6 */
>>>>>>> b61a2808

/* aliases */
#define STLINK_F_HAS_TARGET_VOLT        STLINK_F_HAS_TRACE
#define STLINK_F_HAS_FPU_REG            STLINK_F_HAS_GETLASTRWSTATUS2

#define STLINK_REGSEL_IS_FPU(x)         ((x) > 0x1F)

struct speed_map {
	int speed;
	int speed_divisor;
};

/* SWD clock speed */
static const struct speed_map stlink_khz_to_speed_map_swd[] = {
	{4000, 0},
	{1800, 1}, /* default */
	{1200, 2},
	{950,  3},
	{480,  7},
	{240, 15},
	{125, 31},
	{100, 40},
	{50,  79},
	{25, 158},
	{15, 265},
	{5,  798}
};

/* JTAG clock speed */
static const struct speed_map stlink_khz_to_speed_map_jtag[] = {
	{9000,  4},
	{4500,  8},
	{2250, 16},
	{1125, 32}, /* default */
	{562,  64},
	{281, 128},
	{140, 256}
};

static void stlink_usb_init_buffer(void *handle, uint8_t direction, uint32_t size);
static int stlink_swim_status(void *handle);
<<<<<<< HEAD
void stlink_dump_speed_map(const struct speed_map *map, unsigned int map_size);
=======
static void stlink_dump_speed_map(const struct speed_map *map, unsigned int map_size);
>>>>>>> b61a2808
static int stlink_get_com_freq(void *handle, bool is_jtag, struct speed_map *map);
static int stlink_speed(void *handle, int khz, bool query);
static int stlink_usb_open_ap(void *handle, unsigned short apsel);

/** */
static unsigned int stlink_usb_block(void *handle)
{
	struct stlink_usb_handle_s *h = handle;

	assert(handle);

	if (h->version.flags & STLINK_F_HAS_RW8_512BYTES)
		return STLINKV3_MAX_RW8;
	else
		return STLINK_MAX_RW8;
}

<<<<<<< HEAD


=======
>>>>>>> b61a2808
#ifdef USE_LIBUSB_ASYNCIO

static LIBUSB_CALL void sync_transfer_cb(struct libusb_transfer *transfer)
{
	int *completed = transfer->user_data;
	*completed = 1;
	/* caller interprets result and frees transfer */
}


static void sync_transfer_wait_for_completion(struct libusb_transfer *transfer)
{
	int r, *completed = transfer->user_data;

<<<<<<< HEAD
	/* Assuming a single libusb context exists.  There no existing interface into this
	 * module to pass a libusb context.
	 */
	struct libusb_context *ctx = NULL;

	while (!*completed) {
		r = libusb_handle_events_completed(ctx, completed);
=======
	while (!*completed) {
		r = jtag_libusb_handle_events_completed(completed);
>>>>>>> b61a2808
		if (r < 0) {
			if (r == LIBUSB_ERROR_INTERRUPTED)
				continue;
			libusb_cancel_transfer(transfer);
			continue;
		}
	}
}


static int transfer_error_status(const struct libusb_transfer *transfer)
{
	int r = 0;

	switch (transfer->status) {
		case LIBUSB_TRANSFER_COMPLETED:
			r = 0;
			break;
		case LIBUSB_TRANSFER_TIMED_OUT:
			r = LIBUSB_ERROR_TIMEOUT;
			break;
		case LIBUSB_TRANSFER_STALL:
			r = LIBUSB_ERROR_PIPE;
			break;
		case LIBUSB_TRANSFER_OVERFLOW:
			r = LIBUSB_ERROR_OVERFLOW;
			break;
		case LIBUSB_TRANSFER_NO_DEVICE:
			r = LIBUSB_ERROR_NO_DEVICE;
			break;
		case LIBUSB_TRANSFER_ERROR:
		case LIBUSB_TRANSFER_CANCELLED:
			r = LIBUSB_ERROR_IO;
			break;
		default:
			r = LIBUSB_ERROR_OTHER;
			break;
	}

	return r;
}

struct jtag_xfer {
	int ep;
	uint8_t *buf;
	size_t size;
	/* Internal */
	int retval;
	int completed;
	size_t transfer_size;
	struct libusb_transfer *transfer;
};

static int jtag_libusb_bulk_transfer_n(
		struct libusb_device_handle *dev_handle,
		struct jtag_xfer *transfers,
		size_t n_transfers,
		int timeout)
{
	int retval = 0;
	int returnval = ERROR_OK;


	for (size_t i = 0; i < n_transfers; ++i) {
		transfers[i].retval = 0;
		transfers[i].completed = 0;
		transfers[i].transfer_size = 0;
		transfers[i].transfer = libusb_alloc_transfer(0);

<<<<<<< HEAD
		if (transfers[i].transfer == NULL) {
=======
		if (!transfers[i].transfer) {
>>>>>>> b61a2808
			for (size_t j = 0; j < i; ++j)
				libusb_free_transfer(transfers[j].transfer);

			LOG_DEBUG("ERROR, failed to alloc usb transfers");
			for (size_t k = 0; k < n_transfers; ++k)
				transfers[k].retval = LIBUSB_ERROR_NO_MEM;
			return ERROR_FAIL;
		}
	}

	for (size_t i = 0; i < n_transfers; ++i) {
		libusb_fill_bulk_transfer(
				transfers[i].transfer,
				dev_handle,
				transfers[i].ep, transfers[i].buf, transfers[i].size,
				sync_transfer_cb, &transfers[i].completed, timeout);
		transfers[i].transfer->type = LIBUSB_TRANSFER_TYPE_BULK;

		retval = libusb_submit_transfer(transfers[i].transfer);
		if (retval < 0) {
			LOG_DEBUG("ERROR, failed to submit transfer %zu, error %d", i, retval);

			/* Probably no point continuing to submit transfers once a submission fails.
			 * As a result, tag all remaining transfers as errors.
			 */
			for (size_t j = i; j < n_transfers; ++j)
				transfers[j].retval = retval;

			returnval = ERROR_FAIL;
			break;
		}
	}

	/* Wait for every submitted USB transfer to complete.
	*/
	for (size_t i = 0; i < n_transfers; ++i) {
		if (transfers[i].retval == 0) {
			sync_transfer_wait_for_completion(transfers[i].transfer);

			retval = transfer_error_status(transfers[i].transfer);
			if (retval) {
				returnval = ERROR_FAIL;
				transfers[i].retval = retval;
				LOG_DEBUG("ERROR, transfer %zu failed, error %d", i, retval);
			} else {
				/* Assuming actual_length is only valid if there is no transfer error.
				 */
				transfers[i].transfer_size = transfers[i].transfer->actual_length;
			}
		}

		libusb_free_transfer(transfers[i].transfer);
		transfers[i].transfer = NULL;
	}

	return returnval;
}

#endif


/** */
static int stlink_usb_xfer_v1_get_status(void *handle)
{
	struct stlink_usb_handle_s *h = handle;
	int tr, ret;

	assert(handle);

	/* read status */
	memset(h->cmdbuf, 0, STLINK_SG_SIZE);

<<<<<<< HEAD
	ret = jtag_libusb_bulk_read(h->fd, h->rx_ep, (char *)h->cmdbuf, 13,
=======
	ret = jtag_libusb_bulk_read(h->usb_backend_priv.fd, h->rx_ep, (char *)h->cmdbuf, 13,
>>>>>>> b61a2808
				    STLINK_READ_TIMEOUT, &tr);
	if (ret || tr != 13)
		return ERROR_FAIL;

	uint32_t t1;

	t1 = buf_get_u32(h->cmdbuf, 0, 32);

	/* check for USBS */
	if (t1 != 0x53425355)
		return ERROR_FAIL;
	/*
	 * CSW status:
	 * 0 success
	 * 1 command failure
	 * 2 phase error
	 */
	if (h->cmdbuf[12] != 0)
		return ERROR_FAIL;

	return ERROR_OK;
}

#ifdef USE_LIBUSB_ASYNCIO
static int stlink_usb_xfer_rw(void *handle, int cmdsize, const uint8_t *buf, int size)
{
	struct stlink_usb_handle_s *h = handle;

	assert(handle);

	size_t n_transfers = 0;
	struct jtag_xfer transfers[2];

	memset(transfers, 0, sizeof(transfers));

	transfers[0].ep = h->tx_ep;
	transfers[0].buf = h->cmdbuf;
	transfers[0].size = cmdsize;

	++n_transfers;

	if (h->direction == h->tx_ep && size) {
		transfers[1].ep = h->tx_ep;
		transfers[1].buf = (uint8_t *)buf;
		transfers[1].size = size;

		++n_transfers;
	} else if (h->direction == h->rx_ep && size) {
		transfers[1].ep = h->rx_ep;
		transfers[1].buf = (uint8_t *)buf;
		transfers[1].size = size;

		++n_transfers;
	}

	return jtag_libusb_bulk_transfer_n(
<<<<<<< HEAD
			h->fd,
=======
			h->usb_backend_priv.fd,
>>>>>>> b61a2808
			transfers,
			n_transfers,
			STLINK_WRITE_TIMEOUT);
}
#else
static int stlink_usb_xfer_rw(void *handle, int cmdsize, const uint8_t *buf, int size)
{
	struct stlink_usb_handle_s *h = handle;
	int tr, ret;

<<<<<<< HEAD
	assert(handle != NULL);

	ret = jtag_libusb_bulk_write(h->fd, h->tx_ep, (char *)h->cmdbuf,
=======
	assert(handle);

	ret = jtag_libusb_bulk_write(h->usb_backend_priv.fd, h->tx_ep, (char *)h->cmdbuf,
>>>>>>> b61a2808
				     cmdsize, STLINK_WRITE_TIMEOUT, &tr);
	if (ret || tr != cmdsize)
		return ERROR_FAIL;

	if (h->direction == h->tx_ep && size) {
<<<<<<< HEAD
		ret = jtag_libusb_bulk_write(h->fd, h->tx_ep, (char *)buf,
=======
		ret = jtag_libusb_bulk_write(h->usb_backend_priv.fd, h->tx_ep, (char *)buf,
>>>>>>> b61a2808
					     size, STLINK_WRITE_TIMEOUT, &tr);
		if (ret || tr != size) {
			LOG_DEBUG("bulk write failed");
			return ERROR_FAIL;
		}
	} else if (h->direction == h->rx_ep && size) {
<<<<<<< HEAD
		ret = jtag_libusb_bulk_read(h->fd, h->rx_ep, (char *)buf,
=======
		ret = jtag_libusb_bulk_read(h->usb_backend_priv.fd, h->rx_ep, (char *)buf,
>>>>>>> b61a2808
					    size, STLINK_READ_TIMEOUT, &tr);
		if (ret || tr != size) {
			LOG_DEBUG("bulk read failed");
			return ERROR_FAIL;
		}
	}

	return ERROR_OK;
}
#endif

/** */
static int stlink_usb_xfer_v1_get_sense(void *handle)
{
	int res;
	struct stlink_usb_handle_s *h = handle;

	assert(handle);

	stlink_usb_init_buffer(handle, h->rx_ep, 16);

	h->cmdbuf[h->cmdidx++] = REQUEST_SENSE;
	h->cmdbuf[h->cmdidx++] = 0;
	h->cmdbuf[h->cmdidx++] = 0;
	h->cmdbuf[h->cmdidx++] = 0;
	h->cmdbuf[h->cmdidx++] = REQUEST_SENSE_LENGTH;

	res = stlink_usb_xfer_rw(handle, REQUEST_SENSE_LENGTH, h->databuf, 16);

	if (res != ERROR_OK)
		return res;

	if (stlink_usb_xfer_v1_get_status(handle) != ERROR_OK)
		return ERROR_FAIL;

	return ERROR_OK;
}

/** */
static int stlink_usb_usb_read_trace(void *handle, const uint8_t *buf, int size)
{
	struct stlink_usb_handle_s *h = handle;
	int tr, ret;

	ret = jtag_libusb_bulk_read(h->usb_backend_priv.fd, h->trace_ep, (char *)buf, size,
				    STLINK_READ_TIMEOUT, &tr);
	if (ret || tr != size) {
		LOG_ERROR("bulk trace read failed");
		return ERROR_FAIL;
	}

	return ERROR_OK;
}

/*
	transfers block in cmdbuf
	<size> indicates number of bytes in the following
	data phase.
	Ignore the (eventual) error code in the received packet.
*/
<<<<<<< HEAD
static int stlink_usb_xfer_noerrcheck(void *handle, const uint8_t *buf, int size)
=======
static int stlink_usb_usb_xfer_noerrcheck(void *handle, const uint8_t *buf, int size)
>>>>>>> b61a2808
{
	int err, cmdsize = STLINK_CMD_SIZE_V2;
	struct stlink_usb_handle_s *h = handle;

	assert(handle);

	if (h->version.stlink == 1) {
		cmdsize = STLINK_SG_SIZE;
		/* put length in bCBWCBLength */
		h->cmdbuf[14] = h->cmdidx-15;
	}

	err = stlink_usb_xfer_rw(handle, cmdsize, buf, size);

	if (err != ERROR_OK)
		return err;

	if (h->version.stlink == 1) {
		if (stlink_usb_xfer_v1_get_status(handle) != ERROR_OK) {
			/* check csw status */
			if (h->cmdbuf[12] == 1) {
				LOG_DEBUG("get sense");
				if (stlink_usb_xfer_v1_get_sense(handle) != ERROR_OK)
					return ERROR_FAIL;
			}
			return ERROR_FAIL;
		}
	}

	return ERROR_OK;
}


static int stlink_tcp_send_cmd(void *handle, int send_size, int recv_size, bool check_tcp_status)
{
	struct stlink_usb_handle_s *h = handle;

	assert(handle);

	/* send the TCP command */
	int sent_size = send(h->tcp_backend_priv.fd, (void *)h->tcp_backend_priv.send_buf, send_size, 0);
	if (sent_size != send_size) {
		LOG_ERROR("failed to send USB CMD");
		if (sent_size == -1)
			LOG_DEBUG("socket send error: %s (errno %d)", strerror(errno), errno);
		else
			LOG_DEBUG("sent size %d (expected %d)", sent_size, send_size);
		return ERROR_FAIL;
	}

	keep_alive();

	/* read the TCP response */
	int received_size = recv(h->tcp_backend_priv.fd, (void *)h->tcp_backend_priv.recv_buf, recv_size, 0);
	if (received_size != recv_size) {
		LOG_ERROR("failed to receive USB CMD response");
		if (received_size == -1)
			LOG_DEBUG("socket recv error: %s (errno %d)", strerror(errno), errno);
		else
			LOG_DEBUG("received size %d (expected %d)", received_size, recv_size);
		return ERROR_FAIL;
	}

	if (check_tcp_status) {
		uint32_t tcp_ss = le_to_h_u32(h->tcp_backend_priv.recv_buf);
		if (tcp_ss != STLINK_TCP_SS_OK) {
			LOG_ERROR("TCP error status 0x%X", tcp_ss);
			return ERROR_FAIL;
		}
	}

	return ERROR_OK;
}

/** */
static int stlink_tcp_xfer_noerrcheck(void *handle, const uint8_t *buf, int size)
{
	struct stlink_usb_handle_s *h = handle;

	int send_size = STLINK_TCP_USB_CMD_SIZE;
	int recv_size = STLINK_TCP_SS_SIZE;

	assert(handle);

	/* prepare the TCP command */
	h->tcp_backend_priv.send_buf[0] = STLINK_TCP_CMD_SEND_USB_CMD;
	memset(&h->tcp_backend_priv.send_buf[1], 0, 3); /* reserved for alignment and future use, must be zero */
	h_u32_to_le(&h->tcp_backend_priv.send_buf[4], h->tcp_backend_priv.connect_id);
	/* tcp_backend_priv.send_buf[8..23] already contains the constructed stlink command */
	h->tcp_backend_priv.send_buf[24] = h->direction;
	memset(&h->tcp_backend_priv.send_buf[25], 0, 3);  /* reserved for alignment and future use, must be zero */

	h_u32_to_le(&h->tcp_backend_priv.send_buf[28], size);

	/*
	 * if the xfer is a write request (tx_ep)
	 *  > then buf content will be copied
	 * into &cmdbuf[32].
	 * else : the xfer is a read or trace read request (rx_ep or trace_ep)
	 *  > the buf content will be filled from &databuf[4].
	 *
	 * note : if h->direction is trace_ep, h->cmdbuf is zeros.
	 */

	if (h->direction == h->tx_ep) { /* STLINK_TCP_REQUEST_WRITE */
		send_size += size;
		if (send_size > STLINK_TCP_SEND_BUFFER_SIZE) {
			LOG_ERROR("STLINK_TCP command buffer overflow");
			return ERROR_FAIL;
		}
		memcpy(&h->tcp_backend_priv.send_buf[32], buf, size);
	} else { /* STLINK_TCP_REQUEST_READ or STLINK_TCP_REQUEST_READ_SWO */
		recv_size += size;
		if (recv_size > STLINK_TCP_RECV_BUFFER_SIZE) {
			LOG_ERROR("STLINK_TCP data buffer overflow");
			return ERROR_FAIL;
		}
	}

	int ret = stlink_tcp_send_cmd(h, send_size, recv_size, true);
	if (ret != ERROR_OK)
		return ret;

	if (h->direction != h->tx_ep) {
		/* the read data is located in tcp_backend_priv.recv_buf[4] */
		/* most of the case it will be copying the data from tcp_backend_priv.recv_buf[4]
		 * to handle->cmd_buff which are the same, so let's avoid unnecessary copying */
		if (buf != &h->tcp_backend_priv.recv_buf[4])
			memcpy((uint8_t *)buf, &h->tcp_backend_priv.recv_buf[4], size);
	}

	return ERROR_OK;
}

/** */
static int stlink_tcp_read_trace(void *handle, const uint8_t *buf, int size)
{
	struct stlink_usb_handle_s *h = handle;

	stlink_usb_init_buffer(h, h->trace_ep, 0);
	return stlink_tcp_xfer_noerrcheck(handle, buf, size);
}

/**
    Converts an STLINK status code held in the first byte of a response
    to an openocd error, logs any error/wait status as debug output.
*/
static int stlink_usb_error_check(void *handle)
{
	struct stlink_usb_handle_s *h = handle;

	assert(handle);

	if (h->st_mode == STLINK_MODE_DEBUG_SWIM) {
		switch (h->databuf[0]) {
			case STLINK_SWIM_ERR_OK:
				return ERROR_OK;
			case STLINK_SWIM_BUSY:
				return ERROR_WAIT;
			default:
				LOG_DEBUG("unknown/unexpected STLINK status code 0x%x", h->databuf[0]);
				return ERROR_FAIL;
		}
	}

	/* TODO: no error checking yet on api V1 */
	if (h->version.jtag_api == STLINK_JTAG_API_V1)
		h->databuf[0] = STLINK_DEBUG_ERR_OK;

	switch (h->databuf[0]) {
		case STLINK_DEBUG_ERR_OK:
			return ERROR_OK;
		case STLINK_DEBUG_ERR_FAULT:
			LOG_DEBUG("SWD fault response (0x%x)", STLINK_DEBUG_ERR_FAULT);
			return ERROR_FAIL;
		case STLINK_SWD_AP_WAIT:
			LOG_DEBUG("wait status SWD_AP_WAIT (0x%x)", STLINK_SWD_AP_WAIT);
			return ERROR_WAIT;
		case STLINK_SWD_DP_WAIT:
			LOG_DEBUG("wait status SWD_DP_WAIT (0x%x)", STLINK_SWD_DP_WAIT);
			return ERROR_WAIT;
		case STLINK_JTAG_GET_IDCODE_ERROR:
			LOG_DEBUG("STLINK_JTAG_GET_IDCODE_ERROR");
			return ERROR_FAIL;
		case STLINK_JTAG_WRITE_ERROR:
			LOG_DEBUG("Write error");
			return ERROR_FAIL;
		case STLINK_JTAG_WRITE_VERIF_ERROR:
			LOG_DEBUG("Write verify error, ignoring");
			return ERROR_OK;
		case STLINK_SWD_AP_FAULT:
			/* git://git.ac6.fr/openocd commit 657e3e885b9ee10
			 * returns ERROR_OK with the comment:
			 * Change in error status when reading outside RAM.
			 * This fix allows CDT plugin to visualize memory.
			 */
			LOG_DEBUG("STLINK_SWD_AP_FAULT");
			return ERROR_FAIL;
		case STLINK_SWD_AP_ERROR:
			LOG_DEBUG("STLINK_SWD_AP_ERROR");
			return ERROR_FAIL;
		case STLINK_SWD_AP_PARITY_ERROR:
			LOG_DEBUG("STLINK_SWD_AP_PARITY_ERROR");
			return ERROR_FAIL;
		case STLINK_SWD_DP_FAULT:
			LOG_DEBUG("STLINK_SWD_DP_FAULT");
			return ERROR_FAIL;
		case STLINK_SWD_DP_ERROR:
			LOG_DEBUG("STLINK_SWD_DP_ERROR");
			return ERROR_FAIL;
		case STLINK_SWD_DP_PARITY_ERROR:
			LOG_DEBUG("STLINK_SWD_DP_PARITY_ERROR");
			return ERROR_FAIL;
		case STLINK_SWD_AP_WDATA_ERROR:
			LOG_DEBUG("STLINK_SWD_AP_WDATA_ERROR");
			return ERROR_FAIL;
		case STLINK_SWD_AP_STICKY_ERROR:
			LOG_DEBUG("STLINK_SWD_AP_STICKY_ERROR");
			return ERROR_FAIL;
		case STLINK_SWD_AP_STICKYORUN_ERROR:
			LOG_DEBUG("STLINK_SWD_AP_STICKYORUN_ERROR");
			return ERROR_FAIL;
		case STLINK_BAD_AP_ERROR:
			LOG_DEBUG("STLINK_BAD_AP_ERROR");
			return ERROR_FAIL;
		default:
			LOG_DEBUG("unknown/unexpected STLINK status code 0x%x", h->databuf[0]);
			return ERROR_FAIL;
	}
}

/*
 * Wrapper around stlink_usb_xfer_noerrcheck()
 * to check the error code in the received packet
 */
static int stlink_usb_xfer_errcheck(void *handle, const uint8_t *buf, int size)
{
	int retval;

	assert(size > 0);

	retval = stlink_usb_xfer_noerrcheck(handle, buf, size);
	if (retval != ERROR_OK)
		return retval;

	return stlink_usb_error_check(handle);
}

/** Issue an STLINK command via USB transfer, with retries on any wait status responses.

    Works for commands where the STLINK_DEBUG status is returned in the first
    byte of the response packet. For SWIM a SWIM_READSTATUS is requested instead.

    Returns an openocd result code.
*/
static int stlink_cmd_allow_retry(void *handle, const uint8_t *buf, int size)
{
	int retries = 0;
	int res;
	struct stlink_usb_handle_s *h = handle;

	while (1) {
		if ((h->st_mode != STLINK_MODE_DEBUG_SWIM) || !retries) {
			res = stlink_usb_xfer_noerrcheck(handle, buf, size);
			if (res != ERROR_OK)
				return res;
		}

		if (h->st_mode == STLINK_MODE_DEBUG_SWIM) {
			res = stlink_swim_status(handle);
			if (res != ERROR_OK)
				return res;
		}

		res = stlink_usb_error_check(handle);
		if (res == ERROR_WAIT && retries < MAX_WAIT_RETRIES) {
			unsigned int delay_us = (1<<retries++) * 1000;
			LOG_DEBUG("stlink_cmd_allow_retry ERROR_WAIT, retry %d, delaying %u microseconds", retries, delay_us);
			usleep(delay_us);
			continue;
		}
		return res;
	}
}

/** */
static int stlink_usb_read_trace(void *handle, const uint8_t *buf, int size)
{
	struct stlink_usb_handle_s *h = handle;
	int tr, ret;

	assert(handle);

	assert(h->version.flags & STLINK_F_HAS_TRACE);

<<<<<<< HEAD
	ret = jtag_libusb_bulk_read(h->fd, h->trace_ep, (char *)buf, size,
				    STLINK_READ_TIMEOUT, &tr);
	if (ret || tr != size) {
		LOG_ERROR("bulk trace read failed");
		return ERROR_FAIL;
	}

	return ERROR_OK;
=======
	return h->backend->read_trace(handle, buf, size);
>>>>>>> b61a2808
}

/*
	this function writes transfer length in
	the right place in the cb
*/
static void stlink_usb_set_cbw_transfer_datalength(void *handle, uint32_t size)
{
	struct stlink_usb_handle_s *h = handle;

	buf_set_u32(h->cmdbuf+8, 0, 32, size);
}

static void stlink_usb_xfer_v1_create_cmd(void *handle, uint8_t direction, uint32_t size)
{
	struct stlink_usb_handle_s *h = handle;

	/* fill the send buffer */
	strcpy((char *)h->cmdbuf, "USBC");
	h->cmdidx += 4;
	/* csw tag not used */
	buf_set_u32(h->cmdbuf+h->cmdidx, 0, 32, 0);
	h->cmdidx += 4;
	/* cbw data transfer length (in the following data phase in or out) */
	buf_set_u32(h->cmdbuf+h->cmdidx, 0, 32, size);
	h->cmdidx += 4;
	/* cbw flags */
	h->cmdbuf[h->cmdidx++] = (direction == h->rx_ep ? ENDPOINT_IN : ENDPOINT_OUT);
	h->cmdbuf[h->cmdidx++] = 0; /* lun */
	/* cdb clength (is filled in at xfer) */
	h->cmdbuf[h->cmdidx++] = 0;
}

/** */
static void stlink_usb_init_buffer(void *handle, uint8_t direction, uint32_t size)
{
	struct stlink_usb_handle_s *h = handle;

	h->direction = direction;

	h->cmdidx = 0;

	memset(h->cmdbuf, 0, STLINK_SG_SIZE);
	memset(h->databuf, 0, STLINK_DATA_SIZE);

	if (h->version.stlink == 1)
		stlink_usb_xfer_v1_create_cmd(handle, direction, size);
}

/** */
static int stlink_usb_version(void *handle)
{
	int res;
	uint32_t flags;
	uint16_t version;
	uint8_t v, x, y, jtag, swim, msd, bridge = 0;
	char v_str[5 * (1 + 3) + 1]; /* VvJjMmBbSs */
	char *p;
	struct stlink_usb_handle_s *h = handle;

	assert(handle);

	stlink_usb_init_buffer(handle, h->rx_ep, 6);

	h->cmdbuf[h->cmdidx++] = STLINK_GET_VERSION;

	res = stlink_usb_xfer_noerrcheck(handle, h->databuf, 6);

	if (res != ERROR_OK)
		return res;

	version = be_to_h_u16(h->databuf);
	v = (version >> 12) & 0x0f;
	x = (version >> 6) & 0x3f;
	y = version & 0x3f;

	h->vid = le_to_h_u16(h->databuf + 2);
	h->pid = le_to_h_u16(h->databuf + 4);

	switch (h->pid) {
	case STLINK_V2_1_PID:
	case STLINK_V2_1_NO_MSD_PID:
		if ((x <= 22 && y == 7) || (x >= 25 && y >= 7 && y <= 12)) {
			/* MxSy : STM8 V2.1 - SWIM only */
			msd = x;
			swim = y;
			jtag = 0;
		} else {
			/* JxMy : STM32 V2.1 - JTAG/SWD only */
			jtag = x;
			msd = y;
			swim = 0;
		}
		break;
	default:
		jtag = x;
		swim = y;
		msd = 0;
		break;
	}

	/* STLINK-V3 requires a specific command */
	if (v == 3 && x == 0 && y == 0) {
		stlink_usb_init_buffer(handle, h->rx_ep, 16);

		h->cmdbuf[h->cmdidx++] = STLINK_APIV3_GET_VERSION_EX;

		res = stlink_usb_xfer_noerrcheck(handle, h->databuf, 12);
		if (res != ERROR_OK)
			return res;

		v = h->databuf[0];
		swim = h->databuf[1];
		jtag = h->databuf[2];
		msd  = h->databuf[3];
		bridge = h->databuf[4];
		h->vid = le_to_h_u16(h->databuf + 8);
		h->pid = le_to_h_u16(h->databuf + 10);
	}

	h->version.stlink = v;
	h->version.jtag = jtag;
	h->version.swim = swim;

	flags = 0;
	switch (h->version.stlink) {
	case 1:
		/* ST-LINK/V1 from J11 switch to api-v2 (and support SWD) */
		if (h->version.jtag >= 11)
			h->version.jtag_api = STLINK_JTAG_API_V2;
		else
			h->version.jtag_api = STLINK_JTAG_API_V1;

		break;
	case 2:
		/* all ST-LINK/V2 and ST-Link/V2.1 use api-v2 */
		h->version.jtag_api = STLINK_JTAG_API_V2;

		/* API for trace from J13 */
		/* API for target voltage from J13 */
		if (h->version.jtag >= 13)
			flags |= STLINK_F_HAS_TRACE;

		/* preferred API to get last R/W status from J15 */
		if (h->version.jtag >= 15)
			flags |= STLINK_F_HAS_GETLASTRWSTATUS2;

		/* API to set SWD frequency from J22 */
		if (h->version.jtag >= 22)
			flags |= STLINK_F_HAS_SWD_SET_FREQ;

		/* API to set JTAG frequency from J24 */
		/* API to access DAP registers from J24 */
		if (h->version.jtag >= 24) {
			flags |= STLINK_F_HAS_JTAG_SET_FREQ;
			flags |= STLINK_F_HAS_DAP_REG;
		}

		/* Quirk for read DP in JTAG mode (V2 only) from J24, fixed in J32 */
		if (h->version.jtag >= 24 && h->version.jtag < 32)
			flags |= STLINK_F_QUIRK_JTAG_DP_READ;

		/* API to read/write memory at 16 bit from J26 */
		if (h->version.jtag >= 26)
			flags |= STLINK_F_HAS_MEM_16BIT;

		/* API required to init AP before any AP access from J28 */
		if (h->version.jtag >= 28)
			flags |= STLINK_F_HAS_AP_INIT;

		/* API required to return proper error code on close AP from J29 */
		if (h->version.jtag >= 29)
			flags |= STLINK_F_FIX_CLOSE_AP;

		/* Banked regs (DPv1 & DPv2) support from V2J32 */
		if (h->version.jtag >= 32)
			flags |= STLINK_F_HAS_DPBANKSEL;

		break;
	case 3:
		/* all STLINK-V3 use api-v3 */
		h->version.jtag_api = STLINK_JTAG_API_V3;

		/* STLINK-V3 is a superset of ST-LINK/V2 */

		/* API for trace */
		/* API for target voltage */
		flags |= STLINK_F_HAS_TRACE;

		/* preferred API to get last R/W status */
		flags |= STLINK_F_HAS_GETLASTRWSTATUS2;

		/* API to access DAP registers */
		flags |= STLINK_F_HAS_DAP_REG;

		/* API to read/write memory at 16 bit */
		flags |= STLINK_F_HAS_MEM_16BIT;

		/* API required to init AP before any AP access */
		flags |= STLINK_F_HAS_AP_INIT;

		/* API required to return proper error code on close AP */
		flags |= STLINK_F_FIX_CLOSE_AP;

		/* Banked regs (DPv1 & DPv2) support from V3J2 */
		if (h->version.jtag >= 2)
			flags |= STLINK_F_HAS_DPBANKSEL;

		/* 8bit read/write max packet size 512 bytes from V3J6 */
		if (h->version.jtag >= 6)
			flags |= STLINK_F_HAS_RW8_512BYTES;

		break;
	default:
		break;
	}
	h->version.flags = flags;

	p = v_str;
	p += sprintf(p, "V%d", v);
	if (jtag || !msd)
		p += sprintf(p, "J%d", jtag);
	if (msd)
		p += sprintf(p, "M%d", msd);
	if (bridge)
		p += sprintf(p, "B%d", bridge);
	if (swim || !msd)
		sprintf(p, "S%d", swim);

	LOG_INFO("STLINK %s (API v%d) VID:PID %04X:%04X",
		v_str,
		h->version.jtag_api,
		h->vid,
		h->pid);

	return ERROR_OK;
}

static int stlink_usb_check_voltage(void *handle, float *target_voltage)
{
	struct stlink_usb_handle_s *h = handle;
	uint32_t adc_results[2];

	/* no error message, simply quit with error */
	if (!(h->version.flags & STLINK_F_HAS_TARGET_VOLT))
		return ERROR_COMMAND_NOTFOUND;

	stlink_usb_init_buffer(handle, h->rx_ep, 8);

	h->cmdbuf[h->cmdidx++] = STLINK_GET_TARGET_VOLTAGE;

	int result = stlink_usb_xfer_noerrcheck(handle, h->databuf, 8);

	if (result != ERROR_OK)
		return result;

	/* convert result */
	adc_results[0] = le_to_h_u32(h->databuf);
	adc_results[1] = le_to_h_u32(h->databuf + 4);

	*target_voltage = 0;

	if (adc_results[0])
		*target_voltage = 2 * ((float)adc_results[1]) * (float)(1.2 / adc_results[0]);

	LOG_INFO("Target voltage: %f", (double)*target_voltage);

	return ERROR_OK;
}

static int stlink_usb_set_swdclk(void *handle, uint16_t clk_divisor)
{
	struct stlink_usb_handle_s *h = handle;

	assert(handle);

	if (!(h->version.flags & STLINK_F_HAS_SWD_SET_FREQ))
		return ERROR_COMMAND_NOTFOUND;

	stlink_usb_init_buffer(handle, h->rx_ep, 2);

	h->cmdbuf[h->cmdidx++] = STLINK_DEBUG_COMMAND;
	h->cmdbuf[h->cmdidx++] = STLINK_DEBUG_APIV2_SWD_SET_FREQ;
	h_u16_to_le(h->cmdbuf+h->cmdidx, clk_divisor);
	h->cmdidx += 2;

	int result = stlink_cmd_allow_retry(handle, h->databuf, 2);

	if (result != ERROR_OK)
		return result;

	return ERROR_OK;
}

static int stlink_usb_set_jtagclk(void *handle, uint16_t clk_divisor)
{
	struct stlink_usb_handle_s *h = handle;

	assert(handle);

	if (!(h->version.flags & STLINK_F_HAS_JTAG_SET_FREQ))
		return ERROR_COMMAND_NOTFOUND;

	stlink_usb_init_buffer(handle, h->rx_ep, 2);

	h->cmdbuf[h->cmdidx++] = STLINK_DEBUG_COMMAND;
	h->cmdbuf[h->cmdidx++] = STLINK_DEBUG_APIV2_JTAG_SET_FREQ;
	h_u16_to_le(h->cmdbuf+h->cmdidx, clk_divisor);
	h->cmdidx += 2;

	int result = stlink_cmd_allow_retry(handle, h->databuf, 2);

	if (result != ERROR_OK)
		return result;

	return ERROR_OK;
}

/** */
static int stlink_usb_current_mode(void *handle, uint8_t *mode)
{
	int res;
	struct stlink_usb_handle_s *h = handle;

	assert(handle);

	stlink_usb_init_buffer(handle, h->rx_ep, 2);

	h->cmdbuf[h->cmdidx++] = STLINK_GET_CURRENT_MODE;

	res = stlink_usb_xfer_noerrcheck(handle, h->databuf, 2);

	if (res != ERROR_OK)
		return res;

	*mode = h->databuf[0];

	return ERROR_OK;
}

/** */
static int stlink_usb_mode_enter(void *handle, enum stlink_mode type)
{
	int rx_size = 0;
	struct stlink_usb_handle_s *h = handle;

	assert(handle);

	/* on api V2 we are able the read the latest command
	 * status
	 * TODO: we need the test on api V1 too
	 */
	if (h->version.jtag_api != STLINK_JTAG_API_V1)
		rx_size = 2;

	stlink_usb_init_buffer(handle, h->rx_ep, rx_size);

	switch (type) {
		case STLINK_MODE_DEBUG_JTAG:
			h->cmdbuf[h->cmdidx++] = STLINK_DEBUG_COMMAND;
			if (h->version.jtag_api == STLINK_JTAG_API_V1)
				h->cmdbuf[h->cmdidx++] = STLINK_DEBUG_APIV1_ENTER;
			else
				h->cmdbuf[h->cmdidx++] = STLINK_DEBUG_APIV2_ENTER;
			h->cmdbuf[h->cmdidx++] = STLINK_DEBUG_ENTER_JTAG_NO_RESET;
			break;
		case STLINK_MODE_DEBUG_SWD:
			h->cmdbuf[h->cmdidx++] = STLINK_DEBUG_COMMAND;
			if (h->version.jtag_api == STLINK_JTAG_API_V1)
				h->cmdbuf[h->cmdidx++] = STLINK_DEBUG_APIV1_ENTER;
			else
				h->cmdbuf[h->cmdidx++] = STLINK_DEBUG_APIV2_ENTER;
			h->cmdbuf[h->cmdidx++] = STLINK_DEBUG_ENTER_SWD_NO_RESET;
			break;
		case STLINK_MODE_DEBUG_SWIM:
			h->cmdbuf[h->cmdidx++] = STLINK_SWIM_COMMAND;
			h->cmdbuf[h->cmdidx++] = STLINK_SWIM_ENTER;
			/* swim enter does not return any response or status */
			return stlink_usb_xfer_noerrcheck(handle, h->databuf, 0);
		case STLINK_MODE_DFU:
		case STLINK_MODE_MASS:
		default:
			return ERROR_FAIL;
	}

	return stlink_cmd_allow_retry(handle, h->databuf, rx_size);
}

/** */
static int stlink_usb_mode_leave(void *handle, enum stlink_mode type)
{
	int res;
	struct stlink_usb_handle_s *h = handle;

	assert(handle);

	/* command with no reply, use a valid endpoint but zero size */
	stlink_usb_init_buffer(handle, h->rx_ep, 0);

	switch (type) {
		case STLINK_MODE_DEBUG_JTAG:
		case STLINK_MODE_DEBUG_SWD:
			h->cmdbuf[h->cmdidx++] = STLINK_DEBUG_COMMAND;
			h->cmdbuf[h->cmdidx++] = STLINK_DEBUG_EXIT;
			break;
		case STLINK_MODE_DEBUG_SWIM:
			h->cmdbuf[h->cmdidx++] = STLINK_SWIM_COMMAND;
			h->cmdbuf[h->cmdidx++] = STLINK_SWIM_EXIT;
			break;
		case STLINK_MODE_DFU:
			h->cmdbuf[h->cmdidx++] = STLINK_DFU_COMMAND;
			h->cmdbuf[h->cmdidx++] = STLINK_DFU_EXIT;
			break;
		case STLINK_MODE_MASS:
		default:
			return ERROR_FAIL;
	}

	res = stlink_usb_xfer_noerrcheck(handle, h->databuf, 0);

	if (res != ERROR_OK)
		return res;

	return ERROR_OK;
}

static int stlink_usb_assert_srst(void *handle, int srst);

static enum stlink_mode stlink_get_mode(enum hl_transports t)
{
	switch (t) {
	case HL_TRANSPORT_SWD:
		return STLINK_MODE_DEBUG_SWD;
	case HL_TRANSPORT_JTAG:
		return STLINK_MODE_DEBUG_JTAG;
	default:
		return STLINK_MODE_UNKNOWN;
	}
}

/** */
static int stlink_usb_exit_mode(void *handle)
{
	int res;
	uint8_t mode;
	enum stlink_mode emode;

	assert(handle);

	res = stlink_usb_current_mode(handle, &mode);

	if (res != ERROR_OK)
		return res;

	LOG_DEBUG("MODE: 0x%02X", mode);

	/* try to exit current mode */
	switch (mode) {
		case STLINK_DEV_DFU_MODE:
			emode = STLINK_MODE_DFU;
			break;
		case STLINK_DEV_DEBUG_MODE:
			emode = STLINK_MODE_DEBUG_SWD;
			break;
		case STLINK_DEV_SWIM_MODE:
			emode = STLINK_MODE_DEBUG_SWIM;
			break;
		case STLINK_DEV_BOOTLOADER_MODE:
		case STLINK_DEV_MASS_MODE:
		default:
			emode = STLINK_MODE_UNKNOWN;
			break;
	}

	if (emode != STLINK_MODE_UNKNOWN)
		return stlink_usb_mode_leave(handle, emode);

	return ERROR_OK;
}

/** */
static int stlink_usb_init_mode(void *handle, bool connect_under_reset, int initial_interface_speed)
{
	int res;
	uint8_t mode;
	enum stlink_mode emode;
	struct stlink_usb_handle_s *h = handle;

<<<<<<< HEAD
	assert(handle != NULL);
=======
	assert(handle);
>>>>>>> b61a2808

	res = stlink_usb_exit_mode(handle);
	if (res != ERROR_OK)
		return res;

	res = stlink_usb_current_mode(handle, &mode);

	if (res != ERROR_OK)
		return res;

	/* we check the target voltage here as an aid to debugging connection problems.
	 * the stlink requires the target Vdd to be connected for reliable debugging.
	 * this cmd is supported in all modes except DFU
	 */
	if (mode != STLINK_DEV_DFU_MODE) {

		float target_voltage;

		/* check target voltage (if supported) */
		res = stlink_usb_check_voltage(h, &target_voltage);

		if (res != ERROR_OK) {
			if (res != ERROR_COMMAND_NOTFOUND)
				LOG_ERROR("voltage check failed");
			/* attempt to continue as it is not a catastrophic failure */
		} else {
			/* check for a sensible target voltage, operating range is 1.65-5.5v
			 * according to datasheet */
			if (target_voltage < 1.5)
				LOG_ERROR("target voltage may be too low for reliable debugging");
		}
	}

	LOG_DEBUG("MODE: 0x%02X", mode);

	/* set selected mode */
	emode = h->st_mode;

	if (emode == STLINK_MODE_UNKNOWN) {
		LOG_ERROR("selected mode (transport) not supported");
		return ERROR_FAIL;
	}

	/* set the speed before entering the mode, as the chip discovery phase should be done at this speed too */
	if (emode == STLINK_MODE_DEBUG_JTAG) {
		if (h->version.flags & STLINK_F_HAS_JTAG_SET_FREQ) {
			stlink_dump_speed_map(stlink_khz_to_speed_map_jtag, ARRAY_SIZE(stlink_khz_to_speed_map_jtag));
			stlink_speed(h, initial_interface_speed, false);
		}
	} else if (emode == STLINK_MODE_DEBUG_SWD) {
		if (h->version.flags & STLINK_F_HAS_SWD_SET_FREQ) {
			stlink_dump_speed_map(stlink_khz_to_speed_map_swd, ARRAY_SIZE(stlink_khz_to_speed_map_swd));
			stlink_speed(h, initial_interface_speed, false);
		}
	}

<<<<<<< HEAD
	if (h->version.jtag_api == STLINK_JTAG_API_V3) {
=======
	if (h->version.jtag_api == STLINK_JTAG_API_V3 &&
			(emode == STLINK_MODE_DEBUG_JTAG || emode == STLINK_MODE_DEBUG_SWD)) {
>>>>>>> b61a2808
		struct speed_map map[STLINK_V3_MAX_FREQ_NB];

		stlink_get_com_freq(h, (emode == STLINK_MODE_DEBUG_JTAG), map);
		stlink_dump_speed_map(map, ARRAY_SIZE(map));
		stlink_speed(h, initial_interface_speed, false);
	}

	/* preliminary SRST assert:
	 * We want SRST is asserted before activating debug signals (mode_enter).
	 * As the required mode has not been set, the adapter may not know what pin to use.
	 * Tested firmware STLINK v2 JTAG v29 API v2 SWIM v0 uses T_NRST pin by default
	 * Tested firmware STLINK v2 JTAG v27 API v2 SWIM v6 uses T_NRST pin by default
	 * after power on, SWIM_RST stays unchanged */
	if (connect_under_reset && emode != STLINK_MODE_DEBUG_SWIM)
		stlink_usb_assert_srst(handle, 0);
		/* do not check the return status here, we will
		   proceed and enter the desired mode below
		   and try asserting srst again. */

	res = stlink_usb_mode_enter(handle, emode);
	if (res != ERROR_OK)
		return res;

	/* assert SRST again: a little bit late but now the adapter knows for sure what pin to use */
	if (connect_under_reset) {
		res = stlink_usb_assert_srst(handle, 0);
		if (res != ERROR_OK)
			return res;
	}

	res = stlink_usb_current_mode(handle, &mode);

	if (res != ERROR_OK)
		return res;

	LOG_DEBUG("MODE: 0x%02X", mode);

	return ERROR_OK;
}

/* request status from last swim request */
static int stlink_swim_status(void *handle)
{
	struct stlink_usb_handle_s *h = handle;
	int res;

	stlink_usb_init_buffer(handle, h->rx_ep, 4);
	h->cmdbuf[h->cmdidx++] = STLINK_SWIM_COMMAND;
	h->cmdbuf[h->cmdidx++] = STLINK_SWIM_READSTATUS;
	/* error is checked by the caller */
	res = stlink_usb_xfer_noerrcheck(handle, h->databuf, 4);
	if (res != ERROR_OK)
		return res;
	return ERROR_OK;
}
/*
	the purpose of this function is unknown...
	capabilities? anyway for swim v6 it returns
	0001020600000000
*/
__attribute__((unused))
static int stlink_swim_cap(void *handle, uint8_t *cap)
{
	struct stlink_usb_handle_s *h = handle;
	int res;

	stlink_usb_init_buffer(handle, h->rx_ep, 8);
	h->cmdbuf[h->cmdidx++] = STLINK_SWIM_COMMAND;
	h->cmdbuf[h->cmdidx++] = STLINK_SWIM_READ_CAP;
	h->cmdbuf[h->cmdidx++] = 0x01;
	res = stlink_usb_xfer_noerrcheck(handle, h->databuf, 8);
	if (res != ERROR_OK)
		return res;
	memcpy(cap, h->databuf, 8);
	return ERROR_OK;
}

/*	debug dongle assert/deassert sreset line */
static int stlink_swim_assert_reset(void *handle, int reset)
{
	struct stlink_usb_handle_s *h = handle;
	int res;

	stlink_usb_init_buffer(handle, h->rx_ep, 0);
	h->cmdbuf[h->cmdidx++] = STLINK_SWIM_COMMAND;
	if (!reset)
		h->cmdbuf[h->cmdidx++] = STLINK_SWIM_ASSERT_RESET;
	else
		h->cmdbuf[h->cmdidx++] = STLINK_SWIM_DEASSERT_RESET;
	res = stlink_cmd_allow_retry(handle, h->databuf, 0);
	if (res != ERROR_OK)
		return res;
	return ERROR_OK;
}

/*
	send swim enter seq
	1.3ms low then 750Hz then 1.5kHz
*/
static int stlink_swim_enter(void *handle)
{
	struct stlink_usb_handle_s *h = handle;
	int res;

	stlink_usb_init_buffer(handle, h->rx_ep, 0);
	h->cmdbuf[h->cmdidx++] = STLINK_SWIM_COMMAND;
	h->cmdbuf[h->cmdidx++] = STLINK_SWIM_ENTER_SEQ;
	res = stlink_cmd_allow_retry(handle, h->databuf, 0);
	if (res != ERROR_OK)
		return res;
	return ERROR_OK;
}

/*	switch high/low speed swim */
static int stlink_swim_speed(void *handle, int speed)
{
	struct stlink_usb_handle_s *h = handle;
	int res;

	stlink_usb_init_buffer(handle, h->rx_ep, 0);
	h->cmdbuf[h->cmdidx++] = STLINK_SWIM_COMMAND;
	h->cmdbuf[h->cmdidx++] = STLINK_SWIM_SPEED;
	if (speed)
		h->cmdbuf[h->cmdidx++] = 1;
	else
		h->cmdbuf[h->cmdidx++] = 0;
	res = stlink_cmd_allow_retry(handle, h->databuf, 0);
	if (res != ERROR_OK)
		return res;
	return ERROR_OK;
}

/*
	initiate srst from swim.
	nrst is pulled low for 50us.
*/
static int stlink_swim_generate_rst(void *handle)
{
	struct stlink_usb_handle_s *h = handle;
	int res;

	stlink_usb_init_buffer(handle, h->rx_ep, 0);
	h->cmdbuf[h->cmdidx++] = STLINK_SWIM_COMMAND;
	h->cmdbuf[h->cmdidx++] = STLINK_SWIM_GEN_RST;
	res = stlink_cmd_allow_retry(handle, h->databuf, 0);
	if (res != ERROR_OK)
		return res;
	return ERROR_OK;
}

/*
	send resynchronize sequence
	swim is pulled low for 16us
	reply is 64 clks low
*/
static int stlink_swim_resync(void *handle)
{
	struct stlink_usb_handle_s *h = handle;
	int res;

	stlink_usb_init_buffer(handle, h->rx_ep, 0);
	h->cmdbuf[h->cmdidx++] = STLINK_SWIM_COMMAND;
	h->cmdbuf[h->cmdidx++] = STLINK_SWIM_RESET;
	res = stlink_cmd_allow_retry(handle, h->databuf, 0);
	if (res != ERROR_OK)
		return res;
	return ERROR_OK;
}

static int stlink_swim_writebytes(void *handle, uint32_t addr, uint32_t len, const uint8_t *data)
{
	struct stlink_usb_handle_s *h = handle;
	int res;
	unsigned int i;
	unsigned int datalen = 0;
	int cmdsize = STLINK_CMD_SIZE_V2;

	if (len > STLINK_DATA_SIZE)
		return ERROR_FAIL;

	if (h->version.stlink == 1)
		cmdsize = STLINK_SG_SIZE;

	stlink_usb_init_buffer(handle, h->tx_ep, 0);
	h->cmdbuf[h->cmdidx++] = STLINK_SWIM_COMMAND;
	h->cmdbuf[h->cmdidx++] = STLINK_SWIM_WRITEMEM;
	h_u16_to_be(h->cmdbuf+h->cmdidx, len);
	h->cmdidx += 2;
	h_u32_to_be(h->cmdbuf+h->cmdidx, addr);
	h->cmdidx += 4;
	for (i = 0; i < len; i++) {
		if (h->cmdidx == cmdsize)
			h->databuf[datalen++] = *(data++);
		else
			h->cmdbuf[h->cmdidx++] = *(data++);
	}
	if (h->version.stlink == 1)
		stlink_usb_set_cbw_transfer_datalength(handle, datalen);

	res = stlink_cmd_allow_retry(handle, h->databuf, datalen);
	if (res != ERROR_OK)
		return res;
	return ERROR_OK;
}

static int stlink_swim_readbytes(void *handle, uint32_t addr, uint32_t len, uint8_t *data)
{
	struct stlink_usb_handle_s *h = handle;
	int res;

	if (len > STLINK_DATA_SIZE)
		return ERROR_FAIL;

	stlink_usb_init_buffer(handle, h->rx_ep, 0);
	h->cmdbuf[h->cmdidx++] = STLINK_SWIM_COMMAND;
	h->cmdbuf[h->cmdidx++] = STLINK_SWIM_READMEM;
	h_u16_to_be(h->cmdbuf+h->cmdidx, len);
	h->cmdidx += 2;
	h_u32_to_be(h->cmdbuf+h->cmdidx, addr);
	h->cmdidx += 4;
	res = stlink_cmd_allow_retry(handle, h->databuf, 0);
	if (res != ERROR_OK)
		return res;

	stlink_usb_init_buffer(handle, h->rx_ep, len);
	h->cmdbuf[h->cmdidx++] = STLINK_SWIM_COMMAND;
	h->cmdbuf[h->cmdidx++] = STLINK_SWIM_READBUF;
	res = stlink_usb_xfer_noerrcheck(handle, data, len);
	if (res != ERROR_OK)
		return res;

	return ERROR_OK;
}

/** */
static int stlink_usb_idcode(void *handle, uint32_t *idcode)
{
	int res, offset;
	struct stlink_usb_handle_s *h = handle;

	assert(handle);

	/* there is no swim read core id cmd */
	if (h->st_mode == STLINK_MODE_DEBUG_SWIM) {
		*idcode = 0;
		return ERROR_OK;
	}

	stlink_usb_init_buffer(handle, h->rx_ep, 12);

	h->cmdbuf[h->cmdidx++] = STLINK_DEBUG_COMMAND;
	if (h->version.jtag_api == STLINK_JTAG_API_V1) {
		h->cmdbuf[h->cmdidx++] = STLINK_DEBUG_READCOREID;

		res = stlink_usb_xfer_noerrcheck(handle, h->databuf, 4);
		offset = 0;
	} else {
		h->cmdbuf[h->cmdidx++] = STLINK_DEBUG_APIV2_READ_IDCODES;

		res = stlink_usb_xfer_errcheck(handle, h->databuf, 12);
		offset = 4;
	}

	if (res != ERROR_OK)
		return res;

	*idcode = le_to_h_u32(h->databuf + offset);

	LOG_DEBUG("IDCODE: 0x%08" PRIX32, *idcode);

	return ERROR_OK;
}

static int stlink_usb_v2_read_debug_reg(void *handle, uint32_t addr, uint32_t *val)
{
	struct stlink_usb_handle_s *h = handle;
	int res;

	assert(handle);

	stlink_usb_init_buffer(handle, h->rx_ep, 8);

	h->cmdbuf[h->cmdidx++] = STLINK_DEBUG_COMMAND;
	h->cmdbuf[h->cmdidx++] = STLINK_DEBUG_APIV2_READDEBUGREG;
	h_u32_to_le(h->cmdbuf+h->cmdidx, addr);
	h->cmdidx += 4;

	res = stlink_cmd_allow_retry(handle, h->databuf, 8);
	if (res != ERROR_OK)
		return res;

	*val = le_to_h_u32(h->databuf + 4);
	return ERROR_OK;
}

static int stlink_usb_write_debug_reg(void *handle, uint32_t addr, uint32_t val)
{
	struct stlink_usb_handle_s *h = handle;

	assert(handle);

	stlink_usb_init_buffer(handle, h->rx_ep, 2);

	h->cmdbuf[h->cmdidx++] = STLINK_DEBUG_COMMAND;
	if (h->version.jtag_api == STLINK_JTAG_API_V1)
		h->cmdbuf[h->cmdidx++] = STLINK_DEBUG_APIV1_WRITEDEBUGREG;
	else
		h->cmdbuf[h->cmdidx++] = STLINK_DEBUG_APIV2_WRITEDEBUGREG;
	h_u32_to_le(h->cmdbuf+h->cmdidx, addr);
	h->cmdidx += 4;
	h_u32_to_le(h->cmdbuf+h->cmdidx, val);
	h->cmdidx += 4;

	return stlink_cmd_allow_retry(handle, h->databuf, 2);
}

/** */
static int stlink_usb_trace_read(void *handle, uint8_t *buf, size_t *size)
{
	struct stlink_usb_handle_s *h = handle;

	assert(handle);

	if (h->trace.enabled && (h->version.flags & STLINK_F_HAS_TRACE)) {
		int res;

		stlink_usb_init_buffer(handle, h->rx_ep, 10);

		h->cmdbuf[h->cmdidx++] = STLINK_DEBUG_COMMAND;
		h->cmdbuf[h->cmdidx++] = STLINK_DEBUG_APIV2_GET_TRACE_NB;

		res = stlink_usb_xfer_noerrcheck(handle, h->databuf, 2);
		if (res != ERROR_OK)
			return res;

		size_t bytes_avail = le_to_h_u16(h->databuf);
		*size = bytes_avail < *size ? bytes_avail : *size;

		if (*size > 0) {
			res = stlink_usb_read_trace(handle, buf, *size);
			if (res != ERROR_OK)
				return res;
			return ERROR_OK;
		}
	}
	*size = 0;
	return ERROR_OK;
}

static enum target_state stlink_usb_v2_get_status(void *handle)
{
	int result;
	uint32_t status;

	result = stlink_usb_v2_read_debug_reg(handle, DCB_DHCSR, &status);
	if  (result != ERROR_OK)
		return TARGET_UNKNOWN;

	if (status & S_HALT)
		return TARGET_HALTED;
	else if (status & S_RESET_ST)
		return TARGET_RESET;

	return TARGET_RUNNING;
}

/** */
static enum target_state stlink_usb_state(void *handle)
{
	int res;
	struct stlink_usb_handle_s *h = handle;

<<<<<<< HEAD
	assert(handle != NULL);
=======
	assert(handle);
>>>>>>> b61a2808

	if (h->reconnect_pending) {
		LOG_INFO("Previous state query failed, trying to reconnect");
		res = stlink_usb_mode_enter(handle, h->st_mode);
		if (res != ERROR_OK)
			return TARGET_UNKNOWN;

		h->reconnect_pending = false;
	}

	if (h->version.jtag_api != STLINK_JTAG_API_V1) {
		res = stlink_usb_v2_get_status(handle);
		if (res == TARGET_UNKNOWN)
			h->reconnect_pending = true;
		return res;
	}

	stlink_usb_init_buffer(handle, h->rx_ep, 2);

	h->cmdbuf[h->cmdidx++] = STLINK_DEBUG_COMMAND;
	h->cmdbuf[h->cmdidx++] = STLINK_DEBUG_GETSTATUS;

	res = stlink_usb_xfer_noerrcheck(handle, h->databuf, 2);

	if (res != ERROR_OK)
		return TARGET_UNKNOWN;

	if (h->databuf[0] == STLINK_CORE_RUNNING)
		return TARGET_RUNNING;
	if (h->databuf[0] == STLINK_CORE_HALTED)
		return TARGET_HALTED;

	h->reconnect_pending = true;

	return TARGET_UNKNOWN;
}

static int stlink_usb_assert_srst(void *handle, int srst)
{
	struct stlink_usb_handle_s *h = handle;

	assert(handle);

	if (h->st_mode == STLINK_MODE_DEBUG_SWIM)
		return stlink_swim_assert_reset(handle, srst);

	if (h->version.stlink == 1)
		return ERROR_COMMAND_NOTFOUND;

	stlink_usb_init_buffer(handle, h->rx_ep, 2);

	h->cmdbuf[h->cmdidx++] = STLINK_DEBUG_COMMAND;
	h->cmdbuf[h->cmdidx++] = STLINK_DEBUG_APIV2_DRIVE_NRST;
	h->cmdbuf[h->cmdidx++] = srst;

	return stlink_cmd_allow_retry(handle, h->databuf, 2);
}

/** */
static void stlink_usb_trace_disable(void *handle)
{
	int res = ERROR_OK;
	struct stlink_usb_handle_s *h = handle;

	assert(handle);

	assert(h->version.flags & STLINK_F_HAS_TRACE);

	LOG_DEBUG("Tracing: disable");

	stlink_usb_init_buffer(handle, h->rx_ep, 2);
	h->cmdbuf[h->cmdidx++] = STLINK_DEBUG_COMMAND;
	h->cmdbuf[h->cmdidx++] = STLINK_DEBUG_APIV2_STOP_TRACE_RX;
	res = stlink_usb_xfer_errcheck(handle, h->databuf, 2);

	if (res == ERROR_OK)
		h->trace.enabled = false;
}


/** */
static int stlink_usb_trace_enable(void *handle)
{
	int res;
	struct stlink_usb_handle_s *h = handle;

	assert(handle);

	if (h->version.flags & STLINK_F_HAS_TRACE) {
		stlink_usb_init_buffer(handle, h->rx_ep, 10);

		h->cmdbuf[h->cmdidx++] = STLINK_DEBUG_COMMAND;
		h->cmdbuf[h->cmdidx++] = STLINK_DEBUG_APIV2_START_TRACE_RX;
		h_u16_to_le(h->cmdbuf+h->cmdidx, (uint16_t)STLINK_TRACE_SIZE);
		h->cmdidx += 2;
		h_u32_to_le(h->cmdbuf+h->cmdidx, h->trace.source_hz);
		h->cmdidx += 4;

		res = stlink_usb_xfer_errcheck(handle, h->databuf, 2);

		if (res == ERROR_OK)  {
			h->trace.enabled = true;
			LOG_DEBUG("Tracing: recording at %" PRIu32 "Hz", h->trace.source_hz);
		}
	} else {
		LOG_ERROR("Tracing is not supported by this version.");
		res = ERROR_FAIL;
	}

	return res;
}

/** */
static int stlink_usb_reset(void *handle)
{
	struct stlink_usb_handle_s *h = handle;
	int retval;

<<<<<<< HEAD
	assert(handle != NULL);
=======
	assert(handle);
>>>>>>> b61a2808

	stlink_usb_init_buffer(handle, h->rx_ep, 2);

	h->cmdbuf[h->cmdidx++] = STLINK_DEBUG_COMMAND;

	if (h->version.jtag_api == STLINK_JTAG_API_V1)
		h->cmdbuf[h->cmdidx++] = STLINK_DEBUG_APIV1_RESETSYS;
	else
		h->cmdbuf[h->cmdidx++] = STLINK_DEBUG_APIV2_RESETSYS;

	retval = stlink_cmd_allow_retry(handle, h->databuf, 2);
	if (retval != ERROR_OK)
		return retval;

	if (h->trace.enabled) {
		stlink_usb_trace_disable(h);
		return stlink_usb_trace_enable(h);
	}

	return ERROR_OK;
}

/** */
static int stlink_usb_run(void *handle)
{
	int res;
	struct stlink_usb_handle_s *h = handle;

	assert(handle);

	if (h->version.jtag_api != STLINK_JTAG_API_V1) {
		res = stlink_usb_write_debug_reg(handle, DCB_DHCSR, DBGKEY|C_DEBUGEN);

		return res;
	}

	stlink_usb_init_buffer(handle, h->rx_ep, 2);

	h->cmdbuf[h->cmdidx++] = STLINK_DEBUG_COMMAND;
	h->cmdbuf[h->cmdidx++] = STLINK_DEBUG_RUNCORE;

	return stlink_cmd_allow_retry(handle, h->databuf, 2);
}

/** */
static int stlink_usb_halt(void *handle)
{
	int res;
	struct stlink_usb_handle_s *h = handle;

	assert(handle);

	if (h->version.jtag_api != STLINK_JTAG_API_V1) {
		res = stlink_usb_write_debug_reg(handle, DCB_DHCSR, DBGKEY|C_HALT|C_DEBUGEN);

		return res;
	}

	stlink_usb_init_buffer(handle, h->rx_ep, 2);

	h->cmdbuf[h->cmdidx++] = STLINK_DEBUG_COMMAND;
	h->cmdbuf[h->cmdidx++] = STLINK_DEBUG_FORCEDEBUG;

	return stlink_cmd_allow_retry(handle, h->databuf, 2);
}

/** */
static int stlink_usb_step(void *handle)
{
	struct stlink_usb_handle_s *h = handle;

	assert(handle);

	if (h->version.jtag_api != STLINK_JTAG_API_V1) {
		/* TODO: this emulates the v1 api, it should really use a similar auto mask isr
		 * that the Cortex-M3 currently does. */
		stlink_usb_write_debug_reg(handle, DCB_DHCSR, DBGKEY|C_HALT|C_MASKINTS|C_DEBUGEN);
		stlink_usb_write_debug_reg(handle, DCB_DHCSR, DBGKEY|C_STEP|C_MASKINTS|C_DEBUGEN);
		return stlink_usb_write_debug_reg(handle, DCB_DHCSR, DBGKEY|C_HALT|C_DEBUGEN);
	}

	stlink_usb_init_buffer(handle, h->rx_ep, 2);

	h->cmdbuf[h->cmdidx++] = STLINK_DEBUG_COMMAND;
	h->cmdbuf[h->cmdidx++] = STLINK_DEBUG_STEPCORE;

	return stlink_cmd_allow_retry(handle, h->databuf, 2);
}

/** */
static int stlink_usb_read_regs(void *handle)
{
	int res;
	struct stlink_usb_handle_s *h = handle;

	assert(handle);

	stlink_usb_init_buffer(handle, h->rx_ep, 88);

	h->cmdbuf[h->cmdidx++] = STLINK_DEBUG_COMMAND;
	if (h->version.jtag_api == STLINK_JTAG_API_V1) {

		h->cmdbuf[h->cmdidx++] = STLINK_DEBUG_APIV1_READALLREGS;
		res = stlink_usb_xfer_noerrcheck(handle, h->databuf, 84);
		/* regs data from offset 0 */
	} else {
		h->cmdbuf[h->cmdidx++] = STLINK_DEBUG_APIV2_READALLREGS;
		res = stlink_usb_xfer_errcheck(handle, h->databuf, 88);
		/* status at offset 0, regs data from offset 4 */
	}

	return res;
}

/** */
static int stlink_usb_read_reg(void *handle, unsigned int regsel, uint32_t *val)
{
	int res;
	struct stlink_usb_handle_s *h = handle;

	assert(handle);

	if (STLINK_REGSEL_IS_FPU(regsel) && !(h->version.flags & STLINK_F_HAS_FPU_REG)) {
		res = stlink_usb_write_debug_reg(h, DCB_DCRSR, regsel & 0x7f);
		if (res != ERROR_OK)
			return res;

		/* FIXME: poll DHCSR.S_REGRDY before read DCRDR */
		return stlink_usb_v2_read_debug_reg(h, DCB_DCRDR, val);
	}

	stlink_usb_init_buffer(handle, h->rx_ep, h->version.jtag_api == STLINK_JTAG_API_V1 ? 4 : 8);

	h->cmdbuf[h->cmdidx++] = STLINK_DEBUG_COMMAND;
	if (h->version.jtag_api == STLINK_JTAG_API_V1)
		h->cmdbuf[h->cmdidx++] = STLINK_DEBUG_APIV1_READREG;
	else
		h->cmdbuf[h->cmdidx++] = STLINK_DEBUG_APIV2_READREG;
	h->cmdbuf[h->cmdidx++] = regsel;

	if (h->version.jtag_api == STLINK_JTAG_API_V1) {
		res = stlink_usb_xfer_noerrcheck(handle, h->databuf, 4);
		if (res != ERROR_OK)
			return res;
		*val = le_to_h_u32(h->databuf);
		return ERROR_OK;
	} else {
		res = stlink_cmd_allow_retry(handle, h->databuf, 8);
		if (res != ERROR_OK)
			return res;
		*val = le_to_h_u32(h->databuf + 4);
		return ERROR_OK;
	}
}

/** */
static int stlink_usb_write_reg(void *handle, unsigned int regsel, uint32_t val)
{
	struct stlink_usb_handle_s *h = handle;

	assert(handle);

	if (STLINK_REGSEL_IS_FPU(regsel) && !(h->version.flags & STLINK_F_HAS_FPU_REG)) {
		int res = stlink_usb_write_debug_reg(h, DCB_DCRDR, val);
		if (res != ERROR_OK)
			return res;

		return stlink_usb_write_debug_reg(h, DCB_DCRSR, DCRSR_WNR | (regsel & 0x7f));
		/* FIXME: poll DHCSR.S_REGRDY after write DCRSR */
	}

	stlink_usb_init_buffer(handle, h->rx_ep, 2);

	h->cmdbuf[h->cmdidx++] = STLINK_DEBUG_COMMAND;
	if (h->version.jtag_api == STLINK_JTAG_API_V1)
		h->cmdbuf[h->cmdidx++] = STLINK_DEBUG_APIV1_WRITEREG;
	else
		h->cmdbuf[h->cmdidx++] = STLINK_DEBUG_APIV2_WRITEREG;
	h->cmdbuf[h->cmdidx++] = regsel;
	h_u32_to_le(h->cmdbuf+h->cmdidx, val);
	h->cmdidx += 4;

	return stlink_cmd_allow_retry(handle, h->databuf, 2);
}

static int stlink_usb_get_rw_status(void *handle)
{
	struct stlink_usb_handle_s *h = handle;

	assert(handle);

	if (h->version.jtag_api == STLINK_JTAG_API_V1)
		return ERROR_OK;

	stlink_usb_init_buffer(handle, h->rx_ep, 2);

	h->cmdbuf[h->cmdidx++] = STLINK_DEBUG_COMMAND;
	if (h->version.flags & STLINK_F_HAS_GETLASTRWSTATUS2) {
		h->cmdbuf[h->cmdidx++] = STLINK_DEBUG_APIV2_GETLASTRWSTATUS2;
		return stlink_usb_xfer_errcheck(handle, h->databuf, 12);
	} else {
		h->cmdbuf[h->cmdidx++] = STLINK_DEBUG_APIV2_GETLASTRWSTATUS;
		return stlink_usb_xfer_errcheck(handle, h->databuf, 2);
	}
}

/** */
static int stlink_usb_read_mem8(void *handle, uint32_t addr, uint16_t len,
			  uint8_t *buffer)
{
	int res;
	uint16_t read_len = len;
	struct stlink_usb_handle_s *h = handle;

	assert(handle);

	/* max 8 bit read/write is 64 bytes or 512 bytes for v3 */
	if (len > stlink_usb_block(h)) {
		LOG_DEBUG("max buffer (%d) length exceeded", stlink_usb_block(h));
		return ERROR_FAIL;
	}

	stlink_usb_init_buffer(handle, h->rx_ep, read_len);

	h->cmdbuf[h->cmdidx++] = STLINK_DEBUG_COMMAND;
	h->cmdbuf[h->cmdidx++] = STLINK_DEBUG_READMEM_8BIT;
	h_u32_to_le(h->cmdbuf+h->cmdidx, addr);
	h->cmdidx += 4;
	h_u16_to_le(h->cmdbuf+h->cmdidx, len);
	h->cmdidx += 2;

	/* we need to fix read length for single bytes */
	if (read_len == 1)
		read_len++;

	res = stlink_usb_xfer_noerrcheck(handle, h->databuf, read_len);

	if (res != ERROR_OK)
		return res;

	memcpy(buffer, h->databuf, len);

	return stlink_usb_get_rw_status(handle);
}

/** */
static int stlink_usb_write_mem8(void *handle, uint32_t addr, uint16_t len,
			   const uint8_t *buffer)
{
	int res;
	struct stlink_usb_handle_s *h = handle;

	assert(handle);

	/* max 8 bit read/write is 64 bytes or 512 bytes for v3 */
	if (len > stlink_usb_block(h)) {
		LOG_DEBUG("max buffer length (%d) exceeded", stlink_usb_block(h));
		return ERROR_FAIL;
	}

	stlink_usb_init_buffer(handle, h->tx_ep, len);

	h->cmdbuf[h->cmdidx++] = STLINK_DEBUG_COMMAND;
	h->cmdbuf[h->cmdidx++] = STLINK_DEBUG_WRITEMEM_8BIT;
	h_u32_to_le(h->cmdbuf+h->cmdidx, addr);
	h->cmdidx += 4;
	h_u16_to_le(h->cmdbuf+h->cmdidx, len);
	h->cmdidx += 2;

	res = stlink_usb_xfer_noerrcheck(handle, buffer, len);

	if (res != ERROR_OK)
		return res;

	return stlink_usb_get_rw_status(handle);
}

/** */
static int stlink_usb_read_mem16(void *handle, uint32_t addr, uint16_t len,
			  uint8_t *buffer)
{
	int res;
	struct stlink_usb_handle_s *h = handle;

	assert(handle);

	if (!(h->version.flags & STLINK_F_HAS_MEM_16BIT))
		return ERROR_COMMAND_NOTFOUND;

	/* data must be a multiple of 2 and half-word aligned */
	if (len % 2 || addr % 2) {
		LOG_DEBUG("Invalid data alignment");
		return ERROR_TARGET_UNALIGNED_ACCESS;
	}

	stlink_usb_init_buffer(handle, h->rx_ep, len);

	h->cmdbuf[h->cmdidx++] = STLINK_DEBUG_COMMAND;
	h->cmdbuf[h->cmdidx++] = STLINK_DEBUG_APIV2_READMEM_16BIT;
	h_u32_to_le(h->cmdbuf+h->cmdidx, addr);
	h->cmdidx += 4;
	h_u16_to_le(h->cmdbuf+h->cmdidx, len);
	h->cmdidx += 2;

	res = stlink_usb_xfer_noerrcheck(handle, h->databuf, len);

	if (res != ERROR_OK)
		return res;

	memcpy(buffer, h->databuf, len);

	return stlink_usb_get_rw_status(handle);
}

/** */
static int stlink_usb_write_mem16(void *handle, uint32_t addr, uint16_t len,
			   const uint8_t *buffer)
{
	int res;
	struct stlink_usb_handle_s *h = handle;

	assert(handle);

	if (!(h->version.flags & STLINK_F_HAS_MEM_16BIT))
		return ERROR_COMMAND_NOTFOUND;

	/* data must be a multiple of 2 and half-word aligned */
	if (len % 2 || addr % 2) {
		LOG_DEBUG("Invalid data alignment");
		return ERROR_TARGET_UNALIGNED_ACCESS;
	}

	stlink_usb_init_buffer(handle, h->tx_ep, len);

	h->cmdbuf[h->cmdidx++] = STLINK_DEBUG_COMMAND;
	h->cmdbuf[h->cmdidx++] = STLINK_DEBUG_APIV2_WRITEMEM_16BIT;
	h_u32_to_le(h->cmdbuf+h->cmdidx, addr);
	h->cmdidx += 4;
	h_u16_to_le(h->cmdbuf+h->cmdidx, len);
	h->cmdidx += 2;

	res = stlink_usb_xfer_noerrcheck(handle, buffer, len);

	if (res != ERROR_OK)
		return res;

	return stlink_usb_get_rw_status(handle);
}

/** */
static int stlink_usb_read_mem32(void *handle, uint32_t addr, uint16_t len,
			  uint8_t *buffer)
{
	int res;
	struct stlink_usb_handle_s *h = handle;

	assert(handle);

	/* data must be a multiple of 4 and word aligned */
	if (len % 4 || addr % 4) {
		LOG_DEBUG("Invalid data alignment");
		return ERROR_TARGET_UNALIGNED_ACCESS;
	}

	stlink_usb_init_buffer(handle, h->rx_ep, len);

	h->cmdbuf[h->cmdidx++] = STLINK_DEBUG_COMMAND;
	h->cmdbuf[h->cmdidx++] = STLINK_DEBUG_READMEM_32BIT;
	h_u32_to_le(h->cmdbuf+h->cmdidx, addr);
	h->cmdidx += 4;
	h_u16_to_le(h->cmdbuf+h->cmdidx, len);
	h->cmdidx += 2;

	res = stlink_usb_xfer_noerrcheck(handle, h->databuf, len);

	if (res != ERROR_OK)
		return res;

	memcpy(buffer, h->databuf, len);

	return stlink_usb_get_rw_status(handle);
}

/** */
static int stlink_usb_write_mem32(void *handle, uint32_t addr, uint16_t len,
			   const uint8_t *buffer)
{
	int res;
	struct stlink_usb_handle_s *h = handle;

	assert(handle);

	/* data must be a multiple of 4 and word aligned */
	if (len % 4 || addr % 4) {
		LOG_DEBUG("Invalid data alignment");
		return ERROR_TARGET_UNALIGNED_ACCESS;
	}

	stlink_usb_init_buffer(handle, h->tx_ep, len);

	h->cmdbuf[h->cmdidx++] = STLINK_DEBUG_COMMAND;
	h->cmdbuf[h->cmdidx++] = STLINK_DEBUG_WRITEMEM_32BIT;
	h_u32_to_le(h->cmdbuf+h->cmdidx, addr);
	h->cmdidx += 4;
	h_u16_to_le(h->cmdbuf+h->cmdidx, len);
	h->cmdidx += 2;

	res = stlink_usb_xfer_noerrcheck(handle, buffer, len);

	if (res != ERROR_OK)
		return res;

	return stlink_usb_get_rw_status(handle);
}

static uint32_t stlink_max_block_size(uint32_t tar_autoincr_block, uint32_t address)
{
	uint32_t max_tar_block = (tar_autoincr_block - ((tar_autoincr_block - 1) & address));
	if (max_tar_block == 0)
		max_tar_block = 4;
	return max_tar_block;
}

static int stlink_usb_read_mem(void *handle, uint32_t addr, uint32_t size,
		uint32_t count, uint8_t *buffer)
{
	int retval = ERROR_OK;
	uint32_t bytes_remaining;
	int retries = 0;
	struct stlink_usb_handle_s *h = handle;

	/* calculate byte count */
	count *= size;

	/* switch to 8 bit if stlink does not support 16 bit memory read */
	if (size == 2 && !(h->version.flags & STLINK_F_HAS_MEM_16BIT))
		size = 1;

	while (count) {

		bytes_remaining = (size != 1) ?
				stlink_max_block_size(h->max_mem_packet, addr) : stlink_usb_block(h);

		if (count < bytes_remaining)
			bytes_remaining = count;

		/*
		 * all stlink support 8/32bit memory read/writes and only from
		 * stlink V2J26 there is support for 16 bit memory read/write.
		 * Honour 32 bit and, if possible, 16 bit too. Otherwise, handle
		 * as 8bit access.
		 */
		if (size != 1) {

			/* When in jtag mode the stlink uses the auto-increment functionality.
			 * However it expects us to pass the data correctly, this includes
			 * alignment and any page boundaries. We already do this as part of the
			 * adi_v5 implementation, but the stlink is a hla adapter and so this
			 * needs implementing manually.
			 * currently this only affects jtag mode, according to ST they do single
			 * access in SWD mode - but this may change and so we do it for both modes */

			/* we first need to check for any unaligned bytes */
			if (addr & (size - 1)) {

				uint32_t head_bytes = size - (addr & (size - 1));
				retval = stlink_usb_read_mem8(handle, addr, head_bytes, buffer);
				if (retval == ERROR_WAIT && retries < MAX_WAIT_RETRIES) {
					usleep((1<<retries++) * 1000);
					continue;
				}
				if (retval != ERROR_OK)
					return retval;
				buffer += head_bytes;
				addr += head_bytes;
				count -= head_bytes;
				bytes_remaining -= head_bytes;
			}

			if (bytes_remaining & (size - 1))
				retval = stlink_usb_read_mem(handle, addr, 1, bytes_remaining, buffer);
			else if (size == 2)
				retval = stlink_usb_read_mem16(handle, addr, bytes_remaining, buffer);
			else
				retval = stlink_usb_read_mem32(handle, addr, bytes_remaining, buffer);
		} else
			retval = stlink_usb_read_mem8(handle, addr, bytes_remaining, buffer);

		if (retval == ERROR_WAIT && retries < MAX_WAIT_RETRIES) {
			usleep((1<<retries++) * 1000);
			continue;
		}
		if (retval != ERROR_OK)
			return retval;

		buffer += bytes_remaining;
		addr += bytes_remaining;
		count -= bytes_remaining;
	}

	return retval;
}

static int stlink_usb_write_mem(void *handle, uint32_t addr, uint32_t size,
		uint32_t count, const uint8_t *buffer)
{
	int retval = ERROR_OK;
	uint32_t bytes_remaining;
	int retries = 0;
	struct stlink_usb_handle_s *h = handle;

	/* calculate byte count */
	count *= size;

	/* switch to 8 bit if stlink does not support 16 bit memory read */
	if (size == 2 && !(h->version.flags & STLINK_F_HAS_MEM_16BIT))
		size = 1;

	while (count) {

		bytes_remaining = (size != 1) ?
				stlink_max_block_size(h->max_mem_packet, addr) : stlink_usb_block(h);

		if (count < bytes_remaining)
			bytes_remaining = count;

		/*
		 * all stlink support 8/32bit memory read/writes and only from
		 * stlink V2J26 there is support for 16 bit memory read/write.
		 * Honour 32 bit and, if possible, 16 bit too. Otherwise, handle
		 * as 8bit access.
		 */
		if (size != 1) {

			/* When in jtag mode the stlink uses the auto-increment functionality.
			 * However it expects us to pass the data correctly, this includes
			 * alignment and any page boundaries. We already do this as part of the
			 * adi_v5 implementation, but the stlink is a hla adapter and so this
			 * needs implementing manually.
			 * currently this only affects jtag mode, according to ST they do single
			 * access in SWD mode - but this may change and so we do it for both modes */

			/* we first need to check for any unaligned bytes */
			if (addr & (size - 1)) {

				uint32_t head_bytes = size - (addr & (size - 1));
				retval = stlink_usb_write_mem8(handle, addr, head_bytes, buffer);
				if (retval == ERROR_WAIT && retries < MAX_WAIT_RETRIES) {
					usleep((1<<retries++) * 1000);
					continue;
				}
				if (retval != ERROR_OK)
					return retval;
				buffer += head_bytes;
				addr += head_bytes;
				count -= head_bytes;
				bytes_remaining -= head_bytes;
			}

			if (bytes_remaining & (size - 1))
				retval = stlink_usb_write_mem(handle, addr, 1, bytes_remaining, buffer);
			else if (size == 2)
				retval = stlink_usb_write_mem16(handle, addr, bytes_remaining, buffer);
			else
				retval = stlink_usb_write_mem32(handle, addr, bytes_remaining, buffer);

		} else
			retval = stlink_usb_write_mem8(handle, addr, bytes_remaining, buffer);
		if (retval == ERROR_WAIT && retries < MAX_WAIT_RETRIES) {
			usleep((1<<retries++) * 1000);
			continue;
		}
		if (retval != ERROR_OK)
			return retval;

		buffer += bytes_remaining;
		addr += bytes_remaining;
		count -= bytes_remaining;
	}

	return retval;
}

/** */
static int stlink_usb_override_target(const char *targetname)
{
	return !strcmp(targetname, "cortex_m");
}

static int stlink_speed_swim(void *handle, int khz, bool query)
{
	int retval;

	/*
			we only have low and high speed...
			before changing speed the SWIM_CSR HS bit
			must be updated
	 */
	if (!query) {
		retval = stlink_swim_speed(handle, (khz < SWIM_FREQ_HIGH) ? 0 : 1);
		if (retval != ERROR_OK)
			LOG_ERROR("Unable to set adapter speed");
	}

	return (khz < SWIM_FREQ_HIGH) ? SWIM_FREQ_LOW : SWIM_FREQ_HIGH;
}

static int stlink_match_speed_map(const struct speed_map *map, unsigned int map_size, int khz, bool query)
{
	unsigned int i;
	int speed_index = -1;
	int speed_diff = INT_MAX;
	int last_valid_speed = -1;
	bool match = true;

	for (i = 0; i < map_size; i++) {
		if (!map[i].speed)
			continue;
		last_valid_speed = i;
		if (khz == map[i].speed) {
			speed_index = i;
			break;
		} else {
			int current_diff = khz - map[i].speed;
			/* get abs value for comparison */
			current_diff = (current_diff > 0) ? current_diff : -current_diff;
			if ((current_diff < speed_diff) && khz >= map[i].speed) {
				speed_diff = current_diff;
				speed_index = i;
			}
		}
	}

	if (speed_index == -1) {
		/* this will only be here if we cannot match the slow speed.
		 * use the slowest speed we support.*/
		speed_index = last_valid_speed;
		match = false;
	} else if (i == map_size)
		match = false;

	if (!match && query) {
		LOG_INFO("Unable to match requested speed %d kHz, using %d kHz",
				khz, map[speed_index].speed);
	}

	return speed_index;
}

static int stlink_speed_swd(void *handle, int khz, bool query)
{
	int speed_index;
	struct stlink_usb_handle_s *h = handle;

	/* old firmware cannot change it */
	if (!(h->version.flags & STLINK_F_HAS_SWD_SET_FREQ))
		return khz;

	speed_index = stlink_match_speed_map(stlink_khz_to_speed_map_swd,
		ARRAY_SIZE(stlink_khz_to_speed_map_swd), khz, query);

	if (!query) {
		int result = stlink_usb_set_swdclk(h, stlink_khz_to_speed_map_swd[speed_index].speed_divisor);
		if (result != ERROR_OK) {
			LOG_ERROR("Unable to set adapter speed");
			return khz;
		}
	}

	return stlink_khz_to_speed_map_swd[speed_index].speed;
}

static int stlink_speed_jtag(void *handle, int khz, bool query)
{
	int speed_index;
	struct stlink_usb_handle_s *h = handle;

	/* old firmware cannot change it */
	if (!(h->version.flags & STLINK_F_HAS_JTAG_SET_FREQ))
		return khz;

	speed_index = stlink_match_speed_map(stlink_khz_to_speed_map_jtag,
		ARRAY_SIZE(stlink_khz_to_speed_map_jtag), khz, query);

	if (!query) {
		int result = stlink_usb_set_jtagclk(h, stlink_khz_to_speed_map_jtag[speed_index].speed_divisor);
		if (result != ERROR_OK) {
			LOG_ERROR("Unable to set adapter speed");
			return khz;
		}
	}

	return stlink_khz_to_speed_map_jtag[speed_index].speed;
}

static void stlink_dump_speed_map(const struct speed_map *map, unsigned int map_size)
{
	unsigned int i;

	LOG_DEBUG("Supported clock speeds are:");
	for (i = 0; i < map_size; i++)
		if (map[i].speed)
			LOG_DEBUG("%d kHz", map[i].speed);
}

static int stlink_get_com_freq(void *handle, bool is_jtag, struct speed_map *map)
{
	struct stlink_usb_handle_s *h = handle;
	int i;

	if (h->version.jtag_api != STLINK_JTAG_API_V3) {
		LOG_ERROR("Unknown command");
		return 0;
	}

	stlink_usb_init_buffer(handle, h->rx_ep, 16);

	h->cmdbuf[h->cmdidx++] = STLINK_DEBUG_COMMAND;
	h->cmdbuf[h->cmdidx++] = STLINK_APIV3_GET_COM_FREQ;
	h->cmdbuf[h->cmdidx++] = is_jtag ? 1 : 0;

	int res = stlink_usb_xfer_errcheck(handle, h->databuf, 52);

	int size = h->databuf[8];

	if (size > STLINK_V3_MAX_FREQ_NB)
		size = STLINK_V3_MAX_FREQ_NB;

	for (i = 0; i < size; i++) {
		map[i].speed = le_to_h_u32(&h->databuf[12 + 4 * i]);
		map[i].speed_divisor = i;
	}

	/* set to zero all the next entries */
	for (i = size; i < STLINK_V3_MAX_FREQ_NB; i++)
		map[i].speed = 0;

	return res;
}

static int stlink_set_com_freq(void *handle, bool is_jtag, unsigned int frequency)
{
	struct stlink_usb_handle_s *h = handle;

	if (h->version.jtag_api != STLINK_JTAG_API_V3) {
		LOG_ERROR("Unknown command");
		return 0;
	}

	stlink_usb_init_buffer(handle, h->rx_ep, 16);

	h->cmdbuf[h->cmdidx++] = STLINK_DEBUG_COMMAND;
	h->cmdbuf[h->cmdidx++] = STLINK_APIV3_SET_COM_FREQ;
	h->cmdbuf[h->cmdidx++] = is_jtag ? 1 : 0;
	h->cmdbuf[h->cmdidx++] = 0;

	h_u32_to_le(&h->cmdbuf[4], frequency);

	return stlink_usb_xfer_errcheck(handle, h->databuf, 8);
}

static int stlink_speed_v3(void *handle, bool is_jtag, int khz, bool query)
{
	struct stlink_usb_handle_s *h = handle;
	int speed_index;
	struct speed_map map[STLINK_V3_MAX_FREQ_NB];

	stlink_get_com_freq(h, is_jtag, map);

	speed_index = stlink_match_speed_map(map, ARRAY_SIZE(map), khz, query);

	if (!query) {
		int result = stlink_set_com_freq(h, is_jtag, map[speed_index].speed);
		if (result != ERROR_OK) {
			LOG_ERROR("Unable to set adapter speed");
			return khz;
		}
	}
	return map[speed_index].speed;
}

static int stlink_speed(void *handle, int khz, bool query)
{
	struct stlink_usb_handle_s *h = handle;

	if (!handle)
		return khz;

	switch (h->st_mode) {
	case STLINK_MODE_DEBUG_SWIM:
		return stlink_speed_swim(handle, khz, query);
	case STLINK_MODE_DEBUG_SWD:
		if (h->version.jtag_api == STLINK_JTAG_API_V3)
			return stlink_speed_v3(handle, false, khz, query);
		else
			return stlink_speed_swd(handle, khz, query);
		break;
	case STLINK_MODE_DEBUG_JTAG:
		if (h->version.jtag_api == STLINK_JTAG_API_V3)
			return stlink_speed_v3(handle, true, khz, query);
		else
			return stlink_speed_jtag(handle, khz, query);
		break;
	default:
		break;
	}

	return khz;
}

/** */
static int stlink_usb_usb_close(void *handle)
{
	struct stlink_usb_handle_s *h = handle;

<<<<<<< HEAD
	if (h && h->fd) {
		stlink_usb_exit_mode(h);
		/* do not check return code, it prevent
		us from closing jtag_libusb */
		jtag_libusb_close(h->fd);
	}

	free(h);
=======
	if (!h)
		return ERROR_OK;

	if (h->usb_backend_priv.fd) {
		stlink_usb_exit_mode(h);
		/* do not check return code, it prevent
		us from closing jtag_libusb */
		jtag_libusb_close(h->usb_backend_priv.fd);
	}

	free(h->cmdbuf);
	free(h->databuf);
>>>>>>> b61a2808

	return ERROR_OK;
}

/* Compute ST-Link serial number from the device descriptor
 * this function will help to work-around a bug in old ST-Link/V2 DFU
 * the buggy DFU returns an incorrect serial in the USB descriptor
 * example for the following serial "57FF72067265575742132067"
 *  - the correct descriptor serial is:
 *    0x32, 0x03, 0x35, 0x00, 0x37, 0x00, 0x46, 0x00, 0x46, 0x00, 0x37, 0x00, 0x32, 0x00 ...
 *    this contains the length (0x32 = 50), the type (0x3 = DT_STRING) and the serial in unicode format
 *    the serial part is: 0x0035, 0x0037, 0x0046, 0x0046, 0x0037, 0x0032 ... >>  57FF72 ...
 *    this format could be read correctly by 'libusb_get_string_descriptor_ascii'
 *    so this case is managed by libusb_helper::string_descriptor_equal
 *  - the buggy DFU is not doing any unicode conversion and returns a raw serial data in the descriptor
 *    0x1a, 0x03, 0x57, 0x00, 0xFF, 0x00, 0x72, 0x00 ...
 *            >>    57          FF          72       ...
 *    based on the length (0x1a = 26) we could easily decide if we have to fixup the serial
 *    and then we have just to convert the raw data into printable characters using sprintf
 */
char *stlink_usb_get_alternate_serial(libusb_device_handle *device,
		struct libusb_device_descriptor *dev_desc)
{
	int usb_retval;
	unsigned char desc_serial[(STLINK_SERIAL_LEN + 1) * 2];

	if (dev_desc->iSerialNumber == 0)
		return NULL;

	/* get the LANGID from String Descriptor Zero */
	usb_retval = libusb_get_string_descriptor(device, 0, 0, desc_serial,
			sizeof(desc_serial));

	if (usb_retval < LIBUSB_SUCCESS) {
		LOG_ERROR("libusb_get_string_descriptor() failed: %s(%d)",
				libusb_error_name(usb_retval), usb_retval);
		return NULL;
	} else if (usb_retval < 4) {
		/* the size should be least 4 bytes to contain a minimum of 1 supported LANGID */
		LOG_ERROR("could not get the LANGID");
		return NULL;
	}

	uint32_t langid = desc_serial[2] | (desc_serial[3] << 8);

	/* get the serial */
	usb_retval = libusb_get_string_descriptor(device, dev_desc->iSerialNumber,
			langid, desc_serial, sizeof(desc_serial));

	unsigned char len = desc_serial[0];

	if (usb_retval < LIBUSB_SUCCESS) {
		LOG_ERROR("libusb_get_string_descriptor() failed: %s(%d)",
				libusb_error_name(usb_retval), usb_retval);
		return NULL;
	} else if (desc_serial[1] != LIBUSB_DT_STRING || len > usb_retval) {
		LOG_ERROR("invalid string in ST-LINK USB serial descriptor");
		return NULL;
	}

	if (len == ((STLINK_SERIAL_LEN + 1) * 2)) {
		/* good ST-Link adapter, this case is managed by
		 * libusb::libusb_get_string_descriptor_ascii */
		return NULL;
	} else if (len != ((STLINK_SERIAL_LEN / 2 + 1) * 2)) {
		LOG_ERROR("unexpected serial length (%d) in descriptor", len);
		return NULL;
	}

	/* else (len == 26) => buggy ST-Link */

	char *alternate_serial = malloc((STLINK_SERIAL_LEN + 1) * sizeof(char));
	if (alternate_serial == NULL)
		return NULL;

	for (unsigned int i = 0; i < STLINK_SERIAL_LEN; i += 2)
		sprintf(alternate_serial + i, "%02X", desc_serial[i + 2]);

	alternate_serial[STLINK_SERIAL_LEN] = '\0';

	return alternate_serial;
}

/** */
<<<<<<< HEAD
static int stlink_usb_open(struct hl_interface_param_s *param, enum stlink_mode mode, void **fd)
=======
static int stlink_tcp_close(void *handle)
>>>>>>> b61a2808
{
	struct stlink_usb_handle_s *h = handle;

	if (!h)
		return ERROR_OK;

	int ret = ERROR_OK;
	if (h->tcp_backend_priv.connected) {
		if (h->tcp_backend_priv.connect_id) {
			stlink_usb_exit_mode(h);

			/* close the stlink */
			h->tcp_backend_priv.send_buf[0] = STLINK_TCP_CMD_CLOSE_DEV;
			memset(&h->tcp_backend_priv.send_buf[1], 0, 4); /* reserved */
			h_u32_to_le(&h->tcp_backend_priv.send_buf[4], h->tcp_backend_priv.connect_id);
			ret = stlink_tcp_send_cmd(h, 8, 4, true);
			if (ret != ERROR_OK)
				LOG_ERROR("cannot close the STLINK");
		}

		if (close_socket(h->tcp_backend_priv.fd) != 0)
			LOG_ERROR("error closing the socket, errno: %s", strerror(errno));
	}

<<<<<<< HEAD
	h->st_mode = mode;

	for (unsigned i = 0; param->vid[i]; i++) {
		LOG_DEBUG("transport: %d vid: 0x%04x pid: 0x%04x serial: %s",
			  h->st_mode, param->vid[i], param->pid[i],
			  param->serial ? param->serial : "");
=======
	free(h->tcp_backend_priv.send_buf);
	free(h->tcp_backend_priv.recv_buf);

	return ret;
}

/** */
static int stlink_close(void *handle)
{
	if (handle) {
		struct stlink_usb_handle_s *h = handle;

		stlink_usb_close(handle);

		free(h);
	}

	return ERROR_OK;
}

/* Compute ST-Link serial number from the device descriptor
 * this function will help to work-around a bug in old ST-Link/V2 DFU
 * the buggy DFU returns an incorrect serial in the USB descriptor
 * example for the following serial "57FF72067265575742132067"
 *  - the correct descriptor serial is:
 *    0x32, 0x03, 0x35, 0x00, 0x37, 0x00, 0x46, 0x00, 0x46, 0x00, 0x37, 0x00, 0x32, 0x00 ...
 *    this contains the length (0x32 = 50), the type (0x3 = DT_STRING) and the serial in unicode format
 *    the serial part is: 0x0035, 0x0037, 0x0046, 0x0046, 0x0037, 0x0032 ... >>  57FF72 ...
 *    this format could be read correctly by 'libusb_get_string_descriptor_ascii'
 *    so this case is managed by libusb_helper::string_descriptor_equal
 *  - the buggy DFU is not doing any unicode conversion and returns a raw serial data in the descriptor
 *    0x1a, 0x03, 0x57, 0x00, 0xFF, 0x00, 0x72, 0x00 ...
 *            >>    57          FF          72       ...
 *    based on the length (0x1a = 26) we could easily decide if we have to fixup the serial
 *    and then we have just to convert the raw data into printable characters using sprintf
 */
static char *stlink_usb_get_alternate_serial(struct libusb_device_handle *device,
		struct libusb_device_descriptor *dev_desc)
{
	int usb_retval;
	unsigned char desc_serial[(STLINK_SERIAL_LEN + 1) * 2];

	if (dev_desc->iSerialNumber == 0)
		return NULL;

	/* get the LANGID from String Descriptor Zero */
	usb_retval = libusb_get_string_descriptor(device, 0, 0, desc_serial,
			sizeof(desc_serial));

	if (usb_retval < LIBUSB_SUCCESS) {
		LOG_ERROR("libusb_get_string_descriptor() failed: %s(%d)",
				libusb_error_name(usb_retval), usb_retval);
		return NULL;
	} else if (usb_retval < 4) {
		/* the size should be least 4 bytes to contain a minimum of 1 supported LANGID */
		LOG_ERROR("could not get the LANGID");
		return NULL;
	}

	uint32_t langid = desc_serial[2] | (desc_serial[3] << 8);

	/* get the serial */
	usb_retval = libusb_get_string_descriptor(device, dev_desc->iSerialNumber,
			langid, desc_serial, sizeof(desc_serial));

	unsigned char len = desc_serial[0];

	if (usb_retval < LIBUSB_SUCCESS) {
		LOG_ERROR("libusb_get_string_descriptor() failed: %s(%d)",
				libusb_error_name(usb_retval), usb_retval);
		return NULL;
	} else if (desc_serial[1] != LIBUSB_DT_STRING || len > usb_retval) {
		LOG_ERROR("invalid string in ST-LINK USB serial descriptor");
		return NULL;
	}

	if (len == ((STLINK_SERIAL_LEN + 1) * 2)) {
		/* good ST-Link adapter, this case is managed by
		 * libusb::libusb_get_string_descriptor_ascii */
		return NULL;
	} else if (len != ((STLINK_SERIAL_LEN / 2 + 1) * 2)) {
		LOG_ERROR("unexpected serial length (%d) in descriptor", len);
		return NULL;
>>>>>>> b61a2808
	}

	/* else (len == 26) => buggy ST-Link */

	char *alternate_serial = malloc((STLINK_SERIAL_LEN + 1) * sizeof(char));
	if (!alternate_serial)
		return NULL;

	for (unsigned int i = 0; i < STLINK_SERIAL_LEN; i += 2)
		sprintf(alternate_serial + i, "%02X", desc_serial[i + 2]);

	alternate_serial[STLINK_SERIAL_LEN] = '\0';

	return alternate_serial;
}

/** */
static int stlink_usb_usb_open(void *handle, struct hl_interface_param_s *param)
{
	struct stlink_usb_handle_s *h = handle;
	int err, retry_count = 1;

	h->cmdbuf = malloc(STLINK_SG_SIZE);
	h->databuf = malloc(STLINK_DATA_SIZE);

	if (!h->cmdbuf || !h->databuf)
		return ERROR_FAIL;

	/*
	  On certain host USB configurations(e.g. MacBook Air)
	  STLINKv2 dongle seems to have its FW in a funky state if,
	  after plugging it in, you try to use openocd with it more
	  then once (by launching and closing openocd). In cases like
	  that initial attempt to read the FW info via
	  stlink_usb_version will fail and the device has to be reset
	  in order to become operational.
	 */
	do {
		if (jtag_libusb_open(param->vid, param->pid, param->serial,
<<<<<<< HEAD
				&h->fd, stlink_usb_get_alternate_serial) != ERROR_OK) {
=======
				&h->usb_backend_priv.fd, stlink_usb_get_alternate_serial) != ERROR_OK) {
>>>>>>> b61a2808
			LOG_ERROR("open failed");
			return ERROR_FAIL;
		}

		jtag_libusb_set_configuration(h->usb_backend_priv.fd, 0);

<<<<<<< HEAD
		if (libusb_claim_interface(h->fd, 0) != ERROR_OK) {
=======
		if (libusb_claim_interface(h->usb_backend_priv.fd, 0) != ERROR_OK) {
>>>>>>> b61a2808
			LOG_DEBUG("claim interface failed");
			return ERROR_FAIL;
		}

		/* RX EP is common for all versions */
		h->rx_ep = STLINK_RX_EP;

		uint16_t pid;
<<<<<<< HEAD
		if (jtag_libusb_get_pid(libusb_get_device(h->fd), &pid) != ERROR_OK) {
=======
		if (jtag_libusb_get_pid(libusb_get_device(h->usb_backend_priv.fd), &pid) != ERROR_OK) {
>>>>>>> b61a2808
			LOG_DEBUG("libusb_get_pid failed");
			return ERROR_FAIL;
		}

		/* wrap version for first read */
		switch (pid) {
			case STLINK_V1_PID:
				h->version.stlink = 1;
				h->tx_ep = STLINK_TX_EP;
				break;
			case STLINK_V3_USBLOADER_PID:
			case STLINK_V3E_PID:
			case STLINK_V3S_PID:
			case STLINK_V3_2VCP_PID:
				h->version.stlink = 3;
				h->tx_ep = STLINK_V2_1_TX_EP;
				h->trace_ep = STLINK_V2_1_TRACE_EP;
				break;
			case STLINK_V2_1_PID:
			case STLINK_V2_1_NO_MSD_PID:
				h->version.stlink = 2;
				h->tx_ep = STLINK_V2_1_TX_EP;
				h->trace_ep = STLINK_V2_1_TRACE_EP;
				break;
			default:
			/* fall through - we assume V2 to be the default version*/
			case STLINK_V2_PID:
				h->version.stlink = 2;
				h->tx_ep = STLINK_TX_EP;
				h->trace_ep = STLINK_TRACE_EP;
				break;
		}

		/* get the device version */
		err = stlink_usb_version(h);

		if (err == ERROR_OK) {
			break;
		} else if (h->version.stlink == 1 ||
			   retry_count == 0) {
			LOG_ERROR("read version failed");
			return ERROR_FAIL;
		} else {
<<<<<<< HEAD
			err = libusb_release_interface(h->fd, 0);
=======
			err = libusb_release_interface(h->usb_backend_priv.fd, 0);
>>>>>>> b61a2808
			if (err != ERROR_OK) {
				LOG_ERROR("release interface failed");
				return ERROR_FAIL;
			}

<<<<<<< HEAD
			err = libusb_reset_device(h->fd);
=======
			err = libusb_reset_device(h->usb_backend_priv.fd);
>>>>>>> b61a2808
			if (err != ERROR_OK) {
				LOG_ERROR("reset device failed");
				return ERROR_FAIL;
			}

			jtag_libusb_close(h->usb_backend_priv.fd);
			/*
			  Give the device one second to settle down and
			  reenumerate.
			 */
			usleep(1 * 1000 * 1000);
			retry_count--;
		}
	} while (1);

	return ERROR_OK;
}

/** */
static int stlink_tcp_open(void *handle, struct hl_interface_param_s *param)
{
	struct stlink_usb_handle_s *h = handle;
	int ret;

	/* SWIM is not supported using stlink-server */
	if (h->st_mode ==  STLINK_MODE_DEBUG_SWIM) {
		LOG_ERROR("stlink-server does not support SWIM mode");
		return ERROR_FAIL;
	}

	h->tcp_backend_priv.send_buf = malloc(STLINK_TCP_SEND_BUFFER_SIZE);
	h->tcp_backend_priv.recv_buf = malloc(STLINK_TCP_RECV_BUFFER_SIZE);

	if (!h->tcp_backend_priv.send_buf || !h->tcp_backend_priv.recv_buf)
		return ERROR_FAIL;

	h->cmdbuf = &h->tcp_backend_priv.send_buf[8];
	h->databuf = &h->tcp_backend_priv.recv_buf[4];

	/* configure directions */
	h->rx_ep = STLINK_TCP_REQUEST_READ;
	h->tx_ep = STLINK_TCP_REQUEST_WRITE;
	h->trace_ep = STLINK_TCP_REQUEST_READ_SWO;

	h->tcp_backend_priv.fd = socket(AF_INET, SOCK_STREAM, IPPROTO_TCP);
	h->tcp_backend_priv.connected = false;
	h->tcp_backend_priv.device_id = 0;
	h->tcp_backend_priv.connect_id = 0;

	if (h->tcp_backend_priv.fd == -1) {
		LOG_ERROR("error creating the socket, errno: %s", strerror(errno));
		return ERROR_FAIL;
	}

	struct sockaddr_in serv;
	memset(&serv, 0, sizeof(struct sockaddr_in));
	serv.sin_family = AF_INET;
	serv.sin_port = htons(param->stlink_tcp_port);
	serv.sin_addr.s_addr = inet_addr("127.0.0.1");

	LOG_DEBUG("socket : %x", h->tcp_backend_priv.fd);

	int optval = 1;
	if (setsockopt(h->tcp_backend_priv.fd, IPPROTO_TCP, TCP_NODELAY, (const void *)&optval, sizeof(int)) == -1) {
		LOG_ERROR("cannot set sock option 'TCP_NODELAY', errno: %s", strerror(errno));
		return ERROR_FAIL;
	}

	optval = STLINK_TCP_RECV_BUFFER_SIZE;
	if (setsockopt(h->tcp_backend_priv.fd, SOL_SOCKET, SO_RCVBUF, (const void *)&optval, sizeof(int)) == -1) {
		LOG_ERROR("cannot set sock option 'SO_RCVBUF', errno: %s", strerror(errno));
		return ERROR_FAIL;
	}

	optval = STLINK_TCP_SEND_BUFFER_SIZE;
	if (setsockopt(h->tcp_backend_priv.fd, SOL_SOCKET, SO_SNDBUF, (const void *)&optval, sizeof(int)) == -1) {
		LOG_ERROR("cannot set sock option 'SO_SNDBUF', errno: %s", strerror(errno));
		return ERROR_FAIL;
	}

	if (connect(h->tcp_backend_priv.fd, (const struct sockaddr *)&serv, sizeof(serv)) == -1) {
		LOG_ERROR("cannot connect to stlink server, errno: %s", strerror(errno));
		return ERROR_FAIL;
	}

	h->tcp_backend_priv.connected = true;

	LOG_INFO("connected to stlink-server");

	/* print stlink-server version */
	h->tcp_backend_priv.send_buf[0] = STLINK_TCP_CMD_GET_SERVER_VERSION;
	h->tcp_backend_priv.send_buf[1] = OPENOCD_STLINK_TCP_API_VERSION;
	memset(&h->tcp_backend_priv.send_buf[2], 0, 2); /* reserved */
	ret = stlink_tcp_send_cmd(h, 4, 16, false);
	if (ret != ERROR_OK) {
		LOG_ERROR("cannot get the stlink-server version");
		return ERROR_FAIL;
	}

	uint32_t api_ver = le_to_h_u32(&h->tcp_backend_priv.recv_buf[0]);
	uint32_t ver_major = le_to_h_u32(&h->tcp_backend_priv.recv_buf[4]);
	uint32_t ver_minor = le_to_h_u32(&h->tcp_backend_priv.recv_buf[8]);
	uint32_t ver_build = le_to_h_u32(&h->tcp_backend_priv.recv_buf[12]);
	LOG_INFO("stlink-server API v%d, version %d.%d.%d",
			api_ver, ver_major, ver_minor, ver_build);

	/* in stlink-server API v1 sending more than 1428 bytes will cause stlink-server
	 * to crash in windows: select a safe default value (1K) */
	if (api_ver < 2)
		h->max_mem_packet = (1 << 10);

	/* refresh stlink list (re-enumerate) */
	h->tcp_backend_priv.send_buf[0] = STLINK_TCP_CMD_REFRESH_DEVICE_LIST;
	h->tcp_backend_priv.send_buf[1] = 0; /* don't clear the list, just refresh it */
	ret = stlink_tcp_send_cmd(h, 2, 4, true);
	if (ret != ERROR_OK)
		return ret;

	/* get the number of connected stlinks */
	h->tcp_backend_priv.send_buf[0] = STLINK_TCP_CMD_GET_NB_DEV;
	ret = stlink_tcp_send_cmd(h, 1, 4, false);
	if (ret != ERROR_OK)
		return ret;

	uint32_t connected_stlinks = le_to_h_u32(h->tcp_backend_priv.recv_buf);

	if (connected_stlinks == 0) {
		LOG_ERROR("no ST-LINK detected");
		return ERROR_FAIL;
	}

	LOG_DEBUG("%d ST-LINK detected", connected_stlinks);

	if (connected_stlinks > 255) {
		LOG_WARNING("STLink server cannot handle more than 255 ST-LINK connected");
		connected_stlinks = 255;
	}

	/* list all connected ST-Link and seek for the requested vid:pid and serial */
	char serial[STLINK_TCP_SERIAL_SIZE + 1] = {0};
	uint8_t stlink_used;
	bool stlink_id_matched = false;
	bool stlink_serial_matched = (!param->serial);

	for (uint32_t stlink_id = 0; stlink_id < connected_stlinks; stlink_id++) {
		/* get the stlink info */
		h->tcp_backend_priv.send_buf[0] = STLINK_TCP_CMD_GET_DEV_INFO;
		h->tcp_backend_priv.send_buf[1] = (uint8_t)stlink_id;
		memset(&h->tcp_backend_priv.send_buf[2], 0, 2); /* reserved */
		h_u32_to_le(&h->tcp_backend_priv.send_buf[4], 41); /* size of TDeviceInfo2 */
		ret = stlink_tcp_send_cmd(h, 8, 45, true);
		if (ret != ERROR_OK)
			return ret;

		h->tcp_backend_priv.device_id = le_to_h_u32(&h->tcp_backend_priv.recv_buf[4]);
		memcpy(serial, &h->tcp_backend_priv.recv_buf[8], STLINK_TCP_SERIAL_SIZE);
		h->vid = le_to_h_u16(&h->tcp_backend_priv.recv_buf[40]);
		h->pid = le_to_h_u16(&h->tcp_backend_priv.recv_buf[42]);
		stlink_used = h->tcp_backend_priv.recv_buf[44];

		/* check the vid:pid */
		for (int i = 0; param->vid[i]; i++) {
			if (param->vid[i] == h->vid && param->pid[i] == h->pid) {
				stlink_id_matched = true;
				break;
			}
		}

		if (!stlink_id_matched)
			continue;

		/* check the serial if specified */
		if (param->serial) {
			/* ST-Link server fixes the buggy serial returned by old ST-Link DFU
			 * for further details refer to stlink_usb_get_alternate_serial
			 * so if the user passes the buggy serial, we need to fix it before
			 * comparing with the serial returned by ST-Link server */
			if (strlen(param->serial) == STLINK_SERIAL_LEN / 2) {
				char fixed_serial[STLINK_SERIAL_LEN + 1];

				for (unsigned int i = 0; i < STLINK_SERIAL_LEN; i += 2)
					sprintf(fixed_serial + i, "%02X", param->serial[i / 2]);

				fixed_serial[STLINK_SERIAL_LEN] = '\0';

				stlink_serial_matched = strcmp(fixed_serial, serial) == 0;
			} else
				stlink_serial_matched = strcmp(param->serial, serial) == 0;
		}

		if (!stlink_serial_matched)
			LOG_DEBUG("Device serial number '%s' doesn't match requested serial '%s'",
					serial, param->serial);
		else /* exit the search loop if there is match */
			break;
	}

	if (!stlink_id_matched) {
		LOG_ERROR("ST-LINK open failed (vid/pid mismatch)");
		return ERROR_FAIL;
	}

	if (!stlink_serial_matched) {
		LOG_ERROR("ST-LINK open failed (serial mismatch)");
		return ERROR_FAIL;
	}

	/* check if device is 'exclusively' used by another application */
	if (stlink_used) {
		LOG_ERROR("the selected device is already used");
		return ERROR_FAIL;
	}

	LOG_DEBUG("transport: vid: 0x%04x pid: 0x%04x serial: %s", h->vid, h->pid, serial);

	/* now let's open the stlink */
	h->tcp_backend_priv.send_buf[0] = STLINK_TCP_CMD_OPEN_DEV;
	memset(&h->tcp_backend_priv.send_buf[1], 0, 4); /* reserved */
	h_u32_to_le(&h->tcp_backend_priv.send_buf[4], h->tcp_backend_priv.device_id);
	ret = stlink_tcp_send_cmd(h, 8, 8, true);
	if (ret != ERROR_OK)
		return ret;

	h->tcp_backend_priv.connect_id = le_to_h_u32(&h->tcp_backend_priv.recv_buf[4]);

	/* get stlink version */
	return stlink_usb_version(h);
}

static struct stlink_backend_s stlink_usb_backend = {
	.open = stlink_usb_usb_open,
	.close = stlink_usb_usb_close,
	.xfer_noerrcheck = stlink_usb_usb_xfer_noerrcheck,
	.read_trace = stlink_usb_usb_read_trace,
};

static struct stlink_backend_s stlink_tcp_backend = {
	.open = stlink_tcp_open,
	.close = stlink_tcp_close,
	.xfer_noerrcheck = stlink_tcp_xfer_noerrcheck,
	.read_trace = stlink_tcp_read_trace,
};

static int stlink_open(struct hl_interface_param_s *param, enum stlink_mode mode, void **fd)
{
	struct stlink_usb_handle_s *h;

	LOG_DEBUG("stlink_open");

	h = calloc(1, sizeof(struct stlink_usb_handle_s));

	if (h == 0) {
		LOG_DEBUG("malloc failed");
		return ERROR_FAIL;
	}

	h->st_mode = mode;

	for (unsigned i = 0; param->vid[i]; i++) {
		LOG_DEBUG("transport: %d vid: 0x%04x pid: 0x%04x serial: %s",
			  h->st_mode, param->vid[i], param->pid[i],
			  param->serial ? param->serial : "");
	}

	if (param->use_stlink_tcp)
		h->backend = &stlink_tcp_backend;
	else
		h->backend = &stlink_usb_backend;

	if (stlink_usb_open(h, param) != ERROR_OK)
		goto error_open;

	/* check if mode is supported */
	int err = ERROR_OK;

	switch (h->st_mode) {
		case STLINK_MODE_DEBUG_SWD:
			if (h->version.jtag_api == STLINK_JTAG_API_V1)
				err = ERROR_FAIL;
			/* fall-through */
		case STLINK_MODE_DEBUG_JTAG:
			if (h->version.jtag == 0)
				err = ERROR_FAIL;
			break;
		case STLINK_MODE_DEBUG_SWIM:
			if (h->version.swim == 0)
				err = ERROR_FAIL;
			break;
		default:
			err = ERROR_FAIL;
			break;
	}

	if (err != ERROR_OK) {
		LOG_ERROR("mode (transport) not supported by device");
		goto error_open;
	}

	/* initialize the debug hardware */
	err = stlink_usb_init_mode(h, param->connect_under_reset, param->initial_interface_speed);

	if (err != ERROR_OK) {
		LOG_ERROR("init mode failed (unable to connect to the target)");
		goto error_open;
	}

	if (h->st_mode == STLINK_MODE_DEBUG_SWIM) {
		err = stlink_swim_enter(h);
		if (err != ERROR_OK) {
			LOG_ERROR("stlink_swim_enter_failed (unable to connect to the target)");
			goto error_open;
		}
		*fd = h;
		h->max_mem_packet = STLINK_DATA_SIZE;
		return ERROR_OK;
	}

<<<<<<< HEAD
	/* get cpuid, so we can determine the max page size
	 * start with a safe default */
	h->max_mem_packet = (1 << 10);

	uint8_t buffer[4];
	stlink_usb_open_ap(h, 0);
	err = stlink_usb_read_mem32(h, CPUID, 4, buffer);
	if (err == ERROR_OK) {
		uint32_t cpuid = le_to_h_u32(buffer);
		int i = (cpuid >> 4) & 0xf;
		if (i == 4 || i == 3) {
			/* Cortex-M3/M4 has 4096 bytes autoincrement range */
			h->max_mem_packet = (1 << 12);
		}
	}

	LOG_DEBUG("Using TAR autoincrement: %" PRIu32, h->max_mem_packet);
=======
	/* set max_mem_packet if it was not set by the low-level interface */
	if (h->max_mem_packet == 0) {
		/* get cpuid, so we can determine the max page size
		 * start with a safe default */
		h->max_mem_packet = (1 << 10);

		uint8_t buffer[4];
		stlink_usb_open_ap(h, 0);
		err = stlink_usb_read_mem32(h, CPUID, 4, buffer);
		if (err == ERROR_OK) {
			uint32_t cpuid = le_to_h_u32(buffer);
			int i = (cpuid >> 4) & 0xf;
			if (i == 4 || i == 3) {
				/* Cortex-M3/M4 has 4096 bytes autoincrement range */
				h->max_mem_packet = (1 << 12);
			}
		}

		LOG_DEBUG("Using TAR autoincrement: %" PRIu32, h->max_mem_packet);
	}
>>>>>>> b61a2808

	*fd = h;

	return ERROR_OK;

error_open:
	stlink_close(h);
	return ERROR_FAIL;
}

static int stlink_usb_hl_open(struct hl_interface_param_s *param, void **fd)
{
<<<<<<< HEAD
	return stlink_usb_open(param, stlink_get_mode(param->transport), fd);
}

int stlink_config_trace(void *handle, bool enabled,
=======
	return stlink_open(param, stlink_get_mode(param->transport), fd);
}

static int stlink_config_trace(void *handle, bool enabled,
>>>>>>> b61a2808
		enum tpiu_pin_protocol pin_protocol, uint32_t port_size,
		unsigned int *trace_freq, unsigned int traceclkin_freq,
		uint16_t *prescaler)
{
	struct stlink_usb_handle_s *h = handle;
	uint16_t presc;

	if (!(h->version.flags & STLINK_F_HAS_TRACE)) {
		LOG_ERROR("The attached ST-LINK version doesn't support trace");
		return ERROR_FAIL;
	}

	if (!enabled) {
		stlink_usb_trace_disable(h);
		return ERROR_OK;
	}

	assert(trace_freq);
	assert(prescaler);

	if (pin_protocol != TPIU_PIN_PROTOCOL_ASYNC_UART) {
		LOG_ERROR("The attached ST-LINK version doesn't support this trace mode");
		return ERROR_FAIL;
	}

	unsigned int max_trace_freq = (h->version.stlink == 3) ?
			STLINK_V3_TRACE_MAX_HZ : STLINK_TRACE_MAX_HZ;

	/* Only concern ourselves with the frequency if the STlink is processing it. */
	if (*trace_freq > max_trace_freq) {
		LOG_ERROR("ST-LINK doesn't support SWO frequency higher than %u",
			  max_trace_freq);
		return ERROR_FAIL;
	}

	if (!*trace_freq)
		*trace_freq = max_trace_freq;

	unsigned int presc = (traceclkin_freq + *trace_freq / 2) / *trace_freq;
	if (presc == 0 || presc > TPIU_ACPR_MAX_SWOSCALER + 1) {
		LOG_ERROR("SWO frequency is not suitable. Please choose a different "
			"frequency.");
		return ERROR_FAIL;
	}

	/* Probe's UART speed must be within 3% of the TPIU's SWO baud rate. */
	unsigned int max_deviation = (traceclkin_freq * 3) / 100;
	if (presc * *trace_freq < traceclkin_freq - max_deviation ||
			presc * *trace_freq > traceclkin_freq + max_deviation) {
		LOG_ERROR("SWO frequency is not suitable. Please choose a different "
			"frequency.");
		return ERROR_FAIL;
	}

	*prescaler = presc;

	stlink_usb_trace_disable(h);

<<<<<<< HEAD
	if (!*trace_freq)
		*trace_freq = STLINK_TRACE_MAX_HZ;

	presc = traceclkin_freq / *trace_freq;

	if (traceclkin_freq % *trace_freq > 0)
		presc++;

	if (presc > TPIU_ACPR_MAX_SWOSCALER) {
		LOG_ERROR("SWO frequency is not suitable. Please choose a different "
			"frequency.");
		return ERROR_FAIL;
	}

	*prescaler = presc;
=======
>>>>>>> b61a2808
	h->trace.source_hz = *trace_freq;

	return stlink_usb_trace_enable(h);
}

/** */
static int stlink_usb_init_access_port(void *handle, unsigned char ap_num)
{
	struct stlink_usb_handle_s *h = handle;

<<<<<<< HEAD
	assert(handle != NULL);
=======
	assert(handle);
>>>>>>> b61a2808

	if (!(h->version.flags & STLINK_F_HAS_AP_INIT))
		return ERROR_COMMAND_NOTFOUND;

	LOG_DEBUG_IO("init ap_num = %d", ap_num);
	stlink_usb_init_buffer(handle, h->rx_ep, 16);
	h->cmdbuf[h->cmdidx++] = STLINK_DEBUG_COMMAND;
	h->cmdbuf[h->cmdidx++] = STLINK_DEBUG_APIV2_INIT_AP;
	h->cmdbuf[h->cmdidx++] = ap_num;

	return stlink_usb_xfer_errcheck(handle, h->databuf, 2);
}

/** */
static int stlink_usb_close_access_port(void *handle, unsigned char ap_num)
{
	struct stlink_usb_handle_s *h = handle;

<<<<<<< HEAD
	assert(handle != NULL);
=======
	assert(handle);
>>>>>>> b61a2808

	if (!(h->version.flags & STLINK_F_HAS_AP_INIT))
		return ERROR_COMMAND_NOTFOUND;

	LOG_DEBUG_IO("close ap_num = %d", ap_num);
	stlink_usb_init_buffer(handle, h->rx_ep, 16);
	h->cmdbuf[h->cmdidx++] = STLINK_DEBUG_COMMAND;
	h->cmdbuf[h->cmdidx++] = STLINK_DEBUG_APIV2_CLOSE_AP_DBG;
	h->cmdbuf[h->cmdidx++] = ap_num;

	/* ignore incorrectly returned error on bogus FW */
	if (h->version.flags & STLINK_F_FIX_CLOSE_AP)
		return stlink_usb_xfer_errcheck(handle, h->databuf, 2);
	else
		return stlink_usb_xfer_noerrcheck(handle, h->databuf, 2);

}

/** */
static int stlink_read_dap_register(void *handle, unsigned short dap_port,
			unsigned short addr, uint32_t *val)
{
	struct stlink_usb_handle_s *h = handle;
	int retval;

<<<<<<< HEAD
	assert(handle != NULL);
=======
	assert(handle);
>>>>>>> b61a2808

	if (!(h->version.flags & STLINK_F_HAS_DAP_REG))
		return ERROR_COMMAND_NOTFOUND;

	stlink_usb_init_buffer(handle, h->rx_ep, 16);
	h->cmdbuf[h->cmdidx++] = STLINK_DEBUG_COMMAND;
	h->cmdbuf[h->cmdidx++] = STLINK_DEBUG_APIV2_READ_DAP_REG;
	h_u16_to_le(&h->cmdbuf[2], dap_port);
	h_u16_to_le(&h->cmdbuf[4], addr);

	retval = stlink_usb_xfer_errcheck(handle, h->databuf, 8);
	*val = le_to_h_u32(h->databuf + 4);
<<<<<<< HEAD
	LOG_DEBUG_IO("dap_port_read = %d, addr =  0x%x, value = 0x%x", dap_port, addr, *val);
=======
	LOG_DEBUG_IO("dap_port_read = %d, addr =  0x%x, value = 0x%" PRIx32, dap_port, addr, *val);
>>>>>>> b61a2808
	return retval;
}

/** */
static int stlink_write_dap_register(void *handle, unsigned short dap_port,
			unsigned short addr, uint32_t val)
{
	struct stlink_usb_handle_s *h = handle;

<<<<<<< HEAD
	assert(handle != NULL);
=======
	assert(handle);
>>>>>>> b61a2808

	if (!(h->version.flags & STLINK_F_HAS_DAP_REG))
		return ERROR_COMMAND_NOTFOUND;

<<<<<<< HEAD
	LOG_DEBUG_IO("dap_write port = %d, addr = 0x%x, value = 0x%x", dap_port, addr, val);
=======
	LOG_DEBUG_IO("dap_write port = %d, addr = 0x%x, value = 0x%" PRIx32, dap_port, addr, val);
>>>>>>> b61a2808
	stlink_usb_init_buffer(handle, h->rx_ep, 16);
	h->cmdbuf[h->cmdidx++] = STLINK_DEBUG_COMMAND;
	h->cmdbuf[h->cmdidx++] = STLINK_DEBUG_APIV2_WRITE_DAP_REG;
	h_u16_to_le(&h->cmdbuf[2], dap_port);
	h_u16_to_le(&h->cmdbuf[4], addr);
	h_u32_to_le(&h->cmdbuf[6], val);
	return stlink_usb_xfer_errcheck(handle, h->databuf, 2);
}

/** */
struct hl_layout_api_s stlink_usb_layout_api = {
	/** */
	.open = stlink_usb_hl_open,
	/** */
	.close = stlink_close,
	/** */
	.idcode = stlink_usb_idcode,
	/** */
	.state = stlink_usb_state,
	/** */
	.reset = stlink_usb_reset,
	/** */
	.assert_srst = stlink_usb_assert_srst,
	/** */
	.run = stlink_usb_run,
	/** */
	.halt = stlink_usb_halt,
	/** */
	.step = stlink_usb_step,
	/** */
	.read_regs = stlink_usb_read_regs,
	/** */
	.read_reg = stlink_usb_read_reg,
	/** */
	.write_reg = stlink_usb_write_reg,
	/** */
	.read_mem = stlink_usb_read_mem,
	/** */
	.write_mem = stlink_usb_write_mem,
	/** */
	.write_debug_reg = stlink_usb_write_debug_reg,
	/** */
	.override_target = stlink_usb_override_target,
	/** */
	.speed = stlink_speed,
	/** */
	.config_trace = stlink_config_trace,
	/** */
	.poll_trace = stlink_usb_trace_read,
};

/*****************************************************************************
 * DAP direct interface
 */

static struct stlink_usb_handle_s *stlink_dap_handle;
static struct hl_interface_param_s stlink_dap_param;
static DECLARE_BITMAP(opened_ap, DP_APSEL_MAX + 1);
static int stlink_dap_error = ERROR_OK;

static int stlink_dap_op_queue_dp_read(struct adiv5_dap *dap, unsigned reg,
		uint32_t *data);

/** */
static int stlink_dap_record_error(int error)
{
	if (stlink_dap_error == ERROR_OK)
		stlink_dap_error = error;
	return ERROR_OK;
}

/** */
static int stlink_dap_get_and_clear_error(void)
{
	int retval = stlink_dap_error;
	stlink_dap_error = ERROR_OK;
	return retval;
}

static int stlink_usb_open_ap(void *handle, unsigned short apsel)
{
	struct stlink_usb_handle_s *h = handle;
	int retval;

	/* nothing to do on old versions */
	if (!(h->version.flags & STLINK_F_HAS_AP_INIT))
		return ERROR_OK;

	if (apsel > DP_APSEL_MAX)
		return ERROR_FAIL;

	if (test_bit(apsel, opened_ap))
		return ERROR_OK;

	retval = stlink_usb_init_access_port(h, apsel);
	if (retval != ERROR_OK)
		return retval;

	LOG_DEBUG("AP %d enabled", apsel);
	set_bit(apsel, opened_ap);
	return ERROR_OK;
}

static int stlink_dap_open_ap(unsigned short apsel)
{
	return stlink_usb_open_ap(stlink_dap_handle, apsel);
}

/** */
static int stlink_dap_closeall_ap(void)
{
	int retval, apsel;

	/* nothing to do on old versions */
	if (!(stlink_dap_handle->version.flags & STLINK_F_HAS_AP_INIT))
		return ERROR_OK;

	for (apsel = 0; apsel <= DP_APSEL_MAX; apsel++) {
		if (!test_bit(apsel, opened_ap))
			continue;
		retval = stlink_usb_close_access_port(stlink_dap_handle, apsel);
		if (retval != ERROR_OK)
			return retval;
		clear_bit(apsel, opened_ap);
	}
	return ERROR_OK;
}

/** */
static int stlink_dap_reinit_interface(void)
{
	int retval;

	/*
	 * On JTAG only, it should be enough to call stlink_usb_reset(). But on
	 * some firmware version it does not work as expected, and there is no
	 * equivalent for SWD.
	 * At least for now, to reset the interface quit from JTAG/SWD mode then
	 * select the mode again.
	 */

	if (!stlink_dap_handle->reconnect_pending) {
		stlink_dap_handle->reconnect_pending = true;
		stlink_usb_mode_leave(stlink_dap_handle, stlink_dap_handle->st_mode);
	}

	retval = stlink_usb_mode_enter(stlink_dap_handle, stlink_dap_handle->st_mode);
	if (retval != ERROR_OK)
		return retval;

	stlink_dap_handle->reconnect_pending = false;
	/* on new FW, calling mode-leave closes all the opened AP; reopen them! */
	if (stlink_dap_handle->version.flags & STLINK_F_HAS_AP_INIT)
		for (int apsel = 0; apsel <= DP_APSEL_MAX; apsel++)
			if (test_bit(apsel, opened_ap)) {
				clear_bit(apsel, opened_ap);
				stlink_dap_open_ap(apsel);
			}
	return ERROR_OK;
}

/** */
static int stlink_dap_op_connect(struct adiv5_dap *dap)
{
	uint32_t idcode;
	int retval;

	LOG_INFO("stlink_dap_op_connect(%sconnect)", dap->do_reconnect ? "re" : "");

	/* Check if we should reset srst already when connecting, but not if reconnecting. */
	if (!dap->do_reconnect) {
		enum reset_types jtag_reset_config = jtag_get_reset_config();

		if (jtag_reset_config & RESET_CNCT_UNDER_SRST) {
			if (jtag_reset_config & RESET_SRST_NO_GATING)
				adapter_assert_reset();
			else
				LOG_WARNING("\'srst_nogate\' reset_config option is required");
		}
	}

	dap->do_reconnect = false;
	dap_invalidate_cache(dap);

	retval = dap_dp_init(dap);
	if (retval != ERROR_OK) {
		dap->do_reconnect = true;
		return retval;
	}

	retval = stlink_usb_idcode(stlink_dap_handle, &idcode);
	if (retval == ERROR_OK)
		LOG_INFO("%s %#8.8" PRIx32,
			(stlink_dap_handle->st_mode == STLINK_MODE_DEBUG_JTAG) ? "JTAG IDCODE" : "SWD DPIDR",
			idcode);
	else
		dap->do_reconnect = true;

	return retval;
}

/** */
static int stlink_dap_check_reconnect(struct adiv5_dap *dap)
{
	int retval;

	if (!dap->do_reconnect)
		return ERROR_OK;

	retval = stlink_dap_reinit_interface();
	if (retval != ERROR_OK)
		return retval;

	return stlink_dap_op_connect(dap);
}

/** */
static int stlink_dap_op_send_sequence(struct adiv5_dap *dap, enum swd_special_seq seq)
{
	/* Ignore the request */
	return ERROR_OK;
}

/** */
static int stlink_dap_op_queue_dp_read(struct adiv5_dap *dap, unsigned reg,
		uint32_t *data)
{
	uint32_t dummy;
	int retval;

	if (!(stlink_dap_handle->version.flags & STLINK_F_HAS_DPBANKSEL))
		if (reg & 0x000000F0) {
			LOG_ERROR("Banked DP registers not supported in current STLink FW");
			return ERROR_COMMAND_NOTFOUND;
		}

	retval = stlink_dap_check_reconnect(dap);
	if (retval != ERROR_OK)
		return retval;

<<<<<<< HEAD
	data = data ? : &dummy;
=======
	data = data ? data : &dummy;
>>>>>>> b61a2808
	if (stlink_dap_handle->version.flags & STLINK_F_QUIRK_JTAG_DP_READ
		&& stlink_dap_handle->st_mode == STLINK_MODE_DEBUG_JTAG) {
		/* Quirk required in JTAG. Read RDBUFF to get the data */
		retval = stlink_read_dap_register(stlink_dap_handle,
					STLINK_DEBUG_PORT_ACCESS, reg, &dummy);
		if (retval == ERROR_OK)
			retval = stlink_read_dap_register(stlink_dap_handle,
						STLINK_DEBUG_PORT_ACCESS, DP_RDBUFF, data);
	} else {
		retval = stlink_read_dap_register(stlink_dap_handle,
					STLINK_DEBUG_PORT_ACCESS, reg, data);
	}

	return stlink_dap_record_error(retval);
}

/** */
static int stlink_dap_op_queue_dp_write(struct adiv5_dap *dap, unsigned reg,
		uint32_t data)
{
	int retval;

	if (!(stlink_dap_handle->version.flags & STLINK_F_HAS_DPBANKSEL))
		if (reg & 0x000000F0) {
			LOG_ERROR("Banked DP registers not supported in current STLink FW");
			return ERROR_COMMAND_NOTFOUND;
		}

	if (reg == DP_SELECT && (data & DP_SELECT_DPBANK) != 0) {
		/* ignored if STLINK_F_HAS_DPBANKSEL, not properly managed otherwise */
		LOG_DEBUG("Ignoring DPBANKSEL while write SELECT");
		data &= ~DP_SELECT_DPBANK;
	}

	retval = stlink_dap_check_reconnect(dap);
	if (retval != ERROR_OK)
		return retval;

	/* ST-Link does not like that we set CORUNDETECT */
	if (reg == DP_CTRL_STAT)
		data &= ~CORUNDETECT;

	retval = stlink_write_dap_register(stlink_dap_handle,
				STLINK_DEBUG_PORT_ACCESS, reg, data);
	return stlink_dap_record_error(retval);
}

/** */
static int stlink_dap_op_queue_ap_read(struct adiv5_ap *ap, unsigned reg,
		uint32_t *data)
{
	struct adiv5_dap *dap = ap->dap;
	uint32_t dummy;
	int retval;

	retval = stlink_dap_check_reconnect(dap);
	if (retval != ERROR_OK)
		return retval;

	if (reg != AP_REG_IDR) {
		retval = stlink_dap_open_ap(ap->ap_num);
		if (retval != ERROR_OK)
			return retval;
	}
<<<<<<< HEAD
	data = data ? : &dummy;
=======
	data = data ? data : &dummy;
>>>>>>> b61a2808
	retval = stlink_read_dap_register(stlink_dap_handle, ap->ap_num, reg,
				 data);
	dap->stlink_flush_ap_write = false;
	return stlink_dap_record_error(retval);
}

/** */
static int stlink_dap_op_queue_ap_write(struct adiv5_ap *ap, unsigned reg,
		uint32_t data)
{
	struct adiv5_dap *dap = ap->dap;
	int retval;

	retval = stlink_dap_check_reconnect(dap);
	if (retval != ERROR_OK)
		return retval;

	retval = stlink_dap_open_ap(ap->ap_num);
	if (retval != ERROR_OK)
		return retval;

	retval = stlink_write_dap_register(stlink_dap_handle, ap->ap_num, reg,
				data);
	dap->stlink_flush_ap_write = true;
	return stlink_dap_record_error(retval);
}

/** */
static int stlink_dap_op_queue_ap_abort(struct adiv5_dap *dap, uint8_t *ack)
{
	LOG_WARNING("stlink_dap_op_queue_ap_abort()");
	return ERROR_OK;
}

/** */
static int stlink_dap_op_run(struct adiv5_dap *dap)
{
	uint32_t ctrlstat, pwrmask;
	int retval, saved_retval;

	/* Here no LOG_DEBUG. This is called continuously! */

	/*
	 * ST-Link returns immediately after a DAP write, without waiting for it
	 * to complete.
	 * Run a dummy read to DP_RDBUFF, as suggested in
	 * http://infocenter.arm.com/help/topic/com.arm.doc.faqs/ka16363.html
	 */
	if (dap->stlink_flush_ap_write) {
		dap->stlink_flush_ap_write = false;
		retval = stlink_dap_op_queue_dp_read(dap, DP_RDBUFF, NULL);
		if (retval != ERROR_OK) {
			dap->do_reconnect = true;
			return retval;
		}
	}

	saved_retval = stlink_dap_get_and_clear_error();

	retval = stlink_dap_op_queue_dp_read(dap, DP_CTRL_STAT, &ctrlstat);
	if (retval != ERROR_OK) {
		dap->do_reconnect = true;
		return retval;
	}
	retval = stlink_dap_get_and_clear_error();
	if (retval != ERROR_OK) {
		LOG_ERROR("Fail reading CTRL/STAT register. Force reconnect");
		dap->do_reconnect = true;
		return retval;
	}

	if (ctrlstat & SSTICKYERR) {
		if (stlink_dap_handle->st_mode == STLINK_MODE_DEBUG_JTAG)
			retval = stlink_dap_op_queue_dp_write(dap, DP_CTRL_STAT,
					ctrlstat & (dap->dp_ctrl_stat | SSTICKYERR));
		else
			retval = stlink_dap_op_queue_dp_write(dap, DP_ABORT, STKERRCLR);
		if (retval != ERROR_OK) {
			dap->do_reconnect = true;
			return retval;
		}
		retval = stlink_dap_get_and_clear_error();
		if (retval != ERROR_OK) {
			dap->do_reconnect = true;
			return retval;
		}
	}

	/* check for power lost */
	pwrmask = dap->dp_ctrl_stat & (CDBGPWRUPREQ | CSYSPWRUPREQ);
	if ((ctrlstat & pwrmask) != pwrmask)
		dap->do_reconnect = true;

	return saved_retval;
}

/** */
static void stlink_dap_op_quit(struct adiv5_dap *dap)
{
	int retval;

	retval = stlink_dap_closeall_ap();
	if (retval != ERROR_OK)
		LOG_ERROR("Error closing APs");
}

static int stlink_swim_op_srst(void)
{
	return stlink_swim_generate_rst(stlink_dap_handle);
}

static int stlink_swim_op_read_mem(uint32_t addr, uint32_t size,
								   uint32_t count, uint8_t *buffer)
{
	int retval;
	uint32_t bytes_remaining;

<<<<<<< HEAD
	LOG_DEBUG_IO("read at 0x%08x len %d*0x%08x", addr, size, count);
=======
	LOG_DEBUG_IO("read at 0x%08" PRIx32 " len %" PRIu32 "*0x%08" PRIx32, addr, size, count);
>>>>>>> b61a2808
	count *= size;

	while (count) {
		bytes_remaining = (count > STLINK_DATA_SIZE) ? STLINK_DATA_SIZE : count;
		retval = stlink_swim_readbytes(stlink_dap_handle, addr, bytes_remaining, buffer);
		if (retval != ERROR_OK)
			return retval;

		buffer += bytes_remaining;
		addr += bytes_remaining;
		count -= bytes_remaining;
	}

	return ERROR_OK;
}

static int stlink_swim_op_write_mem(uint32_t addr, uint32_t size,
									uint32_t count, const uint8_t *buffer)
{
	int retval;
	uint32_t bytes_remaining;

<<<<<<< HEAD
	LOG_DEBUG_IO("write at 0x%08x len %d*0x%08x", addr, size, count);
=======
	LOG_DEBUG_IO("write at 0x%08" PRIx32 " len %" PRIu32 "*0x%08" PRIx32, addr, size, count);
>>>>>>> b61a2808
	count *= size;

	while (count) {
		bytes_remaining = (count > STLINK_DATA_SIZE) ? STLINK_DATA_SIZE : count;
		retval = stlink_swim_writebytes(stlink_dap_handle, addr, bytes_remaining, buffer);
		if (retval != ERROR_OK)
			return retval;

		buffer += bytes_remaining;
		addr += bytes_remaining;
		count -= bytes_remaining;
	}

	return ERROR_OK;
}

static int stlink_swim_op_reconnect(void)
{
	int retval;

	retval = stlink_usb_mode_enter(stlink_dap_handle, STLINK_MODE_DEBUG_SWIM);
	if (retval != ERROR_OK)
		return retval;

	return stlink_swim_resync(stlink_dap_handle);
}

static int stlink_dap_config_trace(bool enabled,
		enum tpiu_pin_protocol pin_protocol, uint32_t port_size,
		unsigned int *trace_freq, unsigned int traceclkin_freq,
		uint16_t *prescaler)
{
	return stlink_config_trace(stlink_dap_handle, enabled, pin_protocol,
							   port_size, trace_freq, traceclkin_freq,
							   prescaler);
}

static int stlink_dap_trace_read(uint8_t *buf, size_t *size)
{
	return stlink_usb_trace_read(stlink_dap_handle, buf, size);
}

/** */
COMMAND_HANDLER(stlink_dap_serial_command)
{
	LOG_DEBUG("stlink_dap_serial_command");

	if (CMD_ARGC != 1) {
		LOG_ERROR("Expected exactly one argument for \"st-link serial <serial-number>\".");
		return ERROR_COMMAND_SYNTAX_ERROR;
	}

	if (stlink_dap_param.serial) {
		LOG_WARNING("Command \"st-link serial\" already used. Replacing previous value");
		free((void *)stlink_dap_param.serial);
	}

	stlink_dap_param.serial = strdup(CMD_ARGV[0]);
	return ERROR_OK;
}

/** */
COMMAND_HANDLER(stlink_dap_vid_pid)
{
	unsigned int i, max_usb_ids = HLA_MAX_USB_IDS;

	if (CMD_ARGC > max_usb_ids * 2) {
		LOG_WARNING("ignoring extra IDs in vid_pid "
			"(maximum is %d pairs)", max_usb_ids);
		CMD_ARGC = max_usb_ids * 2;
	}
	if (CMD_ARGC < 2 || (CMD_ARGC & 1)) {
		LOG_WARNING("incomplete vid_pid configuration directive");
		return ERROR_COMMAND_SYNTAX_ERROR;
	}
	for (i = 0; i < CMD_ARGC; i += 2) {
		COMMAND_PARSE_NUMBER(u16, CMD_ARGV[i], stlink_dap_param.vid[i / 2]);
		COMMAND_PARSE_NUMBER(u16, CMD_ARGV[i + 1], stlink_dap_param.pid[i / 2]);
	}

	/* null termination */
	stlink_dap_param.vid[i / 2] = stlink_dap_param.pid[i / 2] = 0;

	return ERROR_OK;
}

/** */
<<<<<<< HEAD
=======
COMMAND_HANDLER(stlink_dap_backend_command)
{
	/* default values */
	bool use_stlink_tcp = false;
	uint16_t stlink_tcp_port = 7184;

	if (CMD_ARGC == 0 || CMD_ARGC > 2)
		return ERROR_COMMAND_SYNTAX_ERROR;
	else if (strcmp(CMD_ARGV[0], "usb") == 0) {
		if (CMD_ARGC > 1)
			return ERROR_COMMAND_SYNTAX_ERROR;
		/* else use_stlink_tcp = false (already the case ) */
	} else if (strcmp(CMD_ARGV[0], "tcp") == 0) {
		use_stlink_tcp = true;
		if (CMD_ARGC == 2)
			COMMAND_PARSE_NUMBER(u16, CMD_ARGV[1], stlink_tcp_port);
	} else
		return ERROR_COMMAND_SYNTAX_ERROR;

	stlink_dap_param.use_stlink_tcp = use_stlink_tcp;
	stlink_dap_param.stlink_tcp_port = stlink_tcp_port;

	return ERROR_OK;
}

/** */
>>>>>>> b61a2808
static const struct command_registration stlink_dap_subcommand_handlers[] = {
	{
		.name = "serial",
		.handler = stlink_dap_serial_command,
		.mode = COMMAND_CONFIG,
		.help = "set the serial number of the adapter",
		.usage = "<serial_number>",
	},
	{
		.name = "vid_pid",
		.handler = stlink_dap_vid_pid,
		.mode = COMMAND_CONFIG,
		.help = "USB VID and PID of the adapter",
		.usage = "(vid pid)+",
	},
<<<<<<< HEAD
=======
	{
		.name = "backend",
		.handler = &stlink_dap_backend_command,
		.mode = COMMAND_CONFIG,
		.help = "select which ST-Link backend to use",
		.usage = "usb | tcp [port]",
	},
>>>>>>> b61a2808
	COMMAND_REGISTRATION_DONE
};

/** */
static const struct command_registration stlink_dap_command_handlers[] = {
	{
		.name = "st-link",
		.mode = COMMAND_ANY,
		.help = "perform st-link management",
		.chain = stlink_dap_subcommand_handlers,
		.usage = "",
	},
	COMMAND_REGISTRATION_DONE
};

/** */
static int stlink_dap_init(void)
{
	enum reset_types jtag_reset_config = jtag_get_reset_config();
	enum stlink_mode mode;
	int retval;

	LOG_DEBUG("stlink_dap_init()");

	if (jtag_reset_config & RESET_CNCT_UNDER_SRST) {
		if (jtag_reset_config & RESET_SRST_NO_GATING)
			stlink_dap_param.connect_under_reset = true;
		else
			LOG_WARNING("\'srst_nogate\' reset_config option is required");
	}

	if (transport_is_dapdirect_swd())
		mode = STLINK_MODE_DEBUG_SWD;
	else if (transport_is_dapdirect_jtag())
		mode = STLINK_MODE_DEBUG_JTAG;
	else if (transport_is_swim())
		mode = STLINK_MODE_DEBUG_SWIM;
	else {
		LOG_ERROR("Unsupported transport");
		return ERROR_FAIL;
	}

<<<<<<< HEAD
	retval = stlink_usb_open(&stlink_dap_param, mode, (void **)&stlink_dap_handle);
=======
	retval = stlink_open(&stlink_dap_param, mode, (void **)&stlink_dap_handle);
>>>>>>> b61a2808
	if (retval != ERROR_OK)
		return retval;

	if ((mode != STLINK_MODE_DEBUG_SWIM) &&
		!(stlink_dap_handle->version.flags & STLINK_F_HAS_DAP_REG)) {
		LOG_ERROR("ST-Link version does not support DAP direct transport");
		return ERROR_FAIL;
	}
	return ERROR_OK;
}

/** */
static int stlink_dap_quit(void)
{
	LOG_DEBUG("stlink_dap_quit()");

	free((void *)stlink_dap_param.serial);
	stlink_dap_param.serial = NULL;

<<<<<<< HEAD
	return stlink_usb_close(stlink_dap_handle);
=======
	return stlink_close(stlink_dap_handle);
>>>>>>> b61a2808
}

/** */
static int stlink_dap_reset(int req_trst, int req_srst)
{
	LOG_DEBUG("stlink_dap_reset(%d)", req_srst);
	return stlink_usb_assert_srst(stlink_dap_handle,
		req_srst ? STLINK_DEBUG_APIV2_DRIVE_NRST_LOW
				 : STLINK_DEBUG_APIV2_DRIVE_NRST_HIGH);
}

/** */
static int stlink_dap_speed(int speed)
{
	if (speed == 0) {
		LOG_ERROR("RTCK not supported. Set nonzero adapter_khz.");
		return ERROR_JTAG_NOT_IMPLEMENTED;
	}

	stlink_dap_param.initial_interface_speed = speed;
	stlink_speed(stlink_dap_handle, speed, false);
	return ERROR_OK;
}

/** */
static int stlink_dap_khz(int khz, int *jtag_speed)
{
	if (khz == 0) {
		LOG_ERROR("RCLK not supported");
		return ERROR_FAIL;
	}

	*jtag_speed = stlink_speed(stlink_dap_handle, khz, true);
	return ERROR_OK;
}

/** */
static int stlink_dap_speed_div(int speed, int *khz)
{
	*khz = speed;
	return ERROR_OK;
}

static const struct dap_ops stlink_dap_ops = {
	.connect = stlink_dap_op_connect,
	.send_sequence = stlink_dap_op_send_sequence,
	.queue_dp_read = stlink_dap_op_queue_dp_read,
	.queue_dp_write = stlink_dap_op_queue_dp_write,
	.queue_ap_read = stlink_dap_op_queue_ap_read,
	.queue_ap_write = stlink_dap_op_queue_ap_write,
	.queue_ap_abort = stlink_dap_op_queue_ap_abort,
	.run = stlink_dap_op_run,
	.sync = NULL, /* optional */
	.quit = stlink_dap_op_quit, /* optional */
};

static const struct swim_driver stlink_swim_ops = {
	.srst = stlink_swim_op_srst,
	.read_mem = stlink_swim_op_read_mem,
	.write_mem = stlink_swim_op_write_mem,
	.reconnect = stlink_swim_op_reconnect,
};

static const char *const stlink_dap_transport[] = { "dapdirect_swd", "dapdirect_jtag", "swim", NULL };

struct adapter_driver stlink_dap_adapter_driver = {
	.name = "st-link",
	.transports = stlink_dap_transport,
	.commands = stlink_dap_command_handlers,

	.init = stlink_dap_init,
	.quit = stlink_dap_quit,
	.reset = stlink_dap_reset,
	.speed = stlink_dap_speed,
	.khz = stlink_dap_khz,
	.speed_div = stlink_dap_speed_div,
	.config_trace = stlink_dap_config_trace,
	.poll_trace = stlink_dap_trace_read,

	.dap_jtag_ops = &stlink_dap_ops,
	.dap_swd_ops = &stlink_dap_ops,
	.swim_ops = &stlink_swim_ops,
};<|MERGE_RESOLUTION|>--- conflicted
+++ resolved
@@ -35,10 +35,7 @@
 /* project specific includes */
 #include <helper/binarybuffer.h>
 #include <helper/bits.h>
-<<<<<<< HEAD
-=======
 #include <helper/system.h>
->>>>>>> b61a2808
 #include <jtag/interface.h>
 #include <jtag/hla/hla_layout.h>
 #include <jtag/hla/hla_transport.h>
@@ -49,8 +46,6 @@
 
 #include <target/cortex_m.h>
 
-<<<<<<< HEAD
-=======
 #include <helper/system.h>
 
 #ifdef HAVE_ARPA_INET_H
@@ -61,7 +56,6 @@
 #include <netinet/tcp.h>
 #endif
 
->>>>>>> b61a2808
 #include "libusb_helper.h"
 
 #ifdef HAVE_LIBUSB1
@@ -175,11 +169,7 @@
 /** */
 struct stlink_usb_handle_s {
 	/** */
-<<<<<<< HEAD
-	struct libusb_device_handle *fd;
-=======
 	struct stlink_backend_s *backend;
->>>>>>> b61a2808
 	/** */
 	union {
 		struct stlink_usb_priv_s usb_backend_priv;
@@ -423,19 +413,6 @@
  * Map the relevant features, quirks and workaround for specific firmware
  * version of stlink
  */
-<<<<<<< HEAD
-#define STLINK_F_HAS_TRACE              BIT(0)
-#define STLINK_F_HAS_SWD_SET_FREQ       BIT(1)
-#define STLINK_F_HAS_JTAG_SET_FREQ      BIT(2)
-#define STLINK_F_HAS_MEM_16BIT          BIT(3)
-#define STLINK_F_HAS_GETLASTRWSTATUS2   BIT(4)
-#define STLINK_F_HAS_DAP_REG            BIT(5)
-#define STLINK_F_QUIRK_JTAG_DP_READ     BIT(6)
-#define STLINK_F_HAS_AP_INIT            BIT(7)
-#define STLINK_F_HAS_DPBANKSEL          BIT(8)
-#define STLINK_F_HAS_RW8_512BYTES       BIT(9)
-#define STLINK_F_FIX_CLOSE_AP           BIT(10)
-=======
 #define STLINK_F_HAS_TRACE              BIT(0)  /* v2>=j13 || v3     */
 #define STLINK_F_HAS_GETLASTRWSTATUS2   BIT(1)  /* v2>=j15 || v3     */
 #define STLINK_F_HAS_SWD_SET_FREQ       BIT(2)  /* v2>=j22           */
@@ -447,7 +424,6 @@
 #define STLINK_F_FIX_CLOSE_AP           BIT(8)  /* v2>=j29 || v3     */
 #define STLINK_F_HAS_DPBANKSEL          BIT(9)  /* v2>=j32 || v3>=j2 */
 #define STLINK_F_HAS_RW8_512BYTES       BIT(10) /*            v3>=j6 */
->>>>>>> b61a2808
 
 /* aliases */
 #define STLINK_F_HAS_TARGET_VOLT        STLINK_F_HAS_TRACE
@@ -489,11 +465,7 @@
 
 static void stlink_usb_init_buffer(void *handle, uint8_t direction, uint32_t size);
 static int stlink_swim_status(void *handle);
-<<<<<<< HEAD
-void stlink_dump_speed_map(const struct speed_map *map, unsigned int map_size);
-=======
 static void stlink_dump_speed_map(const struct speed_map *map, unsigned int map_size);
->>>>>>> b61a2808
 static int stlink_get_com_freq(void *handle, bool is_jtag, struct speed_map *map);
 static int stlink_speed(void *handle, int khz, bool query);
 static int stlink_usb_open_ap(void *handle, unsigned short apsel);
@@ -511,11 +483,6 @@
 		return STLINK_MAX_RW8;
 }
 
-<<<<<<< HEAD
-
-
-=======
->>>>>>> b61a2808
 #ifdef USE_LIBUSB_ASYNCIO
 
 static LIBUSB_CALL void sync_transfer_cb(struct libusb_transfer *transfer)
@@ -530,18 +497,8 @@
 {
 	int r, *completed = transfer->user_data;
 
-<<<<<<< HEAD
-	/* Assuming a single libusb context exists.  There no existing interface into this
-	 * module to pass a libusb context.
-	 */
-	struct libusb_context *ctx = NULL;
-
-	while (!*completed) {
-		r = libusb_handle_events_completed(ctx, completed);
-=======
 	while (!*completed) {
 		r = jtag_libusb_handle_events_completed(completed);
->>>>>>> b61a2808
 		if (r < 0) {
 			if (r == LIBUSB_ERROR_INTERRUPTED)
 				continue;
@@ -611,11 +568,7 @@
 		transfers[i].transfer_size = 0;
 		transfers[i].transfer = libusb_alloc_transfer(0);
 
-<<<<<<< HEAD
-		if (transfers[i].transfer == NULL) {
-=======
 		if (!transfers[i].transfer) {
->>>>>>> b61a2808
 			for (size_t j = 0; j < i; ++j)
 				libusb_free_transfer(transfers[j].transfer);
 
@@ -688,11 +641,7 @@
 	/* read status */
 	memset(h->cmdbuf, 0, STLINK_SG_SIZE);
 
-<<<<<<< HEAD
-	ret = jtag_libusb_bulk_read(h->fd, h->rx_ep, (char *)h->cmdbuf, 13,
-=======
 	ret = jtag_libusb_bulk_read(h->usb_backend_priv.fd, h->rx_ep, (char *)h->cmdbuf, 13,
->>>>>>> b61a2808
 				    STLINK_READ_TIMEOUT, &tr);
 	if (ret || tr != 13)
 		return ERROR_FAIL;
@@ -749,11 +698,7 @@
 	}
 
 	return jtag_libusb_bulk_transfer_n(
-<<<<<<< HEAD
-			h->fd,
-=======
 			h->usb_backend_priv.fd,
->>>>>>> b61a2808
 			transfers,
 			n_transfers,
 			STLINK_WRITE_TIMEOUT);
@@ -764,36 +709,22 @@
 	struct stlink_usb_handle_s *h = handle;
 	int tr, ret;
 
-<<<<<<< HEAD
-	assert(handle != NULL);
-
-	ret = jtag_libusb_bulk_write(h->fd, h->tx_ep, (char *)h->cmdbuf,
-=======
 	assert(handle);
 
 	ret = jtag_libusb_bulk_write(h->usb_backend_priv.fd, h->tx_ep, (char *)h->cmdbuf,
->>>>>>> b61a2808
 				     cmdsize, STLINK_WRITE_TIMEOUT, &tr);
 	if (ret || tr != cmdsize)
 		return ERROR_FAIL;
 
 	if (h->direction == h->tx_ep && size) {
-<<<<<<< HEAD
-		ret = jtag_libusb_bulk_write(h->fd, h->tx_ep, (char *)buf,
-=======
 		ret = jtag_libusb_bulk_write(h->usb_backend_priv.fd, h->tx_ep, (char *)buf,
->>>>>>> b61a2808
 					     size, STLINK_WRITE_TIMEOUT, &tr);
 		if (ret || tr != size) {
 			LOG_DEBUG("bulk write failed");
 			return ERROR_FAIL;
 		}
 	} else if (h->direction == h->rx_ep && size) {
-<<<<<<< HEAD
-		ret = jtag_libusb_bulk_read(h->fd, h->rx_ep, (char *)buf,
-=======
 		ret = jtag_libusb_bulk_read(h->usb_backend_priv.fd, h->rx_ep, (char *)buf,
->>>>>>> b61a2808
 					    size, STLINK_READ_TIMEOUT, &tr);
 		if (ret || tr != size) {
 			LOG_DEBUG("bulk read failed");
@@ -854,11 +785,7 @@
 	data phase.
 	Ignore the (eventual) error code in the received packet.
 */
-<<<<<<< HEAD
-static int stlink_usb_xfer_noerrcheck(void *handle, const uint8_t *buf, int size)
-=======
 static int stlink_usb_usb_xfer_noerrcheck(void *handle, const uint8_t *buf, int size)
->>>>>>> b61a2808
 {
 	int err, cmdsize = STLINK_CMD_SIZE_V2;
 	struct stlink_usb_handle_s *h = handle;
@@ -1148,24 +1075,12 @@
 static int stlink_usb_read_trace(void *handle, const uint8_t *buf, int size)
 {
 	struct stlink_usb_handle_s *h = handle;
-	int tr, ret;
 
 	assert(handle);
 
 	assert(h->version.flags & STLINK_F_HAS_TRACE);
 
-<<<<<<< HEAD
-	ret = jtag_libusb_bulk_read(h->fd, h->trace_ep, (char *)buf, size,
-				    STLINK_READ_TIMEOUT, &tr);
-	if (ret || tr != size) {
-		LOG_ERROR("bulk trace read failed");
-		return ERROR_FAIL;
-	}
-
-	return ERROR_OK;
-=======
 	return h->backend->read_trace(handle, buf, size);
->>>>>>> b61a2808
 }
 
 /*
@@ -1654,11 +1569,7 @@
 	enum stlink_mode emode;
 	struct stlink_usb_handle_s *h = handle;
 
-<<<<<<< HEAD
-	assert(handle != NULL);
-=======
 	assert(handle);
->>>>>>> b61a2808
 
 	res = stlink_usb_exit_mode(handle);
 	if (res != ERROR_OK)
@@ -1715,12 +1626,8 @@
 		}
 	}
 
-<<<<<<< HEAD
-	if (h->version.jtag_api == STLINK_JTAG_API_V3) {
-=======
 	if (h->version.jtag_api == STLINK_JTAG_API_V3 &&
 			(emode == STLINK_MODE_DEBUG_JTAG || emode == STLINK_MODE_DEBUG_SWD)) {
->>>>>>> b61a2808
 		struct speed_map map[STLINK_V3_MAX_FREQ_NB];
 
 		stlink_get_com_freq(h, (emode == STLINK_MODE_DEBUG_JTAG), map);
@@ -2093,11 +2000,7 @@
 	int res;
 	struct stlink_usb_handle_s *h = handle;
 
-<<<<<<< HEAD
-	assert(handle != NULL);
-=======
 	assert(handle);
->>>>>>> b61a2808
 
 	if (h->reconnect_pending) {
 		LOG_INFO("Previous state query failed, trying to reconnect");
@@ -2216,11 +2119,7 @@
 	struct stlink_usb_handle_s *h = handle;
 	int retval;
 
-<<<<<<< HEAD
-	assert(handle != NULL);
-=======
 	assert(handle);
->>>>>>> b61a2808
 
 	stlink_usb_init_buffer(handle, h->rx_ep, 2);
 
@@ -3036,16 +2935,6 @@
 {
 	struct stlink_usb_handle_s *h = handle;
 
-<<<<<<< HEAD
-	if (h && h->fd) {
-		stlink_usb_exit_mode(h);
-		/* do not check return code, it prevent
-		us from closing jtag_libusb */
-		jtag_libusb_close(h->fd);
-	}
-
-	free(h);
-=======
 	if (!h)
 		return ERROR_OK;
 
@@ -3058,96 +2947,12 @@
 
 	free(h->cmdbuf);
 	free(h->databuf);
->>>>>>> b61a2808
-
-	return ERROR_OK;
-}
-
-/* Compute ST-Link serial number from the device descriptor
- * this function will help to work-around a bug in old ST-Link/V2 DFU
- * the buggy DFU returns an incorrect serial in the USB descriptor
- * example for the following serial "57FF72067265575742132067"
- *  - the correct descriptor serial is:
- *    0x32, 0x03, 0x35, 0x00, 0x37, 0x00, 0x46, 0x00, 0x46, 0x00, 0x37, 0x00, 0x32, 0x00 ...
- *    this contains the length (0x32 = 50), the type (0x3 = DT_STRING) and the serial in unicode format
- *    the serial part is: 0x0035, 0x0037, 0x0046, 0x0046, 0x0037, 0x0032 ... >>  57FF72 ...
- *    this format could be read correctly by 'libusb_get_string_descriptor_ascii'
- *    so this case is managed by libusb_helper::string_descriptor_equal
- *  - the buggy DFU is not doing any unicode conversion and returns a raw serial data in the descriptor
- *    0x1a, 0x03, 0x57, 0x00, 0xFF, 0x00, 0x72, 0x00 ...
- *            >>    57          FF          72       ...
- *    based on the length (0x1a = 26) we could easily decide if we have to fixup the serial
- *    and then we have just to convert the raw data into printable characters using sprintf
- */
-char *stlink_usb_get_alternate_serial(libusb_device_handle *device,
-		struct libusb_device_descriptor *dev_desc)
-{
-	int usb_retval;
-	unsigned char desc_serial[(STLINK_SERIAL_LEN + 1) * 2];
-
-	if (dev_desc->iSerialNumber == 0)
-		return NULL;
-
-	/* get the LANGID from String Descriptor Zero */
-	usb_retval = libusb_get_string_descriptor(device, 0, 0, desc_serial,
-			sizeof(desc_serial));
-
-	if (usb_retval < LIBUSB_SUCCESS) {
-		LOG_ERROR("libusb_get_string_descriptor() failed: %s(%d)",
-				libusb_error_name(usb_retval), usb_retval);
-		return NULL;
-	} else if (usb_retval < 4) {
-		/* the size should be least 4 bytes to contain a minimum of 1 supported LANGID */
-		LOG_ERROR("could not get the LANGID");
-		return NULL;
-	}
-
-	uint32_t langid = desc_serial[2] | (desc_serial[3] << 8);
-
-	/* get the serial */
-	usb_retval = libusb_get_string_descriptor(device, dev_desc->iSerialNumber,
-			langid, desc_serial, sizeof(desc_serial));
-
-	unsigned char len = desc_serial[0];
-
-	if (usb_retval < LIBUSB_SUCCESS) {
-		LOG_ERROR("libusb_get_string_descriptor() failed: %s(%d)",
-				libusb_error_name(usb_retval), usb_retval);
-		return NULL;
-	} else if (desc_serial[1] != LIBUSB_DT_STRING || len > usb_retval) {
-		LOG_ERROR("invalid string in ST-LINK USB serial descriptor");
-		return NULL;
-	}
-
-	if (len == ((STLINK_SERIAL_LEN + 1) * 2)) {
-		/* good ST-Link adapter, this case is managed by
-		 * libusb::libusb_get_string_descriptor_ascii */
-		return NULL;
-	} else if (len != ((STLINK_SERIAL_LEN / 2 + 1) * 2)) {
-		LOG_ERROR("unexpected serial length (%d) in descriptor", len);
-		return NULL;
-	}
-
-	/* else (len == 26) => buggy ST-Link */
-
-	char *alternate_serial = malloc((STLINK_SERIAL_LEN + 1) * sizeof(char));
-	if (alternate_serial == NULL)
-		return NULL;
-
-	for (unsigned int i = 0; i < STLINK_SERIAL_LEN; i += 2)
-		sprintf(alternate_serial + i, "%02X", desc_serial[i + 2]);
-
-	alternate_serial[STLINK_SERIAL_LEN] = '\0';
-
-	return alternate_serial;
-}
-
-/** */
-<<<<<<< HEAD
-static int stlink_usb_open(struct hl_interface_param_s *param, enum stlink_mode mode, void **fd)
-=======
+
+	return ERROR_OK;
+}
+
+/** */
 static int stlink_tcp_close(void *handle)
->>>>>>> b61a2808
 {
 	struct stlink_usb_handle_s *h = handle;
 
@@ -3172,14 +2977,6 @@
 			LOG_ERROR("error closing the socket, errno: %s", strerror(errno));
 	}
 
-<<<<<<< HEAD
-	h->st_mode = mode;
-
-	for (unsigned i = 0; param->vid[i]; i++) {
-		LOG_DEBUG("transport: %d vid: 0x%04x pid: 0x%04x serial: %s",
-			  h->st_mode, param->vid[i], param->pid[i],
-			  param->serial ? param->serial : "");
-=======
 	free(h->tcp_backend_priv.send_buf);
 	free(h->tcp_backend_priv.recv_buf);
 
@@ -3263,7 +3060,6 @@
 	} else if (len != ((STLINK_SERIAL_LEN / 2 + 1) * 2)) {
 		LOG_ERROR("unexpected serial length (%d) in descriptor", len);
 		return NULL;
->>>>>>> b61a2808
 	}
 
 	/* else (len == 26) => buggy ST-Link */
@@ -3303,22 +3099,14 @@
 	 */
 	do {
 		if (jtag_libusb_open(param->vid, param->pid, param->serial,
-<<<<<<< HEAD
-				&h->fd, stlink_usb_get_alternate_serial) != ERROR_OK) {
-=======
 				&h->usb_backend_priv.fd, stlink_usb_get_alternate_serial) != ERROR_OK) {
->>>>>>> b61a2808
 			LOG_ERROR("open failed");
 			return ERROR_FAIL;
 		}
 
 		jtag_libusb_set_configuration(h->usb_backend_priv.fd, 0);
 
-<<<<<<< HEAD
-		if (libusb_claim_interface(h->fd, 0) != ERROR_OK) {
-=======
 		if (libusb_claim_interface(h->usb_backend_priv.fd, 0) != ERROR_OK) {
->>>>>>> b61a2808
 			LOG_DEBUG("claim interface failed");
 			return ERROR_FAIL;
 		}
@@ -3327,11 +3115,7 @@
 		h->rx_ep = STLINK_RX_EP;
 
 		uint16_t pid;
-<<<<<<< HEAD
-		if (jtag_libusb_get_pid(libusb_get_device(h->fd), &pid) != ERROR_OK) {
-=======
 		if (jtag_libusb_get_pid(libusb_get_device(h->usb_backend_priv.fd), &pid) != ERROR_OK) {
->>>>>>> b61a2808
 			LOG_DEBUG("libusb_get_pid failed");
 			return ERROR_FAIL;
 		}
@@ -3375,21 +3159,13 @@
 			LOG_ERROR("read version failed");
 			return ERROR_FAIL;
 		} else {
-<<<<<<< HEAD
-			err = libusb_release_interface(h->fd, 0);
-=======
 			err = libusb_release_interface(h->usb_backend_priv.fd, 0);
->>>>>>> b61a2808
 			if (err != ERROR_OK) {
 				LOG_ERROR("release interface failed");
 				return ERROR_FAIL;
 			}
 
-<<<<<<< HEAD
-			err = libusb_reset_device(h->fd);
-=======
 			err = libusb_reset_device(h->usb_backend_priv.fd);
->>>>>>> b61a2808
 			if (err != ERROR_OK) {
 				LOG_ERROR("reset device failed");
 				return ERROR_FAIL;
@@ -3707,25 +3483,6 @@
 		return ERROR_OK;
 	}
 
-<<<<<<< HEAD
-	/* get cpuid, so we can determine the max page size
-	 * start with a safe default */
-	h->max_mem_packet = (1 << 10);
-
-	uint8_t buffer[4];
-	stlink_usb_open_ap(h, 0);
-	err = stlink_usb_read_mem32(h, CPUID, 4, buffer);
-	if (err == ERROR_OK) {
-		uint32_t cpuid = le_to_h_u32(buffer);
-		int i = (cpuid >> 4) & 0xf;
-		if (i == 4 || i == 3) {
-			/* Cortex-M3/M4 has 4096 bytes autoincrement range */
-			h->max_mem_packet = (1 << 12);
-		}
-	}
-
-	LOG_DEBUG("Using TAR autoincrement: %" PRIu32, h->max_mem_packet);
-=======
 	/* set max_mem_packet if it was not set by the low-level interface */
 	if (h->max_mem_packet == 0) {
 		/* get cpuid, so we can determine the max page size
@@ -3746,7 +3503,6 @@
 
 		LOG_DEBUG("Using TAR autoincrement: %" PRIu32, h->max_mem_packet);
 	}
->>>>>>> b61a2808
 
 	*fd = h;
 
@@ -3759,23 +3515,15 @@
 
 static int stlink_usb_hl_open(struct hl_interface_param_s *param, void **fd)
 {
-<<<<<<< HEAD
-	return stlink_usb_open(param, stlink_get_mode(param->transport), fd);
-}
-
-int stlink_config_trace(void *handle, bool enabled,
-=======
 	return stlink_open(param, stlink_get_mode(param->transport), fd);
 }
 
 static int stlink_config_trace(void *handle, bool enabled,
->>>>>>> b61a2808
 		enum tpiu_pin_protocol pin_protocol, uint32_t port_size,
 		unsigned int *trace_freq, unsigned int traceclkin_freq,
 		uint16_t *prescaler)
 {
 	struct stlink_usb_handle_s *h = handle;
-	uint16_t presc;
 
 	if (!(h->version.flags & STLINK_F_HAS_TRACE)) {
 		LOG_ERROR("The attached ST-LINK version doesn't support trace");
@@ -3828,24 +3576,6 @@
 
 	stlink_usb_trace_disable(h);
 
-<<<<<<< HEAD
-	if (!*trace_freq)
-		*trace_freq = STLINK_TRACE_MAX_HZ;
-
-	presc = traceclkin_freq / *trace_freq;
-
-	if (traceclkin_freq % *trace_freq > 0)
-		presc++;
-
-	if (presc > TPIU_ACPR_MAX_SWOSCALER) {
-		LOG_ERROR("SWO frequency is not suitable. Please choose a different "
-			"frequency.");
-		return ERROR_FAIL;
-	}
-
-	*prescaler = presc;
-=======
->>>>>>> b61a2808
 	h->trace.source_hz = *trace_freq;
 
 	return stlink_usb_trace_enable(h);
@@ -3856,11 +3586,7 @@
 {
 	struct stlink_usb_handle_s *h = handle;
 
-<<<<<<< HEAD
-	assert(handle != NULL);
-=======
 	assert(handle);
->>>>>>> b61a2808
 
 	if (!(h->version.flags & STLINK_F_HAS_AP_INIT))
 		return ERROR_COMMAND_NOTFOUND;
@@ -3879,11 +3605,7 @@
 {
 	struct stlink_usb_handle_s *h = handle;
 
-<<<<<<< HEAD
-	assert(handle != NULL);
-=======
 	assert(handle);
->>>>>>> b61a2808
 
 	if (!(h->version.flags & STLINK_F_HAS_AP_INIT))
 		return ERROR_COMMAND_NOTFOUND;
@@ -3909,11 +3631,7 @@
 	struct stlink_usb_handle_s *h = handle;
 	int retval;
 
-<<<<<<< HEAD
-	assert(handle != NULL);
-=======
 	assert(handle);
->>>>>>> b61a2808
 
 	if (!(h->version.flags & STLINK_F_HAS_DAP_REG))
 		return ERROR_COMMAND_NOTFOUND;
@@ -3926,11 +3644,7 @@
 
 	retval = stlink_usb_xfer_errcheck(handle, h->databuf, 8);
 	*val = le_to_h_u32(h->databuf + 4);
-<<<<<<< HEAD
-	LOG_DEBUG_IO("dap_port_read = %d, addr =  0x%x, value = 0x%x", dap_port, addr, *val);
-=======
 	LOG_DEBUG_IO("dap_port_read = %d, addr =  0x%x, value = 0x%" PRIx32, dap_port, addr, *val);
->>>>>>> b61a2808
 	return retval;
 }
 
@@ -3940,20 +3654,12 @@
 {
 	struct stlink_usb_handle_s *h = handle;
 
-<<<<<<< HEAD
-	assert(handle != NULL);
-=======
 	assert(handle);
->>>>>>> b61a2808
 
 	if (!(h->version.flags & STLINK_F_HAS_DAP_REG))
 		return ERROR_COMMAND_NOTFOUND;
 
-<<<<<<< HEAD
-	LOG_DEBUG_IO("dap_write port = %d, addr = 0x%x, value = 0x%x", dap_port, addr, val);
-=======
 	LOG_DEBUG_IO("dap_write port = %d, addr = 0x%x, value = 0x%" PRIx32, dap_port, addr, val);
->>>>>>> b61a2808
 	stlink_usb_init_buffer(handle, h->rx_ep, 16);
 	h->cmdbuf[h->cmdidx++] = STLINK_DEBUG_COMMAND;
 	h->cmdbuf[h->cmdidx++] = STLINK_DEBUG_APIV2_WRITE_DAP_REG;
@@ -4194,11 +3900,7 @@
 	if (retval != ERROR_OK)
 		return retval;
 
-<<<<<<< HEAD
-	data = data ? : &dummy;
-=======
 	data = data ? data : &dummy;
->>>>>>> b61a2808
 	if (stlink_dap_handle->version.flags & STLINK_F_QUIRK_JTAG_DP_READ
 		&& stlink_dap_handle->st_mode == STLINK_MODE_DEBUG_JTAG) {
 		/* Quirk required in JTAG. Read RDBUFF to get the data */
@@ -4263,11 +3965,7 @@
 		if (retval != ERROR_OK)
 			return retval;
 	}
-<<<<<<< HEAD
-	data = data ? : &dummy;
-=======
 	data = data ? data : &dummy;
->>>>>>> b61a2808
 	retval = stlink_read_dap_register(stlink_dap_handle, ap->ap_num, reg,
 				 data);
 	dap->stlink_flush_ap_write = false;
@@ -4385,11 +4083,7 @@
 	int retval;
 	uint32_t bytes_remaining;
 
-<<<<<<< HEAD
-	LOG_DEBUG_IO("read at 0x%08x len %d*0x%08x", addr, size, count);
-=======
 	LOG_DEBUG_IO("read at 0x%08" PRIx32 " len %" PRIu32 "*0x%08" PRIx32, addr, size, count);
->>>>>>> b61a2808
 	count *= size;
 
 	while (count) {
@@ -4412,11 +4106,7 @@
 	int retval;
 	uint32_t bytes_remaining;
 
-<<<<<<< HEAD
-	LOG_DEBUG_IO("write at 0x%08x len %d*0x%08x", addr, size, count);
-=======
 	LOG_DEBUG_IO("write at 0x%08" PRIx32 " len %" PRIu32 "*0x%08" PRIx32, addr, size, count);
->>>>>>> b61a2808
 	count *= size;
 
 	while (count) {
@@ -4504,8 +4194,6 @@
 }
 
 /** */
-<<<<<<< HEAD
-=======
 COMMAND_HANDLER(stlink_dap_backend_command)
 {
 	/* default values */
@@ -4532,7 +4220,6 @@
 }
 
 /** */
->>>>>>> b61a2808
 static const struct command_registration stlink_dap_subcommand_handlers[] = {
 	{
 		.name = "serial",
@@ -4548,8 +4235,6 @@
 		.help = "USB VID and PID of the adapter",
 		.usage = "(vid pid)+",
 	},
-<<<<<<< HEAD
-=======
 	{
 		.name = "backend",
 		.handler = &stlink_dap_backend_command,
@@ -4557,7 +4242,6 @@
 		.help = "select which ST-Link backend to use",
 		.usage = "usb | tcp [port]",
 	},
->>>>>>> b61a2808
 	COMMAND_REGISTRATION_DONE
 };
 
@@ -4600,11 +4284,7 @@
 		return ERROR_FAIL;
 	}
 
-<<<<<<< HEAD
-	retval = stlink_usb_open(&stlink_dap_param, mode, (void **)&stlink_dap_handle);
-=======
 	retval = stlink_open(&stlink_dap_param, mode, (void **)&stlink_dap_handle);
->>>>>>> b61a2808
 	if (retval != ERROR_OK)
 		return retval;
 
@@ -4624,11 +4304,7 @@
 	free((void *)stlink_dap_param.serial);
 	stlink_dap_param.serial = NULL;
 
-<<<<<<< HEAD
-	return stlink_usb_close(stlink_dap_handle);
-=======
 	return stlink_close(stlink_dap_handle);
->>>>>>> b61a2808
 }
 
 /** */
