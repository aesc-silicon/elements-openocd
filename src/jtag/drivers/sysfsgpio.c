/***************************************************************************
 *   Copyright (C) 2012 by Creative Product Design, marc @ cpdesign.com.au *
 *                                                                         *
 *   This program is free software; you can redistribute it and/or modify  *
 *   it under the terms of the GNU General Public License as published by  *
 *   the Free Software Foundation; either version 2 of the License, or     *
 *   (at your option) any later version.                                   *
 *                                                                         *
 *   This program is distributed in the hope that it will be useful,       *
 *   but WITHOUT ANY WARRANTY; without even the implied warranty of        *
 *   MERCHANTABILITY or FITNESS FOR A PARTICULAR PURPOSE.  See the         *
 *   GNU General Public License for more details.                          *
 *                                                                         *
 *   You should have received a copy of the GNU General Public License     *
 *   along with this program.  If not, see <http://www.gnu.org/licenses/>. *
 ***************************************************************************/

/* 2014-12: Addition of the SWD protocol support is based on the initial work
 * on bcm2835gpio.c by Paul Fertser and modifications by Jean-Christian de Rivaz. */

/**
 * @file
 * This driver implements a bitbang jtag interface using gpio lines via
 * sysfs.
 * The aim of this driver implementation is use system GPIOs but avoid the
 * need for a additional kernel driver.
 * (Note memory mapped IO is another option, however it doesn't mix well with
 * the kernel gpiolib driver - which makes sense I guess.)
 *
 * A gpio is required for tck, tms, tdi and tdo. One or both of srst and trst
 * must be also be specified. The required jtag gpios are specified via the
 * sysfsgpio_jtag_nums command or the relevant sysfsgpio_XXX_num commands.
 * The srst and trst gpios are set via the sysfsgpio_srst_num and
 * sysfsgpio_trst_num respectively. GPIO numbering follows the kernel
 * convention of starting from 0.
 *
 * The gpios should not be in use by another entity, and must not be requested
 * by a kernel driver without also being exported by it (otherwise they can't
 * be exported by sysfs).
 *
 * The sysfs gpio interface can only manipulate one gpio at a time, so the
 * bitbang write handler remembers the last state for tck, tms, tdi to avoid
 * superfluous writes.
 * For speed the sysfs "value" entry is opened at init and held open.
 * This results in considerable gains over open-write-close (45s vs 900s)
 *
 * Further work could address:
 *  -srst and trst open drain/ push pull
 *  -configurable active high/low for srst & trst
 */
#ifdef HAVE_CONFIG_H
#include "config.h"
#endif

#include <helper/time_support.h>
#include <jtag/interface.h>
#include <transport/transport.h>
#include "bitbang.h"

/*
 * Helper func to determine if gpio number valid
 *
 * Assume here that there will be less than 10000 gpios on a system
 */
static bool is_gpio_valid(int gpio)
{
	return gpio >= 0 && gpio < 10000;
}

/*
 * Helper func to open, write to and close a file
 * name and valstr must be null terminated.
 *
 * Returns negative on failure.
 */
static int open_write_close(const char *name, const char *valstr)
{
	int ret;
	int fd = open(name, O_WRONLY);
	if (fd < 0)
		return fd;

	ret = write(fd, valstr, strlen(valstr));
	close(fd);

	return ret;
}

/*
 * Helper func to unexport gpio from sysfs
 */
static void unexport_sysfs_gpio(int gpio)
{
	char gpiostr[5];

	if (!is_gpio_valid(gpio))
		return;

	snprintf(gpiostr, sizeof(gpiostr), "%d", gpio);
	if (open_write_close("/sys/class/gpio/unexport", gpiostr) < 0)
		LOG_ERROR("Couldn't unexport gpio %d", gpio);
}

/*
 * Exports and sets up direction for gpio.
 * If the gpio is an output, it is initialized according to init_high,
 * otherwise it is ignored.
 *
 * If the gpio is already exported we just show a warning and continue; if
 * openocd happened to crash (or was killed by user) then the gpios will not
 * have been cleaned up.
 */
static int setup_sysfs_gpio(int gpio, int is_output, int init_high)
{
	struct timeval timeout, now;
	char buf[40];
	char gpiostr[5];
	int ret;

	if (!is_gpio_valid(gpio))
		return ERROR_OK;

	snprintf(gpiostr, sizeof(gpiostr), "%d", gpio);
	ret = open_write_close("/sys/class/gpio/export", gpiostr);
	if (ret < 0) {
		if (errno == EBUSY) {
			LOG_WARNING("gpio %d is already exported", gpio);
		} else {
			LOG_ERROR("Couldn't export gpio %d", gpio);
			LOG_ERROR("sysfsgpio: %s", strerror(errno));
			return ERROR_FAIL;
		}
	}

	gettimeofday(&timeout, NULL);
	timeval_add_time(&timeout, 0, 500000);

	snprintf(buf, sizeof(buf), "/sys/class/gpio/gpio%d/direction", gpio);
	for (;;) {
		ret = open_write_close(buf, is_output ? (init_high ? "high" : "low") : "in");
		if (ret >= 0 || errno != EACCES)
			break;
		gettimeofday(&now, NULL);
		if (timeval_compare(&now, &timeout) >= 0)
			break;
		jtag_sleep(10000);
	}
	if (ret < 0) {
		LOG_ERROR("Couldn't set direction for gpio %d", gpio);
		LOG_ERROR("sysfsgpio: %s", strerror(errno));
		unexport_sysfs_gpio(gpio);
		return ERROR_FAIL;
	}

	snprintf(buf, sizeof(buf), "/sys/class/gpio/gpio%d/value", gpio);
	for (;;) {
		ret = open(buf, O_RDWR | O_NONBLOCK | O_SYNC);
		if (ret >= 0 || errno != EACCES)
			break;
		gettimeofday(&now, NULL);
		if (timeval_compare(&now, &timeout) >= 0)
			break;
		jtag_sleep(10000);
	}
	if (ret < 0) {
		LOG_ERROR("Couldn't open value for gpio %d", gpio);
		LOG_ERROR("sysfsgpio: %s", strerror(errno));
		unexport_sysfs_gpio(gpio);
	}

	return ret;
}

/* gpio numbers for each gpio. Negative values are invalid */
static int tck_gpio = -1;
static int tms_gpio = -1;
static int tdi_gpio = -1;
static int tdo_gpio = -1;
static int trst_gpio = -1;
static int srst_gpio = -1;
static int swclk_gpio = -1;
static int swdio_gpio = -1;

/*
 * file descriptors for /sys/class/gpio/gpioXX/value
 * Set up during init.
 */
static int tck_fd = -1;
static int tms_fd = -1;
static int tdi_fd = -1;
static int tdo_fd = -1;
static int trst_fd = -1;
static int srst_fd = -1;
static int swclk_fd = -1;
static int swdio_fd = -1;

static int last_swclk;
static int last_swdio;
static bool last_stored;
static bool swdio_input;

static void sysfsgpio_swdio_drive(bool is_output)
{
	char buf[40];
	int ret;

	snprintf(buf, sizeof(buf), "/sys/class/gpio/gpio%d/direction", swdio_gpio);
	ret = open_write_close(buf, is_output ? "high" : "in");
	if (ret < 0) {
		LOG_ERROR("Couldn't set direction for gpio %d", swdio_gpio);
		LOG_ERROR("sysfsgpio: %s", strerror(errno));
	}

	last_stored = false;
	swdio_input = !is_output;
}

static int sysfsgpio_swdio_read(void)
{
	char buf[1];

	/* important to seek to signal sysfs of new read */
	lseek(swdio_fd, 0, SEEK_SET);
	int ret = read(swdio_fd, &buf, sizeof(buf));

	if (ret < 0) {
		LOG_WARNING("reading swdio failed");
		return 0;
	}

	return buf[0] != '0';
}

static int sysfsgpio_swd_write(int swclk, int swdio)
{
	const char one[] = "1";
	const char zero[] = "0";

	size_t bytes_written;

	if (!swdio_input) {
		if (!last_stored || (swdio != last_swdio)) {
			bytes_written = write(swdio_fd, swdio ? &one : &zero, 1);
			if (bytes_written != 1)
				LOG_WARNING("writing swdio failed");
		}
	}

	/* write swclk last */
	if (!last_stored || (swclk != last_swclk)) {
		bytes_written = write(swclk_fd, swclk ? &one : &zero, 1);
		if (bytes_written != 1)
			LOG_WARNING("writing swclk failed");
	}

	last_swdio = swdio;
	last_swclk = swclk;
	last_stored = true;

	return ERROR_OK;
}

/*
 * Bitbang interface read of TDO
 *
 * The sysfs value will read back either '0' or '1'. The trick here is to call
 * lseek to bypass buffering in the sysfs kernel driver.
 */
static bb_value_t sysfsgpio_read(void)
{
	char buf[1];

	/* important to seek to signal sysfs of new read */
	lseek(tdo_fd, 0, SEEK_SET);
	int ret = read(tdo_fd, &buf, sizeof(buf));

	if (ret < 0) {
		LOG_WARNING("reading tdo failed");
		return 0;
	}

	return buf[0] == '0' ? BB_LOW : BB_HIGH;
}

/*
 * Bitbang interface write of TCK, TMS, TDI
 *
 * Seeing as this is the only function where the outputs are changed,
 * we can cache the old value to avoid needlessly writing it.
 */
static int sysfsgpio_write(int tck, int tms, int tdi)
{
	const char one[] = "1";
	const char zero[] = "0";

	static int last_tck;
	static int last_tms;
	static int last_tdi;

	static int first_time;
	size_t bytes_written;

	if (!first_time) {
		last_tck = !tck;
		last_tms = !tms;
		last_tdi = !tdi;
		first_time = 1;
	}

	if (tdi != last_tdi) {
		bytes_written = write(tdi_fd, tdi ? &one : &zero, 1);
		if (bytes_written != 1)
			LOG_WARNING("writing tdi failed");
	}

	if (tms != last_tms) {
		bytes_written = write(tms_fd, tms ? &one : &zero, 1);
		if (bytes_written != 1)
			LOG_WARNING("writing tms failed");
	}

	/* write clk last */
	if (tck != last_tck) {
		bytes_written = write(tck_fd, tck ? &one : &zero, 1);
		if (bytes_written != 1)
			LOG_WARNING("writing tck failed");
	}

	last_tdi = tdi;
	last_tms = tms;
	last_tck = tck;

	return ERROR_OK;
}

/*
 * Bitbang interface to manipulate reset lines SRST and TRST
 *
 * (1) assert or (0) deassert reset lines
 */
static int sysfsgpio_reset(int trst, int srst)
{
	LOG_DEBUG("sysfsgpio_reset");
	const char one[] = "1";
	const char zero[] = "0";
	size_t bytes_written;

	/* assume active low */
	if (srst_fd >= 0) {
		bytes_written = write(srst_fd, srst ? &zero : &one, 1);
		if (bytes_written != 1)
			LOG_WARNING("writing srst failed");
	}

	/* assume active low */
	if (trst_fd >= 0) {
		bytes_written = write(trst_fd, trst ? &zero : &one, 1);
		if (bytes_written != 1)
			LOG_WARNING("writing trst failed");
	}

	return ERROR_OK;
}

COMMAND_HANDLER(sysfsgpio_handle_jtag_gpionums)
{
	if (CMD_ARGC == 4) {
		COMMAND_PARSE_NUMBER(int, CMD_ARGV[0], tck_gpio);
		COMMAND_PARSE_NUMBER(int, CMD_ARGV[1], tms_gpio);
		COMMAND_PARSE_NUMBER(int, CMD_ARGV[2], tdi_gpio);
		COMMAND_PARSE_NUMBER(int, CMD_ARGV[3], tdo_gpio);
	} else if (CMD_ARGC != 0) {
		return ERROR_COMMAND_SYNTAX_ERROR;
	}

	command_print(CMD,
			"SysfsGPIO nums: tck = %d, tms = %d, tdi = %d, tdo = %d",
			tck_gpio, tms_gpio, tdi_gpio, tdo_gpio);

	return ERROR_OK;
}

COMMAND_HANDLER(sysfsgpio_handle_jtag_gpionum_tck)
{
	if (CMD_ARGC == 1)
		COMMAND_PARSE_NUMBER(int, CMD_ARGV[0], tck_gpio);

	command_print(CMD, "SysfsGPIO num: tck = %d", tck_gpio);
	return ERROR_OK;
}

COMMAND_HANDLER(sysfsgpio_handle_jtag_gpionum_tms)
{
	if (CMD_ARGC == 1)
		COMMAND_PARSE_NUMBER(int, CMD_ARGV[0], tms_gpio);

	command_print(CMD, "SysfsGPIO num: tms = %d", tms_gpio);
	return ERROR_OK;
}

COMMAND_HANDLER(sysfsgpio_handle_jtag_gpionum_tdo)
{
	if (CMD_ARGC == 1)
		COMMAND_PARSE_NUMBER(int, CMD_ARGV[0], tdo_gpio);

	command_print(CMD, "SysfsGPIO num: tdo = %d", tdo_gpio);
	return ERROR_OK;
}

COMMAND_HANDLER(sysfsgpio_handle_jtag_gpionum_tdi)
{
	if (CMD_ARGC == 1)
		COMMAND_PARSE_NUMBER(int, CMD_ARGV[0], tdi_gpio);

	command_print(CMD, "SysfsGPIO num: tdi = %d", tdi_gpio);
	return ERROR_OK;
}

COMMAND_HANDLER(sysfsgpio_handle_jtag_gpionum_srst)
{
	if (CMD_ARGC == 1)
		COMMAND_PARSE_NUMBER(int, CMD_ARGV[0], srst_gpio);

	command_print(CMD, "SysfsGPIO num: srst = %d", srst_gpio);
	return ERROR_OK;
}

COMMAND_HANDLER(sysfsgpio_handle_jtag_gpionum_trst)
{
	if (CMD_ARGC == 1)
		COMMAND_PARSE_NUMBER(int, CMD_ARGV[0], trst_gpio);

	command_print(CMD, "SysfsGPIO num: trst = %d", trst_gpio);
	return ERROR_OK;
}

COMMAND_HANDLER(sysfsgpio_handle_swd_gpionums)
{
	if (CMD_ARGC == 2) {
		COMMAND_PARSE_NUMBER(int, CMD_ARGV[0], swclk_gpio);
		COMMAND_PARSE_NUMBER(int, CMD_ARGV[1], swdio_gpio);
	} else if (CMD_ARGC != 0) {
		return ERROR_COMMAND_SYNTAX_ERROR;
	}

	command_print(CMD,
			"SysfsGPIO nums: swclk = %d, swdio = %d",
			swclk_gpio, swdio_gpio);

	return ERROR_OK;
}

COMMAND_HANDLER(sysfsgpio_handle_swd_gpionum_swclk)
{
	if (CMD_ARGC == 1)
		COMMAND_PARSE_NUMBER(int, CMD_ARGV[0], swclk_gpio);

	command_print(CMD, "SysfsGPIO num: swclk = %d", swclk_gpio);
	return ERROR_OK;
}

COMMAND_HANDLER(sysfsgpio_handle_swd_gpionum_swdio)
{
	if (CMD_ARGC == 1)
		COMMAND_PARSE_NUMBER(int, CMD_ARGV[0], swdio_gpio);

	command_print(CMD, "SysfsGPIO num: swdio = %d", swdio_gpio);
	return ERROR_OK;
}

static const struct command_registration sysfsgpio_subcommand_handlers[] = {
	{
		.name = "jtag_nums",
		.handler = &sysfsgpio_handle_jtag_gpionums,
		.mode = COMMAND_CONFIG,
		.help = "gpio numbers for tck, tms, tdi, tdo. (in that order)",
		.usage = "[tck tms tdi tdo]",
	},
	{
		.name = "tck_num",
		.handler = &sysfsgpio_handle_jtag_gpionum_tck,
		.mode = COMMAND_CONFIG,
		.help = "gpio number for tck.",
		.usage = "[tck]",
	},
	{
		.name = "tms_num",
		.handler = &sysfsgpio_handle_jtag_gpionum_tms,
		.mode = COMMAND_CONFIG,
		.help = "gpio number for tms.",
		.usage = "[tms]",
	},
	{
		.name = "tdo_num",
		.handler = &sysfsgpio_handle_jtag_gpionum_tdo,
		.mode = COMMAND_CONFIG,
		.help = "gpio number for tdo.",
		.usage = "[tdo]",
	},
	{
		.name = "tdi_num",
		.handler = &sysfsgpio_handle_jtag_gpionum_tdi,
		.mode = COMMAND_CONFIG,
		.help = "gpio number for tdi.",
		.usage = "[tdi]",
	},
	{
		.name = "srst_num",
		.handler = &sysfsgpio_handle_jtag_gpionum_srst,
		.mode = COMMAND_CONFIG,
		.help = "gpio number for srst.",
		.usage = "[srst]",
	},
	{
		.name = "trst_num",
		.handler = &sysfsgpio_handle_jtag_gpionum_trst,
		.mode = COMMAND_CONFIG,
		.help = "gpio number for trst.",
		.usage = "[trst]",
	},
	{
		.name = "swd_nums",
		.handler = &sysfsgpio_handle_swd_gpionums,
		.mode = COMMAND_CONFIG,
		.help = "gpio numbers for swclk, swdio. (in that order)",
		.usage = "[swclk swdio]",
	},
	{
		.name = "swclk_num",
		.handler = &sysfsgpio_handle_swd_gpionum_swclk,
		.mode = COMMAND_CONFIG,
		.help = "gpio number for swclk.",
		.usage = "[swclk]",
	},
	{
		.name = "swdio_num",
		.handler = &sysfsgpio_handle_swd_gpionum_swdio,
		.mode = COMMAND_CONFIG,
		.help = "gpio number for swdio.",
		.usage = "[swdio]",
<<<<<<< HEAD
=======
	},
	COMMAND_REGISTRATION_DONE
};

static const struct command_registration sysfsgpio_command_handlers[] = {
	{
		.name = "sysfsgpio",
		.mode = COMMAND_ANY,
		.help = "perform sysfsgpio management",
		.chain = sysfsgpio_subcommand_handlers,
		.usage = "",
>>>>>>> b61a2808
	},
	COMMAND_REGISTRATION_DONE
};

static int sysfsgpio_init(void);
static int sysfsgpio_quit(void);

static const char * const sysfsgpio_transports[] = { "jtag", "swd", NULL };

static struct jtag_interface sysfsgpio_interface = {
	.supported = DEBUG_CAP_TMS_SEQ,
	.execute_queue = bitbang_execute_queue,
};

struct adapter_driver sysfsgpio_adapter_driver = {
	.name = "sysfsgpio",
	.transports = sysfsgpio_transports,
	.commands = sysfsgpio_command_handlers,

	.init = sysfsgpio_init,
	.quit = sysfsgpio_quit,
	.reset = sysfsgpio_reset,

	.jtag_ops = &sysfsgpio_interface,
	.swd_ops = &bitbang_swd,
};

static struct bitbang_interface sysfsgpio_bitbang = {
	.read = sysfsgpio_read,
	.write = sysfsgpio_write,
	.swdio_read = sysfsgpio_swdio_read,
	.swdio_drive = sysfsgpio_swdio_drive,
	.swd_write = sysfsgpio_swd_write,
	.blink = 0
};

/* helper func to close and cleanup files only if they were valid/ used */
static void cleanup_fd(int fd, int gpio)
{
	if (gpio >= 0) {
		if (fd >= 0)
			close(fd);

		unexport_sysfs_gpio(gpio);
	}
}

static void cleanup_all_fds(void)
{
	if (transport_is_jtag()) {
		cleanup_fd(tck_fd, tck_gpio);
		cleanup_fd(tms_fd, tms_gpio);
		cleanup_fd(tdi_fd, tdi_gpio);
		cleanup_fd(tdo_fd, tdo_gpio);
		cleanup_fd(trst_fd, trst_gpio);
	}
	if (transport_is_swd()) {
		cleanup_fd(swclk_fd, swclk_gpio);
		cleanup_fd(swdio_fd, swdio_gpio);
	}
	cleanup_fd(srst_fd, srst_gpio);
}

static bool sysfsgpio_jtag_mode_possible(void)
{
	if (!is_gpio_valid(tck_gpio))
		return false;
	if (!is_gpio_valid(tms_gpio))
		return false;
	if (!is_gpio_valid(tdi_gpio))
		return false;
	if (!is_gpio_valid(tdo_gpio))
		return false;
	return true;
}

static bool sysfsgpio_swd_mode_possible(void)
{
	if (!is_gpio_valid(swclk_gpio))
		return false;
	if (!is_gpio_valid(swdio_gpio))
		return false;
	return true;
}

static int sysfsgpio_init(void)
{
	bitbang_interface = &sysfsgpio_bitbang;

	LOG_INFO("SysfsGPIO JTAG/SWD bitbang driver");

	/*
	 * Configure TDO as an input, and TDI, TCK, TMS, TRST, SRST
	 * as outputs.  Drive TDI and TCK low, and TMS/TRST/SRST high.
	 * For SWD, SWCLK and SWDIO are configures as output high.
	 */

	if (transport_is_jtag()) {
		if (!sysfsgpio_jtag_mode_possible()) {
			LOG_ERROR("Require tck, tms, tdi and tdo gpios for JTAG mode");
			return ERROR_JTAG_INIT_FAILED;
		}

		tck_fd = setup_sysfs_gpio(tck_gpio, 1, 0);
		if (tck_fd < 0)
			goto out_error;

		tms_fd = setup_sysfs_gpio(tms_gpio, 1, 1);
		if (tms_fd < 0)
			goto out_error;

		tdi_fd = setup_sysfs_gpio(tdi_gpio, 1, 0);
		if (tdi_fd < 0)
			goto out_error;

		tdo_fd = setup_sysfs_gpio(tdo_gpio, 0, 0);
		if (tdo_fd < 0)
			goto out_error;

		/* assume active low*/
		if (trst_gpio >= 0) {
			trst_fd = setup_sysfs_gpio(trst_gpio, 1, 1);
			if (trst_fd < 0)
				goto out_error;
		}
	}

	if (transport_is_swd()) {
		if (!sysfsgpio_swd_mode_possible()) {
			LOG_ERROR("Require swclk and swdio gpio for SWD mode");
			return ERROR_JTAG_INIT_FAILED;
		}

		swclk_fd = setup_sysfs_gpio(swclk_gpio, 1, 0);
		if (swclk_fd < 0)
			goto out_error;

		swdio_fd = setup_sysfs_gpio(swdio_gpio, 1, 0);
		if (swdio_fd < 0)
			goto out_error;
	}

	/* assume active low*/
	if (srst_gpio >= 0) {
		srst_fd = setup_sysfs_gpio(srst_gpio, 1, 1);
		if (srst_fd < 0)
			goto out_error;
	}

	return ERROR_OK;

out_error:
	cleanup_all_fds();
	return ERROR_JTAG_INIT_FAILED;
}

static int sysfsgpio_quit(void)
{
	cleanup_all_fds();
	return ERROR_OK;
}<|MERGE_RESOLUTION|>--- conflicted
+++ resolved
@@ -538,8 +538,6 @@
 		.mode = COMMAND_CONFIG,
 		.help = "gpio number for swdio.",
 		.usage = "[swdio]",
-<<<<<<< HEAD
-=======
 	},
 	COMMAND_REGISTRATION_DONE
 };
@@ -551,7 +549,6 @@
 		.help = "perform sysfsgpio management",
 		.chain = sysfsgpio_subcommand_handlers,
 		.usage = "",
->>>>>>> b61a2808
 	},
 	COMMAND_REGISTRATION_DONE
 };
