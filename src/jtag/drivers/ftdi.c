--- conflicted
+++ resolved
@@ -540,19 +540,6 @@
 
 	LOG_DEBUG_IO("reset trst: %i srst %i", trst, srst);
 
-<<<<<<< HEAD
-	if (trst == 1) {
-		if (sig_ntrst)
-			ftdi_set_signal(sig_ntrst, '0');
-		else
-			LOG_ERROR("Can't assert TRST: nTRST signal is not defined");
-	} else if (sig_ntrst && jtag_get_reset_config() & RESET_HAS_TRST &&
-			trst == 0) {
-		if (jtag_get_reset_config() & RESET_TRST_OPEN_DRAIN)
-			ftdi_set_signal(sig_ntrst, 'z');
-		else
-			ftdi_set_signal(sig_ntrst, '1');
-=======
 	if (!swd_mode) {
 		if (trst == 1) {
 			if (sig_ntrst)
@@ -566,7 +553,6 @@
 			else
 				ftdi_set_signal(sig_ntrst, '1');
 		}
->>>>>>> b61a2808
 	}
 
 	if (srst == 1) {
@@ -587,19 +573,11 @@
 
 static void ftdi_execute_sleep(struct jtag_command *cmd)
 {
-<<<<<<< HEAD
-	LOG_DEBUG_IO("sleep %" PRIi32, cmd->cmd.sleep->us);
-
-	mpsse_flush(mpsse_ctx);
-	jtag_sleep(cmd->cmd.sleep->us);
-	LOG_DEBUG_IO("sleep %" PRIi32 " usec while in %s",
-=======
 	LOG_DEBUG_IO("sleep %" PRIu32, cmd->cmd.sleep->us);
 
 	mpsse_flush(mpsse_ctx);
 	jtag_sleep(cmd->cmd.sleep->us);
 	LOG_DEBUG_IO("sleep %" PRIu32 " usec while in %s",
->>>>>>> b61a2808
 		cmd->cmd.sleep->us,
 		tap_state_name(tap_get_state()));
 }
@@ -688,11 +666,7 @@
 		LOG_DEBUG("ftdi interface using shortest path jtag state transitions");
 
 	if (!ftdi_vid[0] && !ftdi_pid[0]) {
-<<<<<<< HEAD
-		LOG_ERROR("Please specify ftdi_vid_pid");
-=======
 		LOG_ERROR("Please specify ftdi vid_pid");
->>>>>>> b61a2808
 		return ERROR_JTAG_INIT_FAILED;
 	}
 
@@ -967,11 +941,7 @@
 
 	}
 
-<<<<<<< HEAD
-	n = Jim_Nvp_value2name_simple(nvp_ftdi_jtag_modes, ftdi_jtag_mode);
-=======
 	n = jim_nvp_value2name_simple(nvp_ftdi_jtag_modes, ftdi_jtag_mode);
->>>>>>> b61a2808
 	command_print(CMD, "ftdi samples TDO on %s edge of TCK", n->name);
 
 	return ERROR_OK;
@@ -993,11 +963,7 @@
 		.usage = "serial_string",
 	},
 	{
-<<<<<<< HEAD
-		.name = "ftdi_channel",
-=======
 		.name = "channel",
->>>>>>> b61a2808
 		.handler = &ftdi_handle_channel_command,
 		.mode = COMMAND_CONFIG,
 		.help = "set the channel of the FTDI device that is used as JTAG",
