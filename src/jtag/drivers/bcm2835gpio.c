/***************************************************************************
 *   Copyright (C) 2013 by Paul Fertser, fercerpav@gmail.com               *
 *                                                                         *
 *   Copyright (C) 2012 by Creative Product Design, marc @ cpdesign.com.au *
 *   Based on at91rm9200.c (c) Anders Larsen                               *
 *   and RPi GPIO examples by Gert van Loo & Dom                           *
 *                                                                         *
 *   This program is free software; you can redistribute it and/or modify  *
 *   it under the terms of the GNU General Public License as published by  *
 *   the Free Software Foundation; either version 2 of the License, or     *
 *   (at your option) any later version.                                   *
 *                                                                         *
 *   This program is distributed in the hope that it will be useful,       *
 *   but WITHOUT ANY WARRANTY; without even the implied warranty of        *
 *   MERCHANTABILITY or FITNESS FOR A PARTICULAR PURPOSE.  See the         *
 *   GNU General Public License for more details.                          *
 *                                                                         *
 *   You should have received a copy of the GNU General Public License     *
 *   along with this program.  If not, see <http://www.gnu.org/licenses/>. *
 ***************************************************************************/

#ifdef HAVE_CONFIG_H
#include "config.h"
#endif

#include <jtag/interface.h>
#include <transport/transport.h>
#include "bitbang.h"

#include <sys/mman.h>

uint32_t bcm2835_peri_base = 0x20000000;
#define BCM2835_GPIO_BASE	(bcm2835_peri_base + 0x200000) /* GPIO controller */

#define BCM2835_PADS_GPIO_0_27		(bcm2835_peri_base + 0x100000)
#define BCM2835_PADS_GPIO_0_27_OFFSET	(0x2c / 4)

/* GPIO setup macros */
#define MODE_GPIO(g) (*(pio_base+((g)/10))>>(((g)%10)*3) & 7)
#define INP_GPIO(g) do { *(pio_base+((g)/10)) &= ~(7<<(((g)%10)*3)); } while (0)
#define SET_MODE_GPIO(g, m) do { /* clear the mode bits first, then set as necessary */ \
		INP_GPIO(g);						\
		*(pio_base+((g)/10)) |=  ((m)<<(((g)%10)*3)); } while (0)
#define OUT_GPIO(g) SET_MODE_GPIO(g, 1)

#define GPIO_SET (*(pio_base+7))  /* sets   bits which are 1, ignores bits which are 0 */
#define GPIO_CLR (*(pio_base+10)) /* clears bits which are 1, ignores bits which are 0 */
#define GPIO_LEV (*(pio_base+13)) /* current level of the pin */

static int dev_mem_fd;
static volatile uint32_t *pio_base;

static bb_value_t bcm2835gpio_read(void);
static int bcm2835gpio_write(int tck, int tms, int tdi);

static int bcm2835_swdio_read(void);
static void bcm2835_swdio_drive(bool is_output);
static int bcm2835gpio_swd_write(int swclk, int swdio);

static int bcm2835gpio_init(void);
static int bcm2835gpio_quit(void);

static struct bitbang_interface bcm2835gpio_bitbang = {
	.read = bcm2835gpio_read,
	.write = bcm2835gpio_write,
	.swdio_read = bcm2835_swdio_read,
	.swdio_drive = bcm2835_swdio_drive,
	.swd_write = bcm2835gpio_swd_write,
	.blink = NULL
};

/* GPIO numbers for each signal. Negative values are invalid */
static int tck_gpio = -1;
static int tck_gpio_mode;
static int tms_gpio = -1;
static int tms_gpio_mode;
static int tdi_gpio = -1;
static int tdi_gpio_mode;
static int tdo_gpio = -1;
static int tdo_gpio_mode;
static int trst_gpio = -1;
static int trst_gpio_mode;
static int srst_gpio = -1;
static int srst_gpio_mode;
static int swclk_gpio = -1;
static int swclk_gpio_mode;
static int swdio_gpio = -1;
static int swdio_gpio_mode;
static int swdio_dir_gpio = -1;
static int swdio_dir_gpio_mode;

/* Transition delay coefficients */
static int speed_coeff = 113714;
static int speed_offset = 28;
static unsigned int jtag_delay;

static bb_value_t bcm2835gpio_read(void)
{
	return (GPIO_LEV & 1<<tdo_gpio) ? BB_HIGH : BB_LOW;
}

static int bcm2835gpio_write(int tck, int tms, int tdi)
{
	uint32_t set = tck<<tck_gpio | tms<<tms_gpio | tdi<<tdi_gpio;
	uint32_t clear = !tck<<tck_gpio | !tms<<tms_gpio | !tdi<<tdi_gpio;

	GPIO_SET = set;
	GPIO_CLR = clear;

	for (unsigned int i = 0; i < jtag_delay; i++)
		asm volatile ("");

	return ERROR_OK;
}

static int bcm2835gpio_swd_write(int swclk, int swdio)
{
	uint32_t set = swclk << swclk_gpio | swdio << swdio_gpio;
	uint32_t clear = !swclk << swclk_gpio | !swdio << swdio_gpio;

	GPIO_SET = set;
	GPIO_CLR = clear;

	for (unsigned int i = 0; i < jtag_delay; i++)
		asm volatile ("");

	return ERROR_OK;
}

/* (1) assert or (0) deassert reset lines */
static int bcm2835gpio_reset(int trst, int srst)
{
	uint32_t set = 0;
	uint32_t clear = 0;

	if (trst_gpio > 0) {
		set |= !trst<<trst_gpio;
		clear |= trst<<trst_gpio;
	}

	if (srst_gpio > 0) {
		set |= !srst<<srst_gpio;
		clear |= srst<<srst_gpio;
	}

	GPIO_SET = set;
	GPIO_CLR = clear;

	return ERROR_OK;
}

static void bcm2835_swdio_drive(bool is_output)
{
	if (swdio_dir_gpio > 0) {
		if (is_output) {
			GPIO_SET = 1 << swdio_dir_gpio;
			OUT_GPIO(swdio_gpio);
		} else {
			INP_GPIO(swdio_gpio);
			GPIO_CLR = 1 << swdio_dir_gpio;
		}
	} else {
		if (is_output)
			OUT_GPIO(swdio_gpio);
		else
			INP_GPIO(swdio_gpio);
	}
}

static int bcm2835_swdio_read(void)
{
	return !!(GPIO_LEV & 1 << swdio_gpio);
}

static int bcm2835gpio_khz(int khz, int *jtag_speed)
{
	if (!khz) {
		LOG_DEBUG("RCLK not supported");
		return ERROR_FAIL;
	}
	*jtag_speed = speed_coeff/khz - speed_offset;
	if (*jtag_speed < 0)
		*jtag_speed = 0;
	return ERROR_OK;
}

static int bcm2835gpio_speed_div(int speed, int *khz)
{
	*khz = speed_coeff/(speed + speed_offset);
	return ERROR_OK;
}

static int bcm2835gpio_speed(int speed)
{
	jtag_delay = speed;
	return ERROR_OK;
}

static int is_gpio_valid(int gpio)
{
	return gpio >= 0 && gpio <= 53;
}

COMMAND_HANDLER(bcm2835gpio_handle_jtag_gpionums)
{
	if (CMD_ARGC == 4) {
		COMMAND_PARSE_NUMBER(int, CMD_ARGV[0], tck_gpio);
		COMMAND_PARSE_NUMBER(int, CMD_ARGV[1], tms_gpio);
		COMMAND_PARSE_NUMBER(int, CMD_ARGV[2], tdi_gpio);
		COMMAND_PARSE_NUMBER(int, CMD_ARGV[3], tdo_gpio);
	} else if (CMD_ARGC != 0) {
		return ERROR_COMMAND_SYNTAX_ERROR;
	}

	command_print(CMD,
			"BCM2835 GPIO config: tck = %d, tms = %d, tdi = %d, tdo = %d",
			tck_gpio, tms_gpio, tdi_gpio, tdo_gpio);

	return ERROR_OK;
}

COMMAND_HANDLER(bcm2835gpio_handle_jtag_gpionum_tck)
{
	if (CMD_ARGC == 1)
		COMMAND_PARSE_NUMBER(int, CMD_ARGV[0], tck_gpio);

	command_print(CMD, "BCM2835 GPIO config: tck = %d", tck_gpio);
	return ERROR_OK;
}

COMMAND_HANDLER(bcm2835gpio_handle_jtag_gpionum_tms)
{
	if (CMD_ARGC == 1)
		COMMAND_PARSE_NUMBER(int, CMD_ARGV[0], tms_gpio);

	command_print(CMD, "BCM2835 GPIO config: tms = %d", tms_gpio);
	return ERROR_OK;
}

COMMAND_HANDLER(bcm2835gpio_handle_jtag_gpionum_tdo)
{
	if (CMD_ARGC == 1)
		COMMAND_PARSE_NUMBER(int, CMD_ARGV[0], tdo_gpio);

	command_print(CMD, "BCM2835 GPIO config: tdo = %d", tdo_gpio);
	return ERROR_OK;
}

COMMAND_HANDLER(bcm2835gpio_handle_jtag_gpionum_tdi)
{
	if (CMD_ARGC == 1)
		COMMAND_PARSE_NUMBER(int, CMD_ARGV[0], tdi_gpio);

	command_print(CMD, "BCM2835 GPIO config: tdi = %d", tdi_gpio);
	return ERROR_OK;
}

COMMAND_HANDLER(bcm2835gpio_handle_jtag_gpionum_srst)
{
	if (CMD_ARGC == 1)
		COMMAND_PARSE_NUMBER(int, CMD_ARGV[0], srst_gpio);

	command_print(CMD, "BCM2835 GPIO config: srst = %d", srst_gpio);
	return ERROR_OK;
}

COMMAND_HANDLER(bcm2835gpio_handle_jtag_gpionum_trst)
{
	if (CMD_ARGC == 1)
		COMMAND_PARSE_NUMBER(int, CMD_ARGV[0], trst_gpio);

	command_print(CMD, "BCM2835 GPIO config: trst = %d", trst_gpio);
	return ERROR_OK;
}

COMMAND_HANDLER(bcm2835gpio_handle_swd_gpionums)
{
	if (CMD_ARGC == 2) {
		COMMAND_PARSE_NUMBER(int, CMD_ARGV[0], swclk_gpio);
		COMMAND_PARSE_NUMBER(int, CMD_ARGV[1], swdio_gpio);
	} else if (CMD_ARGC != 0) {
		return ERROR_COMMAND_SYNTAX_ERROR;
	}

	command_print(CMD,
			"BCM2835 GPIO nums: swclk = %d, swdio = %d",
			swclk_gpio, swdio_gpio);

	return ERROR_OK;
}

COMMAND_HANDLER(bcm2835gpio_handle_swd_gpionum_swclk)
{
	if (CMD_ARGC == 1)
		COMMAND_PARSE_NUMBER(int, CMD_ARGV[0], swclk_gpio);

	command_print(CMD, "BCM2835 num: swclk = %d", swclk_gpio);
	return ERROR_OK;
}

COMMAND_HANDLER(bcm2835gpio_handle_swd_gpionum_swdio)
{
	if (CMD_ARGC == 1)
		COMMAND_PARSE_NUMBER(int, CMD_ARGV[0], swdio_gpio);

	command_print(CMD, "BCM2835 num: swdio = %d", swdio_gpio);
<<<<<<< HEAD
=======
	return ERROR_OK;
}

COMMAND_HANDLER(bcm2835gpio_handle_swd_dir_gpionum_swdio)
{
	if (CMD_ARGC == 1)
		COMMAND_PARSE_NUMBER(int, CMD_ARGV[0], swdio_dir_gpio);

	command_print(CMD, "BCM2835 num: swdio_dir = %d", swdio_dir_gpio);
>>>>>>> b61a2808
	return ERROR_OK;
}

COMMAND_HANDLER(bcm2835gpio_handle_speed_coeffs)
{
	if (CMD_ARGC == 2) {
		COMMAND_PARSE_NUMBER(int, CMD_ARGV[0], speed_coeff);
		COMMAND_PARSE_NUMBER(int, CMD_ARGV[1], speed_offset);
	}

	command_print(CMD, "BCM2835 GPIO: speed_coeffs = %d, speed_offset = %d",
				  speed_coeff, speed_offset);
	return ERROR_OK;
}

COMMAND_HANDLER(bcm2835gpio_handle_peripheral_base)
{
	if (CMD_ARGC == 1)
		COMMAND_PARSE_NUMBER(u32, CMD_ARGV[0], bcm2835_peri_base);

	command_print(CMD, "BCM2835 GPIO: peripheral_base = 0x%08x",
				  bcm2835_peri_base);
	return ERROR_OK;
}

static const struct command_registration bcm2835gpio_subcommand_handlers[] = {
	{
		.name = "jtag_nums",
		.handler = &bcm2835gpio_handle_jtag_gpionums,
		.mode = COMMAND_CONFIG,
		.help = "gpio numbers for tck, tms, tdi, tdo. (in that order)",
		.usage = "[tck tms tdi tdo]",
	},
	{
		.name = "tck_num",
		.handler = &bcm2835gpio_handle_jtag_gpionum_tck,
		.mode = COMMAND_CONFIG,
		.help = "gpio number for tck.",
		.usage = "[tck]",
	},
	{
		.name = "tms_num",
		.handler = &bcm2835gpio_handle_jtag_gpionum_tms,
		.mode = COMMAND_CONFIG,
		.help = "gpio number for tms.",
		.usage = "[tms]",
	},
	{
		.name = "tdo_num",
		.handler = &bcm2835gpio_handle_jtag_gpionum_tdo,
		.mode = COMMAND_CONFIG,
		.help = "gpio number for tdo.",
		.usage = "[tdo]",
	},
	{
		.name = "tdi_num",
		.handler = &bcm2835gpio_handle_jtag_gpionum_tdi,
		.mode = COMMAND_CONFIG,
		.help = "gpio number for tdi.",
		.usage = "[tdi]",
	},
	{
		.name = "swd_nums",
		.handler = &bcm2835gpio_handle_swd_gpionums,
		.mode = COMMAND_CONFIG,
		.help = "gpio numbers for swclk, swdio. (in that order)",
		.usage = "[swclk swdio]",
	},
	{
		.name = "swclk_num",
		.handler = &bcm2835gpio_handle_swd_gpionum_swclk,
		.mode = COMMAND_CONFIG,
		.help = "gpio number for swclk.",
		.usage = "[swclk]",
	},
	{
		.name = "swdio_num",
		.handler = &bcm2835gpio_handle_swd_gpionum_swdio,
		.mode = COMMAND_CONFIG,
		.help = "gpio number for swdio.",
		.usage = "[swdio]",
	},
	{
		.name = "swdio_dir_num",
		.handler = &bcm2835gpio_handle_swd_dir_gpionum_swdio,
		.mode = COMMAND_CONFIG,
		.help = "gpio number for swdio direction control pin (set=output mode, clear=input mode)",
		.usage = "[swdio_dir]",
	},
	{
		.name = "srst_num",
		.handler = &bcm2835gpio_handle_jtag_gpionum_srst,
		.mode = COMMAND_CONFIG,
		.help = "gpio number for srst.",
		.usage = "[srst]",
	},
	{
		.name = "trst_num",
		.handler = &bcm2835gpio_handle_jtag_gpionum_trst,
		.mode = COMMAND_CONFIG,
		.help = "gpio number for trst.",
		.usage = "[trst]",
	},
	{
		.name = "speed_coeffs",
		.handler = &bcm2835gpio_handle_speed_coeffs,
		.mode = COMMAND_CONFIG,
		.help = "SPEED_COEFF and SPEED_OFFSET for delay calculations.",
		.usage = "[SPEED_COEFF SPEED_OFFSET]",
	},
	{
		.name = "peripheral_base",
		.handler = &bcm2835gpio_handle_peripheral_base,
		.mode = COMMAND_CONFIG,
		.help = "peripheral base to access GPIOs (RPi1 0x20000000, RPi2 0x3F000000).",
		.usage = "[base]",
	},

	COMMAND_REGISTRATION_DONE
};

static const struct command_registration bcm2835gpio_command_handlers[] = {
	{
		.name = "bcm2835gpio",
		.mode = COMMAND_ANY,
		.help = "perform bcm2835gpio management",
		.chain = bcm2835gpio_subcommand_handlers,
		.usage = "",
	},
	COMMAND_REGISTRATION_DONE
};

static const char * const bcm2835_transports[] = { "jtag", "swd", NULL };

static struct jtag_interface bcm2835gpio_interface = {
	.supported = DEBUG_CAP_TMS_SEQ,
	.execute_queue = bitbang_execute_queue,
};

struct adapter_driver bcm2835gpio_adapter_driver = {
	.name = "bcm2835gpio",
	.transports = bcm2835_transports,
	.commands = bcm2835gpio_command_handlers,

	.init = bcm2835gpio_init,
	.quit = bcm2835gpio_quit,
	.reset = bcm2835gpio_reset,
	.speed = bcm2835gpio_speed,
	.khz = bcm2835gpio_khz,
	.speed_div = bcm2835gpio_speed_div,

	.jtag_ops = &bcm2835gpio_interface,
	.swd_ops = &bitbang_swd,
};

static bool bcm2835gpio_jtag_mode_possible(void)
{
	if (!is_gpio_valid(tck_gpio))
		return 0;
	if (!is_gpio_valid(tms_gpio))
		return 0;
	if (!is_gpio_valid(tdi_gpio))
		return 0;
	if (!is_gpio_valid(tdo_gpio))
		return 0;
	return 1;
}

static bool bcm2835gpio_swd_mode_possible(void)
{
	if (!is_gpio_valid(swclk_gpio))
		return 0;
	if (!is_gpio_valid(swdio_gpio))
		return 0;
	return 1;
}

static int bcm2835gpio_init(void)
{
	bitbang_interface = &bcm2835gpio_bitbang;

	LOG_INFO("BCM2835 GPIO JTAG/SWD bitbang driver");

	if (transport_is_jtag() && !bcm2835gpio_jtag_mode_possible()) {
		LOG_ERROR("Require tck, tms, tdi and tdo gpios for JTAG mode");
<<<<<<< HEAD
		return ERROR_JTAG_INIT_FAILED;
	}

	if (transport_is_swd() && !bcm2835gpio_swd_mode_possible()) {
		LOG_ERROR("Require swclk and swdio gpio for SWD mode");
		return ERROR_JTAG_INIT_FAILED;
	}

	dev_mem_fd = open("/dev/gpiomem", O_RDWR | O_SYNC);
	if (dev_mem_fd < 0) {
		LOG_DEBUG("Cannot open /dev/gpiomem, fallback to /dev/mem");
		dev_mem_fd = open("/dev/mem", O_RDWR | O_SYNC);
	}
	if (dev_mem_fd < 0) {
=======
		return ERROR_JTAG_INIT_FAILED;
	}

	if (transport_is_swd() && !bcm2835gpio_swd_mode_possible()) {
		LOG_ERROR("Require swclk and swdio gpio for SWD mode");
		return ERROR_JTAG_INIT_FAILED;
	}

	dev_mem_fd = open("/dev/gpiomem", O_RDWR | O_SYNC);
	if (dev_mem_fd < 0) {
		LOG_DEBUG("Cannot open /dev/gpiomem, fallback to /dev/mem");
		dev_mem_fd = open("/dev/mem", O_RDWR | O_SYNC);
	}
	if (dev_mem_fd < 0) {
>>>>>>> b61a2808
		LOG_ERROR("open: %s", strerror(errno));
		return ERROR_JTAG_INIT_FAILED;
	}

	pio_base = mmap(NULL, sysconf(_SC_PAGE_SIZE), PROT_READ | PROT_WRITE,
				MAP_SHARED, dev_mem_fd, BCM2835_GPIO_BASE);

	if (pio_base == MAP_FAILED) {
		LOG_ERROR("mmap: %s", strerror(errno));
		close(dev_mem_fd);
		return ERROR_JTAG_INIT_FAILED;
	}

	static volatile uint32_t *pads_base;
	pads_base = mmap(NULL, sysconf(_SC_PAGE_SIZE), PROT_READ | PROT_WRITE,
				MAP_SHARED, dev_mem_fd, BCM2835_PADS_GPIO_0_27);

	if (pads_base == MAP_FAILED) {
		LOG_ERROR("mmap: %s", strerror(errno));
		close(dev_mem_fd);
		return ERROR_JTAG_INIT_FAILED;
	}

	/* set 4mA drive strength, slew rate limited, hysteresis on */
	pads_base[BCM2835_PADS_GPIO_0_27_OFFSET] = 0x5a000008 + 1;

	/*
	 * Configure TDO as an input, and TDI, TCK, TMS, TRST, SRST
	 * as outputs.  Drive TDI and TCK low, and TMS/TRST/SRST high.
	 */
	if (transport_is_jtag()) {
		tdo_gpio_mode = MODE_GPIO(tdo_gpio);
		tdi_gpio_mode = MODE_GPIO(tdi_gpio);
		tck_gpio_mode = MODE_GPIO(tck_gpio);
		tms_gpio_mode = MODE_GPIO(tms_gpio);

		INP_GPIO(tdo_gpio);

		GPIO_CLR = 1<<tdi_gpio | 1<<tck_gpio;
		GPIO_SET = 1<<tms_gpio;

		OUT_GPIO(tdi_gpio);
		OUT_GPIO(tck_gpio);
		OUT_GPIO(tms_gpio);

		if (trst_gpio != -1) {
			trst_gpio_mode = MODE_GPIO(trst_gpio);
			GPIO_SET = 1 << trst_gpio;
			OUT_GPIO(trst_gpio);
		}
<<<<<<< HEAD
	}

	if (transport_is_swd()) {
		swclk_gpio_mode = MODE_GPIO(swclk_gpio);
		swdio_gpio_mode = MODE_GPIO(swdio_gpio);

		GPIO_CLR = 1<<swdio_gpio | 1<<swclk_gpio;

		OUT_GPIO(swclk_gpio);
		OUT_GPIO(swdio_gpio);
	}

=======
	}

	if (transport_is_swd()) {
		swclk_gpio_mode = MODE_GPIO(swclk_gpio);
		swdio_gpio_mode = MODE_GPIO(swdio_gpio);

		GPIO_CLR = 1<<swdio_gpio | 1<<swclk_gpio;

		OUT_GPIO(swclk_gpio);
		OUT_GPIO(swdio_gpio);
	}

>>>>>>> b61a2808
	if (srst_gpio != -1) {
		srst_gpio_mode = MODE_GPIO(srst_gpio);
		GPIO_SET = 1 << srst_gpio;
		OUT_GPIO(srst_gpio);
	}

	if (swdio_dir_gpio != -1) {
		swdio_dir_gpio_mode = MODE_GPIO(swdio_dir_gpio);
		GPIO_SET = 1 << swdio_dir_gpio;
		OUT_GPIO(swdio_dir_gpio);
	}

	LOG_DEBUG("saved pinmux settings: tck %d tms %d tdi %d "
		  "tdo %d trst %d srst %d", tck_gpio_mode, tms_gpio_mode,
		  tdi_gpio_mode, tdo_gpio_mode, trst_gpio_mode, srst_gpio_mode);

	return ERROR_OK;
}

static int bcm2835gpio_quit(void)
{
	if (transport_is_jtag()) {
		SET_MODE_GPIO(tdo_gpio, tdo_gpio_mode);
		SET_MODE_GPIO(tdi_gpio, tdi_gpio_mode);
		SET_MODE_GPIO(tck_gpio, tck_gpio_mode);
		SET_MODE_GPIO(tms_gpio, tms_gpio_mode);
		if (trst_gpio != -1)
			SET_MODE_GPIO(trst_gpio, trst_gpio_mode);
	}

	if (transport_is_swd()) {
		SET_MODE_GPIO(swclk_gpio, swclk_gpio_mode);
		SET_MODE_GPIO(swdio_gpio, swdio_gpio_mode);
	}

	if (srst_gpio != -1)
		SET_MODE_GPIO(srst_gpio, srst_gpio_mode);

	if (swdio_dir_gpio != -1)
		SET_MODE_GPIO(swdio_dir_gpio, swdio_dir_gpio_mode);

	return ERROR_OK;
}<|MERGE_RESOLUTION|>--- conflicted
+++ resolved
@@ -304,8 +304,6 @@
 		COMMAND_PARSE_NUMBER(int, CMD_ARGV[0], swdio_gpio);
 
 	command_print(CMD, "BCM2835 num: swdio = %d", swdio_gpio);
-<<<<<<< HEAD
-=======
 	return ERROR_OK;
 }
 
@@ -315,7 +313,6 @@
 		COMMAND_PARSE_NUMBER(int, CMD_ARGV[0], swdio_dir_gpio);
 
 	command_print(CMD, "BCM2835 num: swdio_dir = %d", swdio_dir_gpio);
->>>>>>> b61a2808
 	return ERROR_OK;
 }
 
@@ -501,7 +498,6 @@
 
 	if (transport_is_jtag() && !bcm2835gpio_jtag_mode_possible()) {
 		LOG_ERROR("Require tck, tms, tdi and tdo gpios for JTAG mode");
-<<<<<<< HEAD
 		return ERROR_JTAG_INIT_FAILED;
 	}
 
@@ -516,22 +512,6 @@
 		dev_mem_fd = open("/dev/mem", O_RDWR | O_SYNC);
 	}
 	if (dev_mem_fd < 0) {
-=======
-		return ERROR_JTAG_INIT_FAILED;
-	}
-
-	if (transport_is_swd() && !bcm2835gpio_swd_mode_possible()) {
-		LOG_ERROR("Require swclk and swdio gpio for SWD mode");
-		return ERROR_JTAG_INIT_FAILED;
-	}
-
-	dev_mem_fd = open("/dev/gpiomem", O_RDWR | O_SYNC);
-	if (dev_mem_fd < 0) {
-		LOG_DEBUG("Cannot open /dev/gpiomem, fallback to /dev/mem");
-		dev_mem_fd = open("/dev/mem", O_RDWR | O_SYNC);
-	}
-	if (dev_mem_fd < 0) {
->>>>>>> b61a2808
 		LOG_ERROR("open: %s", strerror(errno));
 		return ERROR_JTAG_INIT_FAILED;
 	}
@@ -582,7 +562,6 @@
 			GPIO_SET = 1 << trst_gpio;
 			OUT_GPIO(trst_gpio);
 		}
-<<<<<<< HEAD
 	}
 
 	if (transport_is_swd()) {
@@ -595,20 +574,6 @@
 		OUT_GPIO(swdio_gpio);
 	}
 
-=======
-	}
-
-	if (transport_is_swd()) {
-		swclk_gpio_mode = MODE_GPIO(swclk_gpio);
-		swdio_gpio_mode = MODE_GPIO(swdio_gpio);
-
-		GPIO_CLR = 1<<swdio_gpio | 1<<swclk_gpio;
-
-		OUT_GPIO(swclk_gpio);
-		OUT_GPIO(swdio_gpio);
-	}
-
->>>>>>> b61a2808
 	if (srst_gpio != -1) {
 		srst_gpio_mode = MODE_GPIO(srst_gpio);
 		GPIO_SET = 1 << srst_gpio;
