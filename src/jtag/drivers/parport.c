--- conflicted
+++ resolved
@@ -511,8 +511,6 @@
 	COMMAND_REGISTRATION_DONE
 };
 
-<<<<<<< HEAD
-=======
 static const struct command_registration parport_command_handlers[] = {
 	{
 		.name = "parport",
@@ -524,7 +522,6 @@
 	COMMAND_REGISTRATION_DONE
 };
 
->>>>>>> b61a2808
 static struct jtag_interface parport_interface = {
 	.supported = DEBUG_CAP_TMS_SEQ,
 	.execute_queue = bitbang_execute_queue,
