--- conflicted
+++ resolved
@@ -178,14 +178,11 @@
 	void *buffer;
 };
 
-<<<<<<< HEAD
-=======
 struct pending_request_block {
 	struct pending_transfer_result *transfers;
 	int transfer_count;
 };
 
->>>>>>> db070eb8
 struct pending_scan_result {
 	/** Offset in bytes in the CMD_DAP_JTAG_SEQ response buffer. */
 	unsigned first;
@@ -197,10 +194,6 @@
 	unsigned buffer_offset;
 };
 
-<<<<<<< HEAD
-static int pending_transfer_count, pending_queue_len;
-static struct pending_transfer_result *pending_transfers;
-=======
 /* Up to MIN(packet_count, MAX_PENDING_REQUESTS) requests may be issued
  * until the first response arrives */
 #define MAX_PENDING_REQUESTS 3
@@ -211,19 +204,6 @@
 static struct pending_request_block pending_fifo[MAX_PENDING_REQUESTS];
 static int pending_fifo_put_idx, pending_fifo_get_idx;
 static int pending_fifo_block_count;
-
-/* pointers to buffers that will receive jtag scan results on the next flush */
-#define MAX_PENDING_SCAN_RESULTS 256
-static int pending_scan_result_count;
-static struct pending_scan_result pending_scan_results[MAX_PENDING_SCAN_RESULTS];
-
-/* queued JTAG sequences that will be executed on the next flush */
-#define QUEUED_SEQ_BUF_LEN (cmsis_dap_handle->packet_size - 3)
-static int queued_seq_count;
-static int queued_seq_buf_end;
-static int queued_seq_tdo_ptr;
-static uint8_t queued_seq_buf[1024]; /* TODO: make dynamic / move into cmsis object */
->>>>>>> db070eb8
 
 /* pointers to buffers that will receive jtag scan results on the next flush */
 #define MAX_PENDING_SCAN_RESULTS 256
@@ -1150,16 +1130,6 @@
 {
 	/* Set both TRST and SRST even if they're not enabled as
 	 * there's no way to tristate them */
-<<<<<<< HEAD
-	uint8_t pins = 0;
-
-	if (!cmd->cmd.reset->srst)
-		pins |= SWJ_PIN_SRST;
-	if (!cmd->cmd.reset->trst)
-		pins |= SWJ_PIN_TRST;
-
-	int retval = cmsis_dap_cmd_DAP_SWJ_Pins(pins,
-=======
 
 	output_pins = 0;
 	if (!cmd->cmd.reset->srst)
@@ -1168,7 +1138,6 @@
 		output_pins |= SWJ_PIN_TRST;
 
 	int retval = cmsis_dap_cmd_DAP_SWJ_Pins(output_pins,
->>>>>>> db070eb8
 			SWJ_PIN_TRST | SWJ_PIN_SRST, 0, NULL);
 	if (retval != ERROR_OK)
 		LOG_ERROR("CMSIS-DAP: Interface reset failed");
@@ -1601,15 +1570,12 @@
 	cmsis_dap_stableclocks(cmd->cmd.runtest->num_cycles);
 }
 
-<<<<<<< HEAD
-=======
 static void cmsis_dap_execute_tms(struct jtag_command *cmd)
 {
 	DEBUG_JTAG_IO("TMS: %d bits", cmd->cmd.tms->num_bits);
 	cmsis_dap_cmd_DAP_SWJ_Sequence(cmd->cmd.tms->num_bits, cmd->cmd.tms->bits);
 }
 
->>>>>>> db070eb8
 /* TODO: Is there need to call cmsis_dap_flush() for the JTAG_PATHMOVE,
  * JTAG_RUNTEST, JTAG_STABLECLOCKS? */
 static void cmsis_dap_execute_command(struct jtag_command *cmd)
@@ -1640,11 +1606,8 @@
 			cmsis_dap_execute_stableclocks(cmd);
 			break;
 		case JTAG_TMS:
-<<<<<<< HEAD
-=======
 			cmsis_dap_execute_tms(cmd);
 			break;
->>>>>>> db070eb8
 		default:
 			LOG_ERROR("BUG: unknown JTAG command type 0x%X encountered", cmd->type);
 			exit(-1);
