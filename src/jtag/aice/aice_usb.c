/***************************************************************************
 *   Copyright (C) 2013 by Andes Technology                                *
 *   Hsiangkai Wang <hkwang@andestech.com>                                 *
 *                                                                         *
 *   This program is free software; you can redistribute it and/or modify  *
 *   it under the terms of the GNU General Public License as published by  *
 *   the Free Software Foundation; either version 2 of the License, or     *
 *   (at your option) any later version.                                   *
 *                                                                         *
 *   This program is distributed in the hope that it will be useful,       *
 *   but WITHOUT ANY WARRANTY; without even the implied warranty of        *
 *   MERCHANTABILITY or FITNESS FOR A PARTICULAR PURPOSE.  See the         *
 *   GNU General Public License for more details.                          *
 *                                                                         *
 *   You should have received a copy of the GNU General Public License     *
 *   along with this program.  If not, see <http://www.gnu.org/licenses/>. *
 ***************************************************************************/
#ifdef HAVE_CONFIG_H
#include "config.h"
#endif

<<<<<<< HEAD
=======
#include <helper/system.h>
>>>>>>> b61a2808
#include <jtag/drivers/libusb_helper.h>
#include <helper/log.h>
#include <helper/time_support.h>
#include <target/target.h>
#include <jtag/jtag.h>
#include <target/nds32_insn.h>
#include <target/nds32_reg.h>
#include "aice_usb.h"


/* Global USB buffers */
static uint8_t usb_in_buffer[AICE_IN_BUFFER_SIZE];
static uint8_t usb_out_buffer[AICE_OUT_BUFFER_SIZE];
static uint32_t jtag_clock;
static struct aice_usb_handler_s aice_handler;
/* AICE max retry times. If AICE command timeout, retry it. */
static int aice_max_retry_times = 50;
/* Default endian is little endian. */
static enum aice_target_endian data_endian;

/* Constants for AICE command format length */
#define AICE_FORMAT_HTDA        (3)
#define AICE_FORMAT_HTDC        (7)
#define AICE_FORMAT_HTDMA       (4)
#define AICE_FORMAT_HTDMB       (8)
#define AICE_FORMAT_HTDMC       (8)
#define AICE_FORMAT_HTDMD       (12)
#define AICE_FORMAT_DTHA        (6)
#define AICE_FORMAT_DTHB        (2)
#define AICE_FORMAT_DTHMA       (8)
#define AICE_FORMAT_DTHMB       (4)

/* Constants for AICE command */
#define AICE_CMD_SCAN_CHAIN             0x00
#define AICE_CMD_T_READ_MISC            0x20
#define AICE_CMD_T_READ_EDMSR           0x21
#define AICE_CMD_T_READ_DTR             0x22
#define AICE_CMD_T_READ_MEM_B           0x24
#define AICE_CMD_T_READ_MEM_H           0x25
#define AICE_CMD_T_READ_MEM             0x26
#define AICE_CMD_T_FASTREAD_MEM         0x27
#define AICE_CMD_T_WRITE_MISC           0x28
#define AICE_CMD_T_WRITE_EDMSR          0x29
#define AICE_CMD_T_WRITE_DTR            0x2A
#define AICE_CMD_T_WRITE_DIM            0x2B
#define AICE_CMD_T_WRITE_MEM_B          0x2C
#define AICE_CMD_T_WRITE_MEM_H          0x2D
#define AICE_CMD_T_WRITE_MEM            0x2E
#define AICE_CMD_T_FASTWRITE_MEM        0x2F
#define AICE_CMD_T_EXECUTE              0x3E
#define AICE_CMD_READ_CTRL              0x50
#define AICE_CMD_WRITE_CTRL             0x51
#define AICE_CMD_BATCH_BUFFER_READ      0x60
#define AICE_CMD_READ_DTR_TO_BUFFER     0x61
#define AICE_CMD_BATCH_BUFFER_WRITE     0x68
#define AICE_CMD_WRITE_DTR_FROM_BUFFER  0x69

/***************************************************************************/
/* AICE commands' pack/unpack functions */
static void aice_pack_htda(uint8_t cmd_code, uint8_t extra_word_length,
		uint32_t address)
{
	usb_out_buffer[0] = cmd_code;
	usb_out_buffer[1] = extra_word_length;
	usb_out_buffer[2] = (uint8_t)(address & 0xFF);
}

static void aice_pack_htdc(uint8_t cmd_code, uint8_t extra_word_length,
		uint32_t address, uint32_t word, enum aice_target_endian access_endian)
{
	usb_out_buffer[0] = cmd_code;
	usb_out_buffer[1] = extra_word_length;
	usb_out_buffer[2] = (uint8_t)(address & 0xFF);
	if (access_endian == AICE_BIG_ENDIAN) {
		usb_out_buffer[6] = (uint8_t)((word >> 24) & 0xFF);
		usb_out_buffer[5] = (uint8_t)((word >> 16) & 0xFF);
		usb_out_buffer[4] = (uint8_t)((word >> 8) & 0xFF);
		usb_out_buffer[3] = (uint8_t)(word & 0xFF);
	} else {
		usb_out_buffer[3] = (uint8_t)((word >> 24) & 0xFF);
		usb_out_buffer[4] = (uint8_t)((word >> 16) & 0xFF);
		usb_out_buffer[5] = (uint8_t)((word >> 8) & 0xFF);
		usb_out_buffer[6] = (uint8_t)(word & 0xFF);
	}
}

static void aice_pack_htdma(uint8_t cmd_code, uint8_t target_id,
		uint8_t extra_word_length, uint32_t address)
{
	usb_out_buffer[0] = cmd_code;
	usb_out_buffer[1] = target_id;
	usb_out_buffer[2] = extra_word_length;
	usb_out_buffer[3] = (uint8_t)(address & 0xFF);
}

static void aice_pack_htdmb(uint8_t cmd_code, uint8_t target_id,
		uint8_t extra_word_length, uint32_t address)
{
	usb_out_buffer[0] = cmd_code;
	usb_out_buffer[1] = target_id;
	usb_out_buffer[2] = extra_word_length;
	usb_out_buffer[3] = 0;
	usb_out_buffer[4] = (uint8_t)((address >> 24) & 0xFF);
	usb_out_buffer[5] = (uint8_t)((address >> 16) & 0xFF);
	usb_out_buffer[6] = (uint8_t)((address >> 8) & 0xFF);
	usb_out_buffer[7] = (uint8_t)(address & 0xFF);
}

static void aice_pack_htdmc(uint8_t cmd_code, uint8_t target_id,
		uint8_t extra_word_length, uint32_t address, uint32_t word,
		enum aice_target_endian access_endian)
{
	usb_out_buffer[0] = cmd_code;
	usb_out_buffer[1] = target_id;
	usb_out_buffer[2] = extra_word_length;
	usb_out_buffer[3] = (uint8_t)(address & 0xFF);
	if (access_endian == AICE_BIG_ENDIAN) {
		usb_out_buffer[7] = (uint8_t)((word >> 24) & 0xFF);
		usb_out_buffer[6] = (uint8_t)((word >> 16) & 0xFF);
		usb_out_buffer[5] = (uint8_t)((word >> 8) & 0xFF);
		usb_out_buffer[4] = (uint8_t)(word & 0xFF);
	} else {
		usb_out_buffer[4] = (uint8_t)((word >> 24) & 0xFF);
		usb_out_buffer[5] = (uint8_t)((word >> 16) & 0xFF);
		usb_out_buffer[6] = (uint8_t)((word >> 8) & 0xFF);
		usb_out_buffer[7] = (uint8_t)(word & 0xFF);
	}
}

static void aice_pack_htdmc_multiple_data(uint8_t cmd_code, uint8_t target_id,
		uint8_t extra_word_length, uint32_t address, uint32_t *word,
		uint8_t num_of_words, enum aice_target_endian access_endian)
{
	usb_out_buffer[0] = cmd_code;
	usb_out_buffer[1] = target_id;
	usb_out_buffer[2] = extra_word_length;
	usb_out_buffer[3] = (uint8_t)(address & 0xFF);

	uint8_t i;
	for (i = 0 ; i < num_of_words ; i++, word++) {
		if (access_endian == AICE_BIG_ENDIAN) {
			usb_out_buffer[7 + i * 4] = (uint8_t)((*word >> 24) & 0xFF);
			usb_out_buffer[6 + i * 4] = (uint8_t)((*word >> 16) & 0xFF);
			usb_out_buffer[5 + i * 4] = (uint8_t)((*word >> 8) & 0xFF);
			usb_out_buffer[4 + i * 4] = (uint8_t)(*word & 0xFF);
		} else {
			usb_out_buffer[4 + i * 4] = (uint8_t)((*word >> 24) & 0xFF);
			usb_out_buffer[5 + i * 4] = (uint8_t)((*word >> 16) & 0xFF);
			usb_out_buffer[6 + i * 4] = (uint8_t)((*word >> 8) & 0xFF);
			usb_out_buffer[7 + i * 4] = (uint8_t)(*word & 0xFF);
		}
	}
}

static void aice_pack_htdmd(uint8_t cmd_code, uint8_t target_id,
		uint8_t extra_word_length, uint32_t address, uint32_t word,
		enum aice_target_endian access_endian)
{
	usb_out_buffer[0] = cmd_code;
	usb_out_buffer[1] = target_id;
	usb_out_buffer[2] = extra_word_length;
	usb_out_buffer[3] = 0;
	usb_out_buffer[4] = (uint8_t)((address >> 24) & 0xFF);
	usb_out_buffer[5] = (uint8_t)((address >> 16) & 0xFF);
	usb_out_buffer[6] = (uint8_t)((address >> 8) & 0xFF);
	usb_out_buffer[7] = (uint8_t)(address & 0xFF);
	if (access_endian == AICE_BIG_ENDIAN) {
		usb_out_buffer[11] = (uint8_t)((word >> 24) & 0xFF);
		usb_out_buffer[10] = (uint8_t)((word >> 16) & 0xFF);
		usb_out_buffer[9] = (uint8_t)((word >> 8) & 0xFF);
		usb_out_buffer[8] = (uint8_t)(word & 0xFF);
	} else {
		usb_out_buffer[8] = (uint8_t)((word >> 24) & 0xFF);
		usb_out_buffer[9] = (uint8_t)((word >> 16) & 0xFF);
		usb_out_buffer[10] = (uint8_t)((word >> 8) & 0xFF);
		usb_out_buffer[11] = (uint8_t)(word & 0xFF);
	}
}

static void aice_pack_htdmd_multiple_data(uint8_t cmd_code, uint8_t target_id,
		uint8_t extra_word_length, uint32_t address, const uint8_t *word,
		enum aice_target_endian access_endian)
{
	usb_out_buffer[0] = cmd_code;
	usb_out_buffer[1] = target_id;
	usb_out_buffer[2] = extra_word_length;
	usb_out_buffer[3] = 0;
	usb_out_buffer[4] = (uint8_t)((address >> 24) & 0xFF);
	usb_out_buffer[5] = (uint8_t)((address >> 16) & 0xFF);
	usb_out_buffer[6] = (uint8_t)((address >> 8) & 0xFF);
	usb_out_buffer[7] = (uint8_t)(address & 0xFF);

	uint32_t i;
	/* num_of_words may be over 0xFF, so use uint32_t */
	uint32_t num_of_words = extra_word_length + 1;

	for (i = 0 ; i < num_of_words ; i++, word += 4) {
		if (access_endian == AICE_BIG_ENDIAN) {
			usb_out_buffer[11 + i * 4] = word[3];
			usb_out_buffer[10 + i * 4] = word[2];
			usb_out_buffer[9 + i * 4] = word[1];
			usb_out_buffer[8 + i * 4] = word[0];
		} else {
			usb_out_buffer[8 + i * 4] = word[3];
			usb_out_buffer[9 + i * 4] = word[2];
			usb_out_buffer[10 + i * 4] = word[1];
			usb_out_buffer[11 + i * 4] = word[0];
		}
	}
}

static void aice_unpack_dtha(uint8_t *cmd_ack_code, uint8_t *extra_word_length,
		uint32_t *word, enum aice_target_endian access_endian)
{
	*cmd_ack_code = usb_in_buffer[0];
	*extra_word_length = usb_in_buffer[1];

	if (access_endian == AICE_BIG_ENDIAN) {
		*word = (usb_in_buffer[5] << 24) |
			(usb_in_buffer[4] << 16) |
			(usb_in_buffer[3] << 8) |
			(usb_in_buffer[2]);
	} else {
		*word = (usb_in_buffer[2] << 24) |
			(usb_in_buffer[3] << 16) |
			(usb_in_buffer[4] << 8) |
			(usb_in_buffer[5]);
	}
}

static void aice_unpack_dtha_multiple_data(uint8_t *cmd_ack_code,
		uint8_t *extra_word_length, uint32_t *word, uint8_t num_of_words,
		enum aice_target_endian access_endian)
{
	*cmd_ack_code = usb_in_buffer[0];
	*extra_word_length = usb_in_buffer[1];

	uint8_t i;
	for (i = 0 ; i < num_of_words ; i++, word++) {
		if (access_endian == AICE_BIG_ENDIAN) {
			*word = (usb_in_buffer[5 + i * 4] << 24) |
				(usb_in_buffer[4 + i * 4] << 16) |
				(usb_in_buffer[3 + i * 4] << 8) |
				(usb_in_buffer[2 + i * 4]);
		} else {
			*word = (usb_in_buffer[2 + i * 4] << 24) |
				(usb_in_buffer[3 + i * 4] << 16) |
				(usb_in_buffer[4 + i * 4] << 8) |
				(usb_in_buffer[5 + i * 4]);
		}
	}
}

static void aice_unpack_dthb(uint8_t *cmd_ack_code, uint8_t *extra_word_length)
{
	*cmd_ack_code = usb_in_buffer[0];
	*extra_word_length = usb_in_buffer[1];
}

static void aice_unpack_dthma(uint8_t *cmd_ack_code, uint8_t *target_id,
		uint8_t *extra_word_length, uint32_t *word,
		enum aice_target_endian access_endian)
{
	*cmd_ack_code = usb_in_buffer[0];
	*target_id = usb_in_buffer[1];
	*extra_word_length = usb_in_buffer[2];
	if (access_endian == AICE_BIG_ENDIAN) {
		*word = (usb_in_buffer[7] << 24) |
			(usb_in_buffer[6] << 16) |
			(usb_in_buffer[5] << 8) |
			(usb_in_buffer[4]);
	} else {
		*word = (usb_in_buffer[4] << 24) |
			(usb_in_buffer[5] << 16) |
			(usb_in_buffer[6] << 8) |
			(usb_in_buffer[7]);
	}
}

static void aice_unpack_dthma_multiple_data(uint8_t *cmd_ack_code,
		uint8_t *target_id, uint8_t *extra_word_length, uint8_t *word,
		enum aice_target_endian access_endian)
{
	*cmd_ack_code = usb_in_buffer[0];
	*target_id = usb_in_buffer[1];
	*extra_word_length = usb_in_buffer[2];
	if (access_endian == AICE_BIG_ENDIAN) {
		word[0] = usb_in_buffer[4];
		word[1] = usb_in_buffer[5];
		word[2] = usb_in_buffer[6];
		word[3] = usb_in_buffer[7];
	} else {
		word[0] = usb_in_buffer[7];
		word[1] = usb_in_buffer[6];
		word[2] = usb_in_buffer[5];
		word[3] = usb_in_buffer[4];
	}
	word += 4;

	uint8_t i;
	for (i = 0; i < *extra_word_length; i++) {
		if (access_endian == AICE_BIG_ENDIAN) {
			word[0] = usb_in_buffer[8 + i * 4];
			word[1] = usb_in_buffer[9 + i * 4];
			word[2] = usb_in_buffer[10 + i * 4];
			word[3] = usb_in_buffer[11 + i * 4];
		} else {
			word[0] = usb_in_buffer[11 + i * 4];
			word[1] = usb_in_buffer[10 + i * 4];
			word[2] = usb_in_buffer[9 + i * 4];
			word[3] = usb_in_buffer[8 + i * 4];
		}
		word += 4;
	}
}

static void aice_unpack_dthmb(uint8_t *cmd_ack_code, uint8_t *target_id,
		uint8_t *extra_word_length)
{
	*cmd_ack_code = usb_in_buffer[0];
	*target_id = usb_in_buffer[1];
	*extra_word_length = usb_in_buffer[2];
}

/***************************************************************************/
/* End of AICE commands' pack/unpack functions */

/* calls the given usb_bulk_* function, allowing for the data to
 * trickle in with some timeouts  */
static int usb_bulk_with_retries(
<<<<<<< HEAD
			int (*f)(libusb_device_handle *, int, char *, int, int, int *),
			libusb_device_handle *dev, int ep,
=======
			int (*f)(struct libusb_device_handle *, int, char *, int, int, int *),
			struct libusb_device_handle *dev, int ep,
>>>>>>> b61a2808
			char *bytes, int size, int timeout, int *transferred)
{
	int tries = 3, count = 0;

	while (tries && (count < size)) {
		int result, ret;

		ret = f(dev, ep, bytes + count, size - count, timeout, &result);
<<<<<<< HEAD
		if (ERROR_OK == ret)
			count += result;
		else if ((ERROR_TIMEOUT_REACHED != ret) || !--tries)
=======
		if (ret == ERROR_OK)
			count += result;
		else if ((ret != ERROR_TIMEOUT_REACHED) || !--tries)
>>>>>>> b61a2808
			return ret;
	}

	*transferred = count;
	return ERROR_OK;
}

<<<<<<< HEAD
static int wrap_usb_bulk_write(libusb_device_handle *dev, int ep,
=======
static int wrap_usb_bulk_write(struct libusb_device_handle *dev, int ep,
>>>>>>> b61a2808
		char *buff, int size, int timeout, int *transferred)
{

	/* usb_bulk_write() takes const char *buff */
	jtag_libusb_bulk_write(dev, ep, buff, size, timeout, transferred);

	return 0;
}

<<<<<<< HEAD
static inline int usb_bulk_write_ex(libusb_device_handle *dev, int ep,
=======
static inline int usb_bulk_write_ex(struct libusb_device_handle *dev, int ep,
>>>>>>> b61a2808
		char *bytes, int size, int timeout)
{
	int tr = 0;

	usb_bulk_with_retries(&wrap_usb_bulk_write,
			dev, ep, bytes, size, timeout, &tr);
	return tr;
}

static inline int usb_bulk_read_ex(struct libusb_device_handle *dev, int ep,
		char *bytes, int size, int timeout)
{
	int tr = 0;
	usb_bulk_with_retries(&jtag_libusb_bulk_read,
			dev, ep, bytes, size, timeout, &tr);
	return tr;
}

/* Write data from out_buffer to USB. */
static int aice_usb_write(uint8_t *out_buffer, int out_length)
{
	int result;

	if (out_length > AICE_OUT_BUFFER_SIZE) {
		LOG_ERROR("aice_write illegal out_length=%i (max=%i)",
				out_length, AICE_OUT_BUFFER_SIZE);
		return -1;
	}

	result = usb_bulk_write_ex(aice_handler.usb_handle, aice_handler.usb_write_ep,
			(char *)out_buffer, out_length, AICE_USB_TIMEOUT);

	LOG_DEBUG_IO("aice_usb_write, out_length = %i, result = %i",
			out_length, result);

	return result;
}

/* Read data from USB into in_buffer. */
static int aice_usb_read(uint8_t *in_buffer, int expected_size)
{
	int result = usb_bulk_read_ex(aice_handler.usb_handle, aice_handler.usb_read_ep,
			(char *)in_buffer, expected_size, AICE_USB_TIMEOUT);

<<<<<<< HEAD
	LOG_DEBUG_IO("aice_usb_read, result = %" PRId32, result);
=======
	LOG_DEBUG_IO("aice_usb_read, result = %d", result);
>>>>>>> b61a2808

	return result;
}

static uint8_t usb_out_packets_buffer[AICE_OUT_PACKETS_BUFFER_SIZE];
static uint8_t usb_in_packets_buffer[AICE_IN_PACKETS_BUFFER_SIZE];
static uint32_t usb_out_packets_buffer_length;
static uint32_t usb_in_packets_buffer_length;
static enum aice_command_mode aice_command_mode;

static int aice_batch_buffer_write(uint8_t buf_index, const uint8_t *word,
		uint32_t num_of_words);

static int aice_usb_packet_flush(void)
{
	if (usb_out_packets_buffer_length == 0)
		return 0;

	if (aice_command_mode == AICE_COMMAND_MODE_PACK) {
		LOG_DEBUG("Flush usb packets (AICE_COMMAND_MODE_PACK)");

		if (aice_usb_write(usb_out_packets_buffer,
					usb_out_packets_buffer_length) < 0)
			return ERROR_FAIL;

		if (aice_usb_read(usb_in_packets_buffer,
					usb_in_packets_buffer_length) < 0)
			return ERROR_FAIL;

		usb_out_packets_buffer_length = 0;
		usb_in_packets_buffer_length = 0;

	} else if (aice_command_mode == AICE_COMMAND_MODE_BATCH) {
		LOG_DEBUG("Flush usb packets (AICE_COMMAND_MODE_BATCH)");

		/* use BATCH_BUFFER_WRITE to fill command-batch-buffer */
		if (aice_batch_buffer_write(AICE_BATCH_COMMAND_BUFFER_0,
				usb_out_packets_buffer,
				(usb_out_packets_buffer_length + 3) / 4) != ERROR_OK)
			return ERROR_FAIL;

		usb_out_packets_buffer_length = 0;
		usb_in_packets_buffer_length = 0;

		/* enable BATCH command */
		aice_command_mode = AICE_COMMAND_MODE_NORMAL;
		if (aice_write_ctrl(AICE_WRITE_CTRL_BATCH_CTRL, 0x80000000) != ERROR_OK)
			return ERROR_FAIL;
		aice_command_mode = AICE_COMMAND_MODE_BATCH;

		/* wait 1 second (AICE bug, workaround) */
		alive_sleep(1000);

		/* check status */
		uint32_t i;
		uint32_t batch_status;

		i = 0;
		while (1) {
			int retval = aice_read_ctrl(AICE_READ_CTRL_BATCH_STATUS, &batch_status);
			if (retval != ERROR_OK)
				return retval;

			if (batch_status & 0x1)
				return ERROR_OK;
			else if (batch_status & 0xE)
				return ERROR_FAIL;

			if ((i % 30) == 0)
				keep_alive();

			i++;
		}
	}

	return ERROR_OK;
}

static int aice_usb_packet_append(uint8_t *out_buffer, int out_length, int in_length)
{
	uint32_t max_packet_size = AICE_OUT_PACKETS_BUFFER_SIZE;

	if (aice_command_mode == AICE_COMMAND_MODE_PACK) {
		max_packet_size = AICE_OUT_PACK_COMMAND_SIZE;
	} else if (aice_command_mode == AICE_COMMAND_MODE_BATCH) {
		max_packet_size = AICE_OUT_BATCH_COMMAND_SIZE;
	} else {
		/* AICE_COMMAND_MODE_NORMAL */
		if (aice_usb_packet_flush() != ERROR_OK)
			return ERROR_FAIL;
	}

	if (usb_out_packets_buffer_length + out_length > max_packet_size)
		if (aice_usb_packet_flush() != ERROR_OK) {
			LOG_DEBUG("Flush usb packets failed");
			return ERROR_FAIL;
		}

	LOG_DEBUG("Append usb packets 0x%02x", out_buffer[0]);

	memcpy(usb_out_packets_buffer + usb_out_packets_buffer_length, out_buffer, out_length);
	usb_out_packets_buffer_length += out_length;
	usb_in_packets_buffer_length += in_length;

	return ERROR_OK;
}

/***************************************************************************/
/* AICE commands */
static int aice_reset_box(void)
{
	if (aice_write_ctrl(AICE_WRITE_CTRL_CLEAR_TIMEOUT_STATUS, 0x1) != ERROR_OK)
		return ERROR_FAIL;

	/* turn off FASTMODE */
	uint32_t pin_status;
	if (aice_read_ctrl(AICE_READ_CTRL_GET_JTAG_PIN_STATUS, &pin_status)
			!= ERROR_OK)
		return ERROR_FAIL;

	if (aice_write_ctrl(AICE_WRITE_CTRL_JTAG_PIN_STATUS, pin_status & (~0x2))
			!= ERROR_OK)
		return ERROR_FAIL;

	return ERROR_OK;
}

static int aice_scan_chain(uint32_t *id_codes, uint8_t *num_of_ids)
{
	int retry_times = 0;

	if ((aice_command_mode == AICE_COMMAND_MODE_PACK) ||
		(aice_command_mode == AICE_COMMAND_MODE_BATCH))
		aice_usb_packet_flush();

	do {
		aice_pack_htda(AICE_CMD_SCAN_CHAIN, 0x0F, 0x0);

		aice_usb_write(usb_out_buffer, AICE_FORMAT_HTDA);

		LOG_DEBUG("SCAN_CHAIN, length: 0x0F");

		/** TODO: modify receive length */
		int result = aice_usb_read(usb_in_buffer, AICE_FORMAT_DTHA);
		if (result != AICE_FORMAT_DTHA) {
			LOG_ERROR("aice_usb_read failed (requested=%d, result=%d)",
					AICE_FORMAT_DTHA, result);
			return ERROR_FAIL;
		}

		uint8_t cmd_ack_code;
		aice_unpack_dtha_multiple_data(&cmd_ack_code, num_of_ids, id_codes,
				0x10, AICE_LITTLE_ENDIAN);

		if (cmd_ack_code != AICE_CMD_SCAN_CHAIN) {

			if (retry_times > aice_max_retry_times) {
				LOG_ERROR("aice command timeout (command=0x%x, response=0x%" PRIx8 ")",
						AICE_CMD_SCAN_CHAIN, cmd_ack_code);
				return ERROR_FAIL;
			}

			/* clear timeout and retry */
			if (aice_reset_box() != ERROR_OK)
				return ERROR_FAIL;

			retry_times++;
			continue;
		}

		LOG_DEBUG("SCAN_CHAIN response, # of IDs: %" PRIu8, *num_of_ids);

		if (*num_of_ids == 0xFF) {
			LOG_ERROR("No target connected");
			return ERROR_FAIL;
		} else if (*num_of_ids == AICE_MAX_NUM_CORE) {
			LOG_INFO("The ice chain over 16 targets");
		} else {
			(*num_of_ids)++;
		}
		break;
	} while (1);

	return ERROR_OK;
}

int aice_read_ctrl(uint32_t address, uint32_t *data)
{
	if ((aice_command_mode == AICE_COMMAND_MODE_PACK) ||
		(aice_command_mode == AICE_COMMAND_MODE_BATCH))
		aice_usb_packet_flush();

	aice_pack_htda(AICE_CMD_READ_CTRL, 0, address);

	aice_usb_write(usb_out_buffer, AICE_FORMAT_HTDA);

	LOG_DEBUG("READ_CTRL, address: 0x%" PRIx32, address);

	int result = aice_usb_read(usb_in_buffer, AICE_FORMAT_DTHA);
	if (result != AICE_FORMAT_DTHA) {
		LOG_ERROR("aice_usb_read failed (requested=%d, result=%d)",
				AICE_FORMAT_DTHA, result);
		return ERROR_FAIL;
	}

	uint8_t cmd_ack_code;
	uint8_t extra_length;
	aice_unpack_dtha(&cmd_ack_code, &extra_length, data, AICE_LITTLE_ENDIAN);

	LOG_DEBUG("READ_CTRL response, data: 0x%" PRIx32, *data);

	if (cmd_ack_code != AICE_CMD_READ_CTRL) {
		LOG_ERROR("aice command error (command=0x%x, response=0x%" PRIx8 ")",
				AICE_CMD_READ_CTRL, cmd_ack_code);
		return ERROR_FAIL;
	}

	return ERROR_OK;
}

int aice_write_ctrl(uint32_t address, uint32_t data)
{
	if (aice_command_mode == AICE_COMMAND_MODE_PACK) {
		aice_usb_packet_flush();
	} else if (aice_command_mode == AICE_COMMAND_MODE_BATCH) {
		aice_pack_htdc(AICE_CMD_WRITE_CTRL, 0, address, data, AICE_LITTLE_ENDIAN);
		return aice_usb_packet_append(usb_out_buffer, AICE_FORMAT_HTDC,
				AICE_FORMAT_DTHB);
	}

	aice_pack_htdc(AICE_CMD_WRITE_CTRL, 0, address, data, AICE_LITTLE_ENDIAN);

	aice_usb_write(usb_out_buffer, AICE_FORMAT_HTDC);

	LOG_DEBUG("WRITE_CTRL, address: 0x%" PRIx32 ", data: 0x%" PRIx32, address, data);

	int result = aice_usb_read(usb_in_buffer, AICE_FORMAT_DTHB);
	if (result != AICE_FORMAT_DTHB) {
		LOG_ERROR("aice_usb_read failed (requested=%d, result=%d)",
				AICE_FORMAT_DTHB, result);
		return ERROR_FAIL;
	}

	uint8_t cmd_ack_code;
	uint8_t extra_length;
	aice_unpack_dthb(&cmd_ack_code, &extra_length);

	LOG_DEBUG("WRITE_CTRL response");

	if (cmd_ack_code != AICE_CMD_WRITE_CTRL) {
		LOG_ERROR("aice command error (command=0x%x, response=0x%" PRIx8 ")",
				AICE_CMD_WRITE_CTRL, cmd_ack_code);
		return ERROR_FAIL;
	}

	return ERROR_OK;
}

static int aice_read_dtr(uint8_t target_id, uint32_t *data)
{
	int retry_times = 0;

	if ((aice_command_mode == AICE_COMMAND_MODE_PACK) ||
		(aice_command_mode == AICE_COMMAND_MODE_BATCH))
		aice_usb_packet_flush();

	do {
		aice_pack_htdma(AICE_CMD_T_READ_DTR, target_id, 0, 0);

		aice_usb_write(usb_out_buffer, AICE_FORMAT_HTDMA);

		LOG_DEBUG("READ_DTR, COREID: %" PRIu8, target_id);

		int result = aice_usb_read(usb_in_buffer, AICE_FORMAT_DTHMA);
		if (result != AICE_FORMAT_DTHMA) {
			LOG_ERROR("aice_usb_read failed (requested=%d, result=%d)",
					AICE_FORMAT_DTHMA, result);
			return ERROR_FAIL;
		}

		uint8_t cmd_ack_code;
		uint8_t extra_length;
		uint8_t res_target_id;
		aice_unpack_dthma(&cmd_ack_code, &res_target_id, &extra_length,
				data, AICE_LITTLE_ENDIAN);

		if (cmd_ack_code == AICE_CMD_T_READ_DTR) {
			LOG_DEBUG("READ_DTR response, data: 0x%" PRIx32, *data);
			break;
		} else {

			if (retry_times > aice_max_retry_times) {
				LOG_ERROR("aice command timeout (command=0x%x, response=0x%" PRIx8 ")",
						AICE_CMD_T_READ_DTR, cmd_ack_code);
				return ERROR_FAIL;
			}

			/* clear timeout and retry */
			if (aice_reset_box() != ERROR_OK)
				return ERROR_FAIL;

			retry_times++;
		}
	} while (1);

	return ERROR_OK;
}

static int aice_read_dtr_to_buffer(uint8_t target_id, uint32_t buffer_idx)
{
	int retry_times = 0;

	if (aice_command_mode == AICE_COMMAND_MODE_PACK) {
		aice_usb_packet_flush();
	} else if (aice_command_mode == AICE_COMMAND_MODE_BATCH) {
		aice_pack_htdma(AICE_CMD_READ_DTR_TO_BUFFER, target_id, 0, buffer_idx);
		return aice_usb_packet_append(usb_out_buffer, AICE_FORMAT_HTDMA,
				AICE_FORMAT_DTHMB);
	}

	do {
		aice_pack_htdma(AICE_CMD_READ_DTR_TO_BUFFER, target_id, 0, buffer_idx);

		aice_usb_write(usb_out_buffer, AICE_FORMAT_HTDMA);

		LOG_DEBUG("READ_DTR_TO_BUFFER, COREID: %" PRIu8, target_id);

		int result = aice_usb_read(usb_in_buffer, AICE_FORMAT_DTHMB);
		if (result != AICE_FORMAT_DTHMB) {
			LOG_ERROR("aice_usb_read failed (requested=%d, result=%d)", AICE_FORMAT_DTHMB, result);
			return ERROR_FAIL;
		}

		uint8_t cmd_ack_code;
		uint8_t extra_length;
		uint8_t res_target_id;
		aice_unpack_dthmb(&cmd_ack_code, &res_target_id, &extra_length);

		if (cmd_ack_code == AICE_CMD_READ_DTR_TO_BUFFER) {
			break;
		} else {
			if (retry_times > aice_max_retry_times) {
				LOG_ERROR("aice command timeout (command=0x%x, response=0x%" PRIx8 ")",
						AICE_CMD_READ_DTR_TO_BUFFER, cmd_ack_code);

				return ERROR_FAIL;
			}

			/* clear timeout and retry */
			if (aice_reset_box() != ERROR_OK)
				return ERROR_FAIL;

			retry_times++;
		}
	} while (1);

	return ERROR_OK;
}

static int aice_write_dtr(uint8_t target_id, uint32_t data)
{
	int retry_times = 0;

	if (aice_command_mode == AICE_COMMAND_MODE_PACK) {
		aice_usb_packet_flush();
	} else if (aice_command_mode == AICE_COMMAND_MODE_BATCH) {
		aice_pack_htdmc(AICE_CMD_T_WRITE_DTR, target_id, 0, 0, data, AICE_LITTLE_ENDIAN);
		return aice_usb_packet_append(usb_out_buffer, AICE_FORMAT_HTDMC,
				AICE_FORMAT_DTHMB);
	}

	do {
		aice_pack_htdmc(AICE_CMD_T_WRITE_DTR, target_id, 0, 0, data, AICE_LITTLE_ENDIAN);

		aice_usb_write(usb_out_buffer, AICE_FORMAT_HTDMC);

		LOG_DEBUG("WRITE_DTR, COREID: %" PRIu8 ", data: 0x%" PRIx32, target_id, data);

		int result = aice_usb_read(usb_in_buffer, AICE_FORMAT_DTHMB);
		if (result != AICE_FORMAT_DTHMB) {
			LOG_ERROR("aice_usb_read failed (requested=%d, result=%d)", AICE_FORMAT_DTHMB, result);
			return ERROR_FAIL;
		}

		uint8_t cmd_ack_code;
		uint8_t extra_length;
		uint8_t res_target_id;
		aice_unpack_dthmb(&cmd_ack_code, &res_target_id, &extra_length);

		if (cmd_ack_code == AICE_CMD_T_WRITE_DTR) {
			LOG_DEBUG("WRITE_DTR response");
			break;
		} else {
			if (retry_times > aice_max_retry_times) {
				LOG_ERROR("aice command timeout (command=0x%x, response=0x%" PRIx8 ")",
						AICE_CMD_T_WRITE_DTR, cmd_ack_code);

				return ERROR_FAIL;
			}

			/* clear timeout and retry */
			if (aice_reset_box() != ERROR_OK)
				return ERROR_FAIL;

			retry_times++;
		}
	} while (1);

	return ERROR_OK;
}

static int aice_write_dtr_from_buffer(uint8_t target_id, uint32_t buffer_idx)
{
	int retry_times = 0;

	if (aice_command_mode == AICE_COMMAND_MODE_PACK) {
		aice_usb_packet_flush();
	} else if (aice_command_mode == AICE_COMMAND_MODE_BATCH) {
		aice_pack_htdma(AICE_CMD_WRITE_DTR_FROM_BUFFER, target_id, 0, buffer_idx);
		return aice_usb_packet_append(usb_out_buffer, AICE_FORMAT_HTDMA,
				AICE_FORMAT_DTHMB);
	}

	do {
		aice_pack_htdma(AICE_CMD_WRITE_DTR_FROM_BUFFER, target_id, 0, buffer_idx);

		aice_usb_write(usb_out_buffer, AICE_FORMAT_HTDMA);

		LOG_DEBUG("WRITE_DTR_FROM_BUFFER, COREID: %" PRIu8 "", target_id);

		int result = aice_usb_read(usb_in_buffer, AICE_FORMAT_DTHMB);
		if (result != AICE_FORMAT_DTHMB) {
			LOG_ERROR("aice_usb_read failed (requested=%d, result=%d)", AICE_FORMAT_DTHMB, result);
			return ERROR_FAIL;
		}

		uint8_t cmd_ack_code;
		uint8_t extra_length;
		uint8_t res_target_id;
		aice_unpack_dthmb(&cmd_ack_code, &res_target_id, &extra_length);

		if (cmd_ack_code == AICE_CMD_WRITE_DTR_FROM_BUFFER) {
			break;
		} else {
			if (retry_times > aice_max_retry_times) {
				LOG_ERROR("aice command timeout (command=0x%x, response=0x%" PRIx8 ")",
						AICE_CMD_WRITE_DTR_FROM_BUFFER, cmd_ack_code);

				return ERROR_FAIL;
			}

			/* clear timeout and retry */
			if (aice_reset_box() != ERROR_OK)
				return ERROR_FAIL;

			retry_times++;
		}
	} while (1);

	return ERROR_OK;
}

static int aice_read_misc(uint8_t target_id, uint32_t address, uint32_t *data)
{
	int retry_times = 0;

	if ((aice_command_mode == AICE_COMMAND_MODE_PACK) ||
		(aice_command_mode == AICE_COMMAND_MODE_BATCH))
		aice_usb_packet_flush();

	do {
		aice_pack_htdma(AICE_CMD_T_READ_MISC, target_id, 0, address);

		aice_usb_write(usb_out_buffer, AICE_FORMAT_HTDMA);

		LOG_DEBUG("READ_MISC, COREID: %" PRIu8 ", address: 0x%" PRIx32, target_id, address);

		int result = aice_usb_read(usb_in_buffer, AICE_FORMAT_DTHMA);
		if (result != AICE_FORMAT_DTHMA) {
			LOG_ERROR("aice_usb_read failed (requested=%d, result=%d)",
					AICE_FORMAT_DTHMA, result);
			return ERROR_AICE_DISCONNECT;
		}

		uint8_t cmd_ack_code;
		uint8_t extra_length;
		uint8_t res_target_id;
		aice_unpack_dthma(&cmd_ack_code, &res_target_id, &extra_length,
				data, AICE_LITTLE_ENDIAN);

		if (cmd_ack_code == AICE_CMD_T_READ_MISC) {
			LOG_DEBUG("READ_MISC response, data: 0x%" PRIx32, *data);
			break;
		} else {
			if (retry_times > aice_max_retry_times) {
				LOG_ERROR("aice command timeout (command=0x%x, response=0x%" PRIx8 ")",
						AICE_CMD_T_READ_MISC, cmd_ack_code);
				return ERROR_FAIL;
			}

			/* clear timeout and retry */
			if (aice_reset_box() != ERROR_OK)
				return ERROR_FAIL;

			retry_times++;
		}
	} while (1);

	return ERROR_OK;
}

static int aice_write_misc(uint8_t target_id, uint32_t address, uint32_t data)
{
	int retry_times = 0;

	if (aice_command_mode == AICE_COMMAND_MODE_PACK) {
		aice_usb_packet_flush();
	} else if (aice_command_mode == AICE_COMMAND_MODE_BATCH) {
		aice_pack_htdmc(AICE_CMD_T_WRITE_MISC, target_id, 0, address, data,
				AICE_LITTLE_ENDIAN);
		return aice_usb_packet_append(usb_out_buffer, AICE_FORMAT_HTDMC,
				AICE_FORMAT_DTHMB);
	}

	do {
		aice_pack_htdmc(AICE_CMD_T_WRITE_MISC, target_id, 0, address,
				data, AICE_LITTLE_ENDIAN);

		aice_usb_write(usb_out_buffer, AICE_FORMAT_HTDMC);

		LOG_DEBUG("WRITE_MISC, COREID: %" PRIu8 ", address: 0x%" PRIx32 ", data: 0x%" PRIx32,
				target_id, address, data);

		int result = aice_usb_read(usb_in_buffer, AICE_FORMAT_DTHMB);
		if (result != AICE_FORMAT_DTHMB) {
			LOG_ERROR("aice_usb_read failed (requested=%d, result=%d)",
					AICE_FORMAT_DTHMB, result);
			return ERROR_FAIL;
		}

		uint8_t cmd_ack_code;
		uint8_t extra_length;
		uint8_t res_target_id;
		aice_unpack_dthmb(&cmd_ack_code, &res_target_id, &extra_length);

		if (cmd_ack_code == AICE_CMD_T_WRITE_MISC) {
			LOG_DEBUG("WRITE_MISC response");
			break;
		} else {
			if (retry_times > aice_max_retry_times) {
				LOG_ERROR("aice command timeout (command=0x%x, response=0x%" PRIx8 ")",
						AICE_CMD_T_WRITE_MISC, cmd_ack_code);

				return ERROR_FAIL;
			}

			/* clear timeout and retry */
			if (aice_reset_box() != ERROR_OK)
				return ERROR_FAIL;

			retry_times++;
		}
	} while (1);

	return ERROR_OK;
}

static int aice_read_edmsr(uint8_t target_id, uint32_t address, uint32_t *data)
{
	int retry_times = 0;

	if ((aice_command_mode == AICE_COMMAND_MODE_PACK) ||
		(aice_command_mode == AICE_COMMAND_MODE_BATCH))
		aice_usb_packet_flush();

	do {
		aice_pack_htdma(AICE_CMD_T_READ_EDMSR, target_id, 0, address);

		aice_usb_write(usb_out_buffer, AICE_FORMAT_HTDMA);

		LOG_DEBUG("READ_EDMSR, COREID: %" PRIu8 ", address: 0x%" PRIx32, target_id, address);

		int result = aice_usb_read(usb_in_buffer, AICE_FORMAT_DTHMA);
		if (result != AICE_FORMAT_DTHMA) {
			LOG_ERROR("aice_usb_read failed (requested=%d, result=%d)",
					AICE_FORMAT_DTHMA, result);
			return ERROR_FAIL;
		}

		uint8_t cmd_ack_code;
		uint8_t extra_length;
		uint8_t res_target_id;
		aice_unpack_dthma(&cmd_ack_code, &res_target_id, &extra_length,
				data, AICE_LITTLE_ENDIAN);

		if (cmd_ack_code == AICE_CMD_T_READ_EDMSR) {
			LOG_DEBUG("READ_EDMSR response, data: 0x%" PRIx32, *data);
			break;
		} else {
			if (retry_times > aice_max_retry_times) {
				LOG_ERROR("aice command timeout (command=0x%x, response=0x%" PRIx8 ")",
						AICE_CMD_T_READ_EDMSR, cmd_ack_code);

				return ERROR_FAIL;
			}

			/* clear timeout and retry */
			if (aice_reset_box() != ERROR_OK)
				return ERROR_FAIL;

			retry_times++;
		}
	} while (1);

	return ERROR_OK;
}

static int aice_write_edmsr(uint8_t target_id, uint32_t address, uint32_t data)
{
	int retry_times = 0;

	if (aice_command_mode == AICE_COMMAND_MODE_PACK) {
		aice_usb_packet_flush();
	} else if (aice_command_mode == AICE_COMMAND_MODE_BATCH) {
		aice_pack_htdmc(AICE_CMD_T_WRITE_EDMSR, target_id, 0, address, data,
				AICE_LITTLE_ENDIAN);
		return aice_usb_packet_append(usb_out_buffer, AICE_FORMAT_HTDMC,
				AICE_FORMAT_DTHMB);
	}

	do {
		aice_pack_htdmc(AICE_CMD_T_WRITE_EDMSR, target_id, 0, address,
				data, AICE_LITTLE_ENDIAN);

		aice_usb_write(usb_out_buffer, AICE_FORMAT_HTDMC);

		LOG_DEBUG("WRITE_EDMSR, COREID: %" PRIu8 ", address: 0x%" PRIx32 ", data: 0x%" PRIx32,
				target_id, address, data);

		int result = aice_usb_read(usb_in_buffer, AICE_FORMAT_DTHMB);
		if (result != AICE_FORMAT_DTHMB) {
			LOG_ERROR("aice_usb_read failed (requested=%d, result=%d)",
					AICE_FORMAT_DTHMB, result);
			return ERROR_FAIL;
		}

		uint8_t cmd_ack_code;
		uint8_t extra_length;
		uint8_t res_target_id;
		aice_unpack_dthmb(&cmd_ack_code, &res_target_id, &extra_length);

		if (cmd_ack_code == AICE_CMD_T_WRITE_EDMSR) {
			LOG_DEBUG("WRITE_EDMSR response");
			break;
		} else {
			if (retry_times > aice_max_retry_times) {
				LOG_ERROR("aice command timeout (command=0x%x, response=0x%" PRIx8 ")",
						AICE_CMD_T_WRITE_EDMSR, cmd_ack_code);

				return ERROR_FAIL;
			}

			/* clear timeout and retry */
			if (aice_reset_box() != ERROR_OK)
				return ERROR_FAIL;

			retry_times++;
		}
	} while (1);

	return ERROR_OK;
}

static int aice_switch_to_big_endian(uint32_t *word, uint8_t num_of_words)
{
	uint32_t tmp;

	for (uint8_t i = 0 ; i < num_of_words ; i++) {
		tmp = ((word[i] >> 24) & 0x000000FF) |
			((word[i] >>  8) & 0x0000FF00) |
			((word[i] <<  8) & 0x00FF0000) |
			((word[i] << 24) & 0xFF000000);
		word[i] = tmp;
	}

	return ERROR_OK;
}

static int aice_write_dim(uint8_t target_id, uint32_t *word, uint8_t num_of_words)
{
	uint32_t big_endian_word[4];
	int retry_times = 0;

	/** instruction is big-endian */
	memcpy(big_endian_word, word, sizeof(big_endian_word));
	aice_switch_to_big_endian(big_endian_word, num_of_words);

	if (aice_command_mode == AICE_COMMAND_MODE_PACK) {
		aice_usb_packet_flush();
	} else if (aice_command_mode == AICE_COMMAND_MODE_BATCH) {
		aice_pack_htdmc_multiple_data(AICE_CMD_T_WRITE_DIM, target_id,
				num_of_words - 1, 0, big_endian_word, num_of_words,
				AICE_LITTLE_ENDIAN);
		return aice_usb_packet_append(usb_out_buffer,
				AICE_FORMAT_HTDMC + (num_of_words - 1) * 4,
				AICE_FORMAT_DTHMB);
	}

	do {
		aice_pack_htdmc_multiple_data(AICE_CMD_T_WRITE_DIM, target_id, num_of_words - 1, 0,
				big_endian_word, num_of_words, AICE_LITTLE_ENDIAN);

		aice_usb_write(usb_out_buffer, AICE_FORMAT_HTDMC + (num_of_words - 1) * 4);

		LOG_DEBUG("WRITE_DIM, COREID: %" PRIu8
				", data: 0x%08" PRIx32 ", 0x%08" PRIx32 ", 0x%08" PRIx32 ", 0x%08" PRIx32,
				target_id,
				big_endian_word[0],
				big_endian_word[1],
				big_endian_word[2],
				big_endian_word[3]);

		int result = aice_usb_read(usb_in_buffer, AICE_FORMAT_DTHMB);
		if (result != AICE_FORMAT_DTHMB) {
			LOG_ERROR("aice_usb_read failed (requested=%d, result=%d)", AICE_FORMAT_DTHMB, result);
			return ERROR_FAIL;
		}

		uint8_t cmd_ack_code;
		uint8_t extra_length;
		uint8_t res_target_id;
		aice_unpack_dthmb(&cmd_ack_code, &res_target_id, &extra_length);


		if (cmd_ack_code == AICE_CMD_T_WRITE_DIM) {
			LOG_DEBUG("WRITE_DIM response");
			break;
		} else {
			if (retry_times > aice_max_retry_times) {
				LOG_ERROR("aice command timeout (command=0x%x, response=0x%" PRIx8 ")",
						AICE_CMD_T_WRITE_DIM, cmd_ack_code);

				return ERROR_FAIL;
			}

			/* clear timeout and retry */
			if (aice_reset_box() != ERROR_OK)
				return ERROR_FAIL;

			retry_times++;
		}
	} while (1);

	return ERROR_OK;
}

static int aice_do_execute(uint8_t target_id)
{
	int retry_times = 0;

	if (aice_command_mode == AICE_COMMAND_MODE_PACK) {
		aice_usb_packet_flush();
	} else if (aice_command_mode == AICE_COMMAND_MODE_BATCH) {
		aice_pack_htdmc(AICE_CMD_T_EXECUTE, target_id, 0, 0, 0, AICE_LITTLE_ENDIAN);
		return aice_usb_packet_append(usb_out_buffer,
				AICE_FORMAT_HTDMC,
				AICE_FORMAT_DTHMB);
	}

	do {
		aice_pack_htdmc(AICE_CMD_T_EXECUTE, target_id, 0, 0, 0, AICE_LITTLE_ENDIAN);

		aice_usb_write(usb_out_buffer, AICE_FORMAT_HTDMC);

		LOG_DEBUG("EXECUTE, COREID: %" PRIu8 "", target_id);

		int result = aice_usb_read(usb_in_buffer, AICE_FORMAT_DTHMB);
		if (result != AICE_FORMAT_DTHMB) {
			LOG_ERROR("aice_usb_read failed (requested=%d, result=%d)",
					AICE_FORMAT_DTHMB, result);
			return ERROR_FAIL;
		}

		uint8_t cmd_ack_code;
		uint8_t extra_length;
		uint8_t res_target_id;
		aice_unpack_dthmb(&cmd_ack_code, &res_target_id, &extra_length);

		if (cmd_ack_code == AICE_CMD_T_EXECUTE) {
			LOG_DEBUG("EXECUTE response");
			break;
		} else {
			if (retry_times > aice_max_retry_times) {
				LOG_ERROR("aice command timeout (command=0x%x, response=0x%" PRIx8 ")",
						AICE_CMD_T_EXECUTE, cmd_ack_code);

				return ERROR_FAIL;
			}

			/* clear timeout and retry */
			if (aice_reset_box() != ERROR_OK)
				return ERROR_FAIL;

			retry_times++;
		}
	} while (1);

	return ERROR_OK;
}

static int aice_write_mem_b(uint8_t target_id, uint32_t address, uint32_t data)
{
	int retry_times = 0;

	LOG_DEBUG("WRITE_MEM_B, COREID: %" PRIu8 ", ADDRESS %08" PRIx32 "  VALUE %08" PRIx32,
			target_id,
			address,
			data);

	if ((aice_command_mode == AICE_COMMAND_MODE_PACK) ||
		(aice_command_mode == AICE_COMMAND_MODE_BATCH)) {
		aice_pack_htdmd(AICE_CMD_T_WRITE_MEM_B, target_id, 0, address,
				data & 0x000000FF, data_endian);
		return aice_usb_packet_append(usb_out_buffer, AICE_FORMAT_HTDMD,
				AICE_FORMAT_DTHMB);
	} else {
		do {
			aice_pack_htdmd(AICE_CMD_T_WRITE_MEM_B, target_id, 0,
					address, data & 0x000000FF, data_endian);
			aice_usb_write(usb_out_buffer, AICE_FORMAT_HTDMD);

			int result = aice_usb_read(usb_in_buffer, AICE_FORMAT_DTHMB);
			if (result != AICE_FORMAT_DTHMB) {
				LOG_ERROR("aice_usb_read failed (requested=%d, result=%d)", AICE_FORMAT_DTHMB, result);
				return ERROR_FAIL;
			}

			uint8_t cmd_ack_code;
			uint8_t extra_length;
			uint8_t res_target_id;
			aice_unpack_dthmb(&cmd_ack_code, &res_target_id, &extra_length);

			if (cmd_ack_code == AICE_CMD_T_WRITE_MEM_B) {
				break;
			} else {
				if (retry_times > aice_max_retry_times) {
					LOG_ERROR("aice command timeout (command=0x%x, response=0x%" PRIx8 ")",
							AICE_CMD_T_WRITE_MEM_B, cmd_ack_code);

					return ERROR_FAIL;
				}

				/* clear timeout and retry */
				if (aice_reset_box() != ERROR_OK)
					return ERROR_FAIL;

				retry_times++;
			}
		} while (1);
	}

	return ERROR_OK;
}

static int aice_write_mem_h(uint8_t target_id, uint32_t address, uint32_t data)
{
	int retry_times = 0;

	LOG_DEBUG("WRITE_MEM_H, COREID: %" PRIu8 ", ADDRESS %08" PRIx32 "  VALUE %08" PRIx32,
			target_id,
			address,
			data);

	if ((aice_command_mode == AICE_COMMAND_MODE_PACK) ||
		(aice_command_mode == AICE_COMMAND_MODE_BATCH)) {
		aice_pack_htdmd(AICE_CMD_T_WRITE_MEM_H, target_id, 0,
				(address >> 1) & 0x7FFFFFFF, data & 0x0000FFFF, data_endian);
		return aice_usb_packet_append(usb_out_buffer, AICE_FORMAT_HTDMD,
				AICE_FORMAT_DTHMB);
	} else {
		do {
			aice_pack_htdmd(AICE_CMD_T_WRITE_MEM_H, target_id, 0,
					(address >> 1) & 0x7FFFFFFF, data & 0x0000FFFF, data_endian);
			aice_usb_write(usb_out_buffer, AICE_FORMAT_HTDMD);

			int result = aice_usb_read(usb_in_buffer, AICE_FORMAT_DTHMB);
			if (result != AICE_FORMAT_DTHMB) {
				LOG_ERROR("aice_usb_read failed (requested=%d, result=%d)",
						AICE_FORMAT_DTHMB, result);
				return ERROR_FAIL;
			}

			uint8_t cmd_ack_code;
			uint8_t extra_length;
			uint8_t res_target_id;
			aice_unpack_dthmb(&cmd_ack_code, &res_target_id, &extra_length);

			if (cmd_ack_code == AICE_CMD_T_WRITE_MEM_H) {
				break;
			} else {
				if (retry_times > aice_max_retry_times) {
					LOG_ERROR("aice command timeout (command=0x%x, response=0x%" PRIx8 ")",
							AICE_CMD_T_WRITE_MEM_H, cmd_ack_code);

					return ERROR_FAIL;
				}

				/* clear timeout and retry */
				if (aice_reset_box() != ERROR_OK)
					return ERROR_FAIL;

				retry_times++;
			}
		} while (1);
	}

	return ERROR_OK;
}

static int aice_write_mem(uint8_t target_id, uint32_t address, uint32_t data)
{
	int retry_times = 0;

	LOG_DEBUG("WRITE_MEM, COREID: %" PRIu8 ", ADDRESS %08" PRIx32 "  VALUE %08" PRIx32,
			target_id,
			address,
			data);

	if ((aice_command_mode == AICE_COMMAND_MODE_PACK) ||
		(aice_command_mode == AICE_COMMAND_MODE_BATCH)) {
		aice_pack_htdmd(AICE_CMD_T_WRITE_MEM, target_id, 0,
				(address >> 2) & 0x3FFFFFFF, data, data_endian);
		return aice_usb_packet_append(usb_out_buffer, AICE_FORMAT_HTDMD,
				AICE_FORMAT_DTHMB);
	} else {
		do {
			aice_pack_htdmd(AICE_CMD_T_WRITE_MEM, target_id, 0,
					(address >> 2) & 0x3FFFFFFF, data, data_endian);
			aice_usb_write(usb_out_buffer, AICE_FORMAT_HTDMD);

			int result = aice_usb_read(usb_in_buffer, AICE_FORMAT_DTHMB);
			if (result != AICE_FORMAT_DTHMB) {
				LOG_ERROR("aice_usb_read failed (requested=%d, result=%d)",
						AICE_FORMAT_DTHMB, result);
				return ERROR_FAIL;
			}

			uint8_t cmd_ack_code;
			uint8_t extra_length;
			uint8_t res_target_id;
			aice_unpack_dthmb(&cmd_ack_code, &res_target_id, &extra_length);

			if (cmd_ack_code == AICE_CMD_T_WRITE_MEM) {
				break;
			} else {
				if (retry_times > aice_max_retry_times) {
					LOG_ERROR("aice command timeout (command=0x%x, response=0x%" PRIx8 ")",
							AICE_CMD_T_WRITE_MEM, cmd_ack_code);

					return ERROR_FAIL;
				}

				/* clear timeout and retry */
				if (aice_reset_box() != ERROR_OK)
					return ERROR_FAIL;

				retry_times++;
			}
		} while (1);
	}

	return ERROR_OK;
}

static int aice_fastread_mem(uint8_t target_id, uint8_t *word, uint32_t num_of_words)
{
	int retry_times = 0;

	if ((aice_command_mode == AICE_COMMAND_MODE_PACK) ||
		(aice_command_mode == AICE_COMMAND_MODE_BATCH))
		aice_usb_packet_flush();

	do {
		aice_pack_htdmb(AICE_CMD_T_FASTREAD_MEM, target_id, num_of_words - 1, 0);

		aice_usb_write(usb_out_buffer, AICE_FORMAT_HTDMB);

		LOG_DEBUG("FASTREAD_MEM, COREID: %" PRIu8 ", # of DATA %08" PRIx32,
				target_id, num_of_words);

		int result = aice_usb_read(usb_in_buffer, AICE_FORMAT_DTHMA + (num_of_words - 1) * 4);
		if (result < 0) {
			LOG_ERROR("aice_usb_read failed (requested=%" PRIu32 ", result=%d)",
					AICE_FORMAT_DTHMA + (num_of_words - 1) * 4, result);
			return ERROR_FAIL;
		}

		uint8_t cmd_ack_code;
		uint8_t extra_length;
		uint8_t res_target_id;
		aice_unpack_dthma_multiple_data(&cmd_ack_code, &res_target_id,
				&extra_length, word, data_endian);

		if (cmd_ack_code == AICE_CMD_T_FASTREAD_MEM) {
			break;
		} else {
			if (retry_times > aice_max_retry_times) {
				LOG_ERROR("aice command timeout (command=0x%x, response=0x%" PRIx8 ")",
						AICE_CMD_T_FASTREAD_MEM, cmd_ack_code);

				return ERROR_FAIL;
			}

			/* clear timeout and retry */
			if (aice_reset_box() != ERROR_OK)
				return ERROR_FAIL;

			retry_times++;
		}
	} while (1);

	return ERROR_OK;
}

static int aice_fastwrite_mem(uint8_t target_id, const uint8_t *word, uint32_t num_of_words)
{
	int retry_times = 0;

	if (aice_command_mode == AICE_COMMAND_MODE_PACK) {
		aice_usb_packet_flush();
	} else if (aice_command_mode == AICE_COMMAND_MODE_BATCH) {
		aice_pack_htdmd_multiple_data(AICE_CMD_T_FASTWRITE_MEM, target_id,
				num_of_words - 1, 0, word, data_endian);
		return aice_usb_packet_append(usb_out_buffer,
				AICE_FORMAT_HTDMD + (num_of_words - 1) * 4,
				AICE_FORMAT_DTHMB);
	}

	do {
		aice_pack_htdmd_multiple_data(AICE_CMD_T_FASTWRITE_MEM, target_id,
				num_of_words - 1, 0, word, data_endian);

		aice_usb_write(usb_out_buffer, AICE_FORMAT_HTDMD + (num_of_words - 1) * 4);

		LOG_DEBUG("FASTWRITE_MEM, COREID: %" PRIu8 ", # of DATA %08" PRIx32,
				target_id, num_of_words);

		int result = aice_usb_read(usb_in_buffer, AICE_FORMAT_DTHMB);
		if (result != AICE_FORMAT_DTHMB) {
			LOG_ERROR("aice_usb_read failed (requested=%d, result=%d)",
					AICE_FORMAT_DTHMB, result);
			return ERROR_FAIL;
		}

		uint8_t cmd_ack_code;
		uint8_t extra_length;
		uint8_t res_target_id;
		aice_unpack_dthmb(&cmd_ack_code, &res_target_id, &extra_length);

		if (cmd_ack_code == AICE_CMD_T_FASTWRITE_MEM) {
			break;
		} else {
			if (retry_times > aice_max_retry_times) {
				LOG_ERROR("aice command timeout (command=0x%x, response=0x%" PRIx8 ")",
						AICE_CMD_T_FASTWRITE_MEM, cmd_ack_code);

				return ERROR_FAIL;
			}

			/* clear timeout and retry */
			if (aice_reset_box() != ERROR_OK)
				return ERROR_FAIL;

			retry_times++;
		}
	} while (1);

	return ERROR_OK;
}

static int aice_read_mem_b(uint8_t target_id, uint32_t address, uint32_t *data)
{
	int retry_times = 0;

	if ((aice_command_mode == AICE_COMMAND_MODE_PACK) ||
		(aice_command_mode == AICE_COMMAND_MODE_BATCH))
		aice_usb_packet_flush();

	do {
		aice_pack_htdmb(AICE_CMD_T_READ_MEM_B, target_id, 0, address);

		aice_usb_write(usb_out_buffer, AICE_FORMAT_HTDMB);

		LOG_DEBUG("READ_MEM_B, COREID: %" PRIu8 "", target_id);

		int result = aice_usb_read(usb_in_buffer, AICE_FORMAT_DTHMA);
		if (result != AICE_FORMAT_DTHMA) {
			LOG_ERROR("aice_usb_read failed (requested=%d, result=%d)",
					AICE_FORMAT_DTHMA, result);
			return ERROR_FAIL;
		}

		uint8_t cmd_ack_code;
		uint8_t extra_length;
		uint8_t res_target_id;
		aice_unpack_dthma(&cmd_ack_code, &res_target_id, &extra_length,
				data, data_endian);

		if (cmd_ack_code == AICE_CMD_T_READ_MEM_B) {
			LOG_DEBUG("READ_MEM_B response, data: 0x%02" PRIx32, *data);
			break;
		} else {
			if (retry_times > aice_max_retry_times) {
				LOG_ERROR("aice command timeout (command=0x%x, response=0x%" PRIx8 ")",
						AICE_CMD_T_READ_MEM_B, cmd_ack_code);

				return ERROR_FAIL;
			}

			/* clear timeout and retry */
			if (aice_reset_box() != ERROR_OK)
				return ERROR_FAIL;

			retry_times++;
		}
	} while (1);

	return ERROR_OK;
}

static int aice_read_mem_h(uint8_t target_id, uint32_t address, uint32_t *data)
{
	int retry_times = 0;

	if ((aice_command_mode == AICE_COMMAND_MODE_PACK) ||
		(aice_command_mode == AICE_COMMAND_MODE_BATCH))
		aice_usb_packet_flush();

	do {
		aice_pack_htdmb(AICE_CMD_T_READ_MEM_H, target_id, 0, (address >> 1) & 0x7FFFFFFF);

		aice_usb_write(usb_out_buffer, AICE_FORMAT_HTDMB);

		LOG_DEBUG("READ_MEM_H, CORE_ID: %" PRIu8 "", target_id);

		int result = aice_usb_read(usb_in_buffer, AICE_FORMAT_DTHMA);
		if (result != AICE_FORMAT_DTHMA) {
			LOG_ERROR("aice_usb_read failed (requested=%d, result=%d)",
					AICE_FORMAT_DTHMA, result);
			return ERROR_FAIL;
		}

		uint8_t cmd_ack_code;
		uint8_t extra_length;
		uint8_t res_target_id;
		aice_unpack_dthma(&cmd_ack_code, &res_target_id, &extra_length,
				data, data_endian);

		if (cmd_ack_code == AICE_CMD_T_READ_MEM_H) {
			LOG_DEBUG("READ_MEM_H response, data: 0x%" PRIx32, *data);
			break;
		} else {
			if (retry_times > aice_max_retry_times) {
				LOG_ERROR("aice command timeout (command=0x%x, response=0x%" PRIx8 ")",
						AICE_CMD_T_READ_MEM_H, cmd_ack_code);

				return ERROR_FAIL;
			}

			/* clear timeout and retry */
			if (aice_reset_box() != ERROR_OK)
				return ERROR_FAIL;

			retry_times++;
		}
	} while (1);

	return ERROR_OK;
}

static int aice_read_mem(uint8_t target_id, uint32_t address, uint32_t *data)
{
	int retry_times = 0;

	if ((aice_command_mode == AICE_COMMAND_MODE_PACK) ||
		(aice_command_mode == AICE_COMMAND_MODE_BATCH))
		aice_usb_packet_flush();

	do {
		aice_pack_htdmb(AICE_CMD_T_READ_MEM, target_id, 0,
				(address >> 2) & 0x3FFFFFFF);

		aice_usb_write(usb_out_buffer, AICE_FORMAT_HTDMB);

		LOG_DEBUG("READ_MEM, COREID: %" PRIu8 "", target_id);

		int result = aice_usb_read(usb_in_buffer, AICE_FORMAT_DTHMA);
		if (result != AICE_FORMAT_DTHMA) {
			LOG_ERROR("aice_usb_read failed (requested=%d, result=%d)",
					AICE_FORMAT_DTHMA, result);
			return ERROR_FAIL;
		}

		uint8_t cmd_ack_code;
		uint8_t extra_length;
		uint8_t res_target_id;
		aice_unpack_dthma(&cmd_ack_code, &res_target_id, &extra_length,
				data, data_endian);

		if (cmd_ack_code == AICE_CMD_T_READ_MEM) {
			LOG_DEBUG("READ_MEM response, data: 0x%" PRIx32, *data);
			break;
		} else {
			if (retry_times > aice_max_retry_times) {
				LOG_ERROR("aice command timeout (command=0x%x, response=0x%" PRIx8 ")",
						AICE_CMD_T_READ_MEM, cmd_ack_code);

				return ERROR_FAIL;
			}

			/* clear timeout and retry */
			if (aice_reset_box() != ERROR_OK)
				return ERROR_FAIL;

			retry_times++;
		}
	} while (1);

	return ERROR_OK;
}

static int aice_batch_buffer_read(uint8_t buf_index, uint32_t *word, uint32_t num_of_words)
{
	int retry_times = 0;

	do {
		aice_pack_htdma(AICE_CMD_BATCH_BUFFER_READ, 0, num_of_words - 1, buf_index);

		aice_usb_write(usb_out_buffer, AICE_FORMAT_HTDMA);

		LOG_DEBUG("BATCH_BUFFER_READ, # of DATA %08" PRIx32, num_of_words);

		int result = aice_usb_read(usb_in_buffer, AICE_FORMAT_DTHMA + (num_of_words - 1) * 4);
		if (result < 0) {
			LOG_ERROR("aice_usb_read failed (requested=%" PRIu32 ", result=%d)",
					AICE_FORMAT_DTHMA + (num_of_words - 1) * 4, result);
			return ERROR_FAIL;
		}

		uint8_t cmd_ack_code;
		uint8_t extra_length;
		uint8_t res_target_id;
		aice_unpack_dthma_multiple_data(&cmd_ack_code, &res_target_id,
				&extra_length, (uint8_t *)word, data_endian);

		if (cmd_ack_code == AICE_CMD_BATCH_BUFFER_READ) {
			break;
		} else {
			if (retry_times > aice_max_retry_times) {
				LOG_ERROR("aice command timeout (command=0x%x, response=0x%" PRIx8 ")",
						AICE_CMD_BATCH_BUFFER_READ, cmd_ack_code);

				return ERROR_FAIL;
			}

			/* clear timeout and retry */
			if (aice_reset_box() != ERROR_OK)
				return ERROR_FAIL;

			retry_times++;
		}
	} while (1);

	return ERROR_OK;
}

int aice_batch_buffer_write(uint8_t buf_index, const uint8_t *word, uint32_t num_of_words)
{
	int retry_times = 0;

	if (num_of_words == 0)
		return ERROR_OK;

	do {
		/* only pack AICE_CMD_BATCH_BUFFER_WRITE command header */
		aice_pack_htdmc(AICE_CMD_BATCH_BUFFER_WRITE, 0, num_of_words - 1, buf_index,
				0, data_endian);

		/* use append instead of pack */
		memcpy(usb_out_buffer + 4, word, num_of_words * 4);

		aice_usb_write(usb_out_buffer, AICE_FORMAT_HTDMC + (num_of_words - 1) * 4);

		LOG_DEBUG("BATCH_BUFFER_WRITE, # of DATA %08" PRIx32, num_of_words);

		int result = aice_usb_read(usb_in_buffer, AICE_FORMAT_DTHMB);
		if (result != AICE_FORMAT_DTHMB) {
			LOG_ERROR("aice_usb_read failed (requested=%d, result=%d)",
					AICE_FORMAT_DTHMB, result);
			return ERROR_FAIL;
		}

		uint8_t cmd_ack_code;
		uint8_t extra_length;
		uint8_t res_target_id;
		aice_unpack_dthmb(&cmd_ack_code, &res_target_id, &extra_length);

		if (cmd_ack_code == AICE_CMD_BATCH_BUFFER_WRITE) {
			break;
		} else {
			if (retry_times > aice_max_retry_times) {
				LOG_ERROR("aice command timeout (command=0x%x, response=0x%" PRIx8 ")",
						AICE_CMD_BATCH_BUFFER_WRITE, cmd_ack_code);

				return ERROR_FAIL;
			}

			/* clear timeout and retry */
			if (aice_reset_box() != ERROR_OK)
				return ERROR_FAIL;

			retry_times++;
		}
	} while (1);

	return ERROR_OK;
}

/***************************************************************************/
/* End of AICE commands */

typedef int (*read_mem_func_t)(uint32_t coreid, uint32_t address, uint32_t *data);
typedef int (*write_mem_func_t)(uint32_t coreid, uint32_t address, uint32_t data);

static struct aice_nds32_info core_info[AICE_MAX_NUM_CORE];
static uint8_t total_num_of_core;

static char *custom_srst_script;
static char *custom_trst_script;
static char *custom_restart_script;
static uint32_t aice_count_to_check_dbger = 30;

static int aice_read_reg(uint32_t coreid, uint32_t num, uint32_t *val);
static int aice_write_reg(uint32_t coreid, uint32_t num, uint32_t val);

static int check_suppressed_exception(uint32_t coreid, uint32_t dbger_value)
{
	uint32_t ir4_value = 0;
	uint32_t ir6_value = 0;
	/* the default value of handling_suppressed_exception is false */
	static bool handling_suppressed_exception;

	if (handling_suppressed_exception)
		return ERROR_OK;

	if ((dbger_value & NDS_DBGER_ALL_SUPRS_EX) == NDS_DBGER_ALL_SUPRS_EX) {
		LOG_ERROR("<-- TARGET WARNING! Exception is detected and suppressed. -->");
		handling_suppressed_exception = true;

		aice_read_reg(coreid, IR4, &ir4_value);
		/* Clear IR6.SUPRS_EXC, IR6.IMP_EXC */
		aice_read_reg(coreid, IR6, &ir6_value);
		/*
		 * For MCU version(MSC_CFG.MCU == 1) like V3m
		 *  | SWID[30:16] | Reserved[15:10] | SUPRS_EXC[9]  | IMP_EXC[8]
		 *  |VECTOR[7:5] | INST[4] | Exc Type[3:0] |
		 *
		 * For non-MCU version(MSC_CFG.MCU == 0) like V3
		 *  | SWID[30:16] | Reserved[15:14] | SUPRS_EXC[13] | IMP_EXC[12]
		 *  | VECTOR[11:5] | INST[4] | Exc Type[3:0] |
		 */
		LOG_INFO("EVA: 0x%08" PRIx32, ir4_value);
		LOG_INFO("ITYPE: 0x%08" PRIx32, ir6_value);

		ir6_value = ir6_value & (~0x300); /* for MCU */
		ir6_value = ir6_value & (~0x3000); /* for non-MCU */
		aice_write_reg(coreid, IR6, ir6_value);

		handling_suppressed_exception = false;
	}

	return ERROR_OK;
}

static int check_privilege(uint32_t coreid, uint32_t dbger_value)
{
	if ((dbger_value & NDS_DBGER_ILL_SEC_ACC) == NDS_DBGER_ILL_SEC_ACC) {
		LOG_ERROR("<-- TARGET ERROR! Insufficient security privilege "
				"to execute the debug operations. -->");

		/* Clear DBGER.ILL_SEC_ACC */
		if (aice_write_misc(coreid, NDS_EDM_MISC_DBGER,
					NDS_DBGER_ILL_SEC_ACC) != ERROR_OK)
			return ERROR_FAIL;
	}

	return ERROR_OK;
}

static int aice_check_dbger(uint32_t coreid, uint32_t expect_status)
{
	uint32_t i = 0;
	uint32_t value_dbger = 0;

	while (1) {
		aice_read_misc(coreid, NDS_EDM_MISC_DBGER, &value_dbger);

		if ((value_dbger & expect_status) == expect_status) {
			if (check_suppressed_exception(coreid, value_dbger) != ERROR_OK)
				return ERROR_FAIL;
			if (check_privilege(coreid, value_dbger) != ERROR_OK)
				return ERROR_FAIL;
			return ERROR_OK;
		}

		if ((i % 30) == 0)
			keep_alive();

		int64_t then = 0;
		if (i == aice_count_to_check_dbger)
			then = timeval_ms();
		if (i >= aice_count_to_check_dbger) {
			if ((timeval_ms() - then) > 1000) {
				LOG_ERROR("Timeout (1000ms) waiting for $DBGER status "
						"being 0x%08" PRIx32, expect_status);
				return ERROR_FAIL;
			}
		}
		i++;
	}

	return ERROR_FAIL;
}

static int aice_execute_dim(uint32_t coreid, uint32_t *insts, uint8_t n_inst)
{
	/** fill DIM */
	if (aice_write_dim(coreid, insts, n_inst) != ERROR_OK)
		return ERROR_FAIL;

	/** clear DBGER.DPED */
	if (aice_write_misc(coreid, NDS_EDM_MISC_DBGER, NDS_DBGER_DPED) != ERROR_OK)
		return ERROR_FAIL;

	/** execute DIM */
	if (aice_do_execute(coreid) != ERROR_OK)
		return ERROR_FAIL;

	/** read DBGER.DPED */
	if (aice_check_dbger(coreid, NDS_DBGER_DPED) != ERROR_OK) {
		LOG_ERROR("<-- TARGET ERROR! Debug operations do not finish properly: "
				"0x%08" PRIx32 "0x%08" PRIx32 "0x%08" PRIx32 "0x%08" PRIx32 ". -->",
				insts[0],
				insts[1],
				insts[2],
				insts[3]);
		return ERROR_FAIL;
	}

	return ERROR_OK;
}

static int aice_read_reg(uint32_t coreid, uint32_t num, uint32_t *val)
{
	LOG_DEBUG("aice_read_reg, reg_no: 0x%08" PRIx32, num);

	uint32_t instructions[4]; /** execute instructions in DIM */

	if (nds32_reg_type(num) == NDS32_REG_TYPE_GPR) { /* general registers */
		instructions[0] = MTSR_DTR(num);
		instructions[1] = DSB;
		instructions[2] = NOP;
		instructions[3] = BEQ_MINUS_12;
	} else if (nds32_reg_type(num) == NDS32_REG_TYPE_SPR) { /* user special registers */
		instructions[0] = MFUSR_G0(0, nds32_reg_sr_index(num));
		instructions[1] = MTSR_DTR(0);
		instructions[2] = DSB;
		instructions[3] = BEQ_MINUS_12;
	} else if (nds32_reg_type(num) == NDS32_REG_TYPE_AUMR) { /* audio registers */
		if ((num >= CB_CTL) && (num <= CBE3)) {
			instructions[0] = AMFAR2(0, nds32_reg_sr_index(num));
			instructions[1] = MTSR_DTR(0);
			instructions[2] = DSB;
			instructions[3] = BEQ_MINUS_12;
		} else {
			instructions[0] = AMFAR(0, nds32_reg_sr_index(num));
			instructions[1] = MTSR_DTR(0);
			instructions[2] = DSB;
			instructions[3] = BEQ_MINUS_12;
		}
	} else if (nds32_reg_type(num) == NDS32_REG_TYPE_FPU) { /* fpu registers */
		if (num == FPCSR) {
			instructions[0] = FMFCSR;
			instructions[1] = MTSR_DTR(0);
			instructions[2] = DSB;
			instructions[3] = BEQ_MINUS_12;
		} else if (num == FPCFG) {
			instructions[0] = FMFCFG;
			instructions[1] = MTSR_DTR(0);
			instructions[2] = DSB;
			instructions[3] = BEQ_MINUS_12;
		} else {
			if (num >= FS0 && num <= FS31) { /* single precision */
				instructions[0] = FMFSR(0, nds32_reg_sr_index(num));
				instructions[1] = MTSR_DTR(0);
				instructions[2] = DSB;
				instructions[3] = BEQ_MINUS_12;
			} else if (num >= FD0 && num <= FD31) { /* double precision */
				instructions[0] = FMFDR(0, nds32_reg_sr_index(num));
				instructions[1] = MTSR_DTR(0);
				instructions[2] = DSB;
				instructions[3] = BEQ_MINUS_12;
			}
		}
	} else { /* system registers */
		instructions[0] = MFSR(0, nds32_reg_sr_index(num));
		instructions[1] = MTSR_DTR(0);
		instructions[2] = DSB;
		instructions[3] = BEQ_MINUS_12;
	}

	aice_execute_dim(coreid, instructions, 4);

	uint32_t value_edmsw = 0;
	aice_read_edmsr(coreid, NDS_EDM_SR_EDMSW, &value_edmsw);
	if (value_edmsw & NDS_EDMSW_WDV)
		aice_read_dtr(coreid, val);
	else {
		LOG_ERROR("<-- TARGET ERROR! The debug target failed to update "
				"the DTR register. -->");
		return ERROR_FAIL;
	}

	return ERROR_OK;
}

static int aice_usb_read_reg(uint32_t coreid, uint32_t num, uint32_t *val)
{
	LOG_DEBUG("aice_usb_read_reg");

	if (num == R0) {
		*val = core_info[coreid].r0_backup;
	} else if (num == R1) {
		*val = core_info[coreid].r1_backup;
	} else if (num == DR41) {
		/* As target is halted, OpenOCD will backup DR41/DR42/DR43.
		 * As user wants to read these registers, OpenOCD should return
		 * the backup values, instead of reading the real values.
		 * As user wants to write these registers, OpenOCD should write
		 * to the backup values, instead of writing to real registers. */
		*val = core_info[coreid].edmsw_backup;
	} else if (num == DR42) {
		*val = core_info[coreid].edm_ctl_backup;
	} else if ((core_info[coreid].target_dtr_valid == true) && (num == DR43)) {
		*val = core_info[coreid].target_dtr_backup;
	} else {
		if (aice_read_reg(coreid, num, val) != ERROR_OK)
			*val = 0xBBADBEEF;
	}

	return ERROR_OK;
}

static int aice_write_reg(uint32_t coreid, uint32_t num, uint32_t val)
{
	LOG_DEBUG("aice_write_reg, reg_no: 0x%08" PRIx32 ", value: 0x%08" PRIx32, num, val);

	uint32_t instructions[4]; /** execute instructions in DIM */
	uint32_t value_edmsw = 0;

	aice_write_dtr(coreid, val);
	aice_read_edmsr(coreid, NDS_EDM_SR_EDMSW, &value_edmsw);
	if (0 == (value_edmsw & NDS_EDMSW_RDV)) {
		LOG_ERROR("<-- TARGET ERROR! AICE failed to write to the DTR register. -->");
		return ERROR_FAIL;
	}

	if (nds32_reg_type(num) == NDS32_REG_TYPE_GPR) { /* general registers */
		instructions[0] = MFSR_DTR(num);
		instructions[1] = DSB;
		instructions[2] = NOP;
		instructions[3] = BEQ_MINUS_12;
	} else if (nds32_reg_type(num) == NDS32_REG_TYPE_SPR) { /* user special registers */
		instructions[0] = MFSR_DTR(0);
		instructions[1] = MTUSR_G0(0, nds32_reg_sr_index(num));
		instructions[2] = DSB;
		instructions[3] = BEQ_MINUS_12;
	} else if (nds32_reg_type(num) == NDS32_REG_TYPE_AUMR) { /* audio registers */
		if ((num >= CB_CTL) && (num <= CBE3)) {
			instructions[0] = MFSR_DTR(0);
			instructions[1] = AMTAR2(0, nds32_reg_sr_index(num));
			instructions[2] = DSB;
			instructions[3] = BEQ_MINUS_12;
		} else {
			instructions[0] = MFSR_DTR(0);
			instructions[1] = AMTAR(0, nds32_reg_sr_index(num));
			instructions[2] = DSB;
			instructions[3] = BEQ_MINUS_12;
		}
	} else if (nds32_reg_type(num) == NDS32_REG_TYPE_FPU) { /* fpu registers */
		if (num == FPCSR) {
			instructions[0] = MFSR_DTR(0);
			instructions[1] = FMTCSR;
			instructions[2] = DSB;
			instructions[3] = BEQ_MINUS_12;
		} else if (num == FPCFG) {
			/* FPCFG is readonly */
		} else {
			if (num >= FS0 && num <= FS31) { /* single precision */
				instructions[0] = MFSR_DTR(0);
				instructions[1] = FMTSR(0, nds32_reg_sr_index(num));
				instructions[2] = DSB;
				instructions[3] = BEQ_MINUS_12;
			} else if (num >= FD0 && num <= FD31) { /* double precision */
				instructions[0] = MFSR_DTR(0);
				instructions[1] = FMTDR(0, nds32_reg_sr_index(num));
				instructions[2] = DSB;
				instructions[3] = BEQ_MINUS_12;
			}
		}
	} else {
		instructions[0] = MFSR_DTR(0);
		instructions[1] = MTSR(0, nds32_reg_sr_index(num));
		instructions[2] = DSB;
		instructions[3] = BEQ_MINUS_12;
	}

	return aice_execute_dim(coreid, instructions, 4);
}

static int aice_usb_write_reg(uint32_t coreid, uint32_t num, uint32_t val)
{
	LOG_DEBUG("aice_usb_write_reg");

	if (num == R0)
		core_info[coreid].r0_backup = val;
	else if (num == R1)
		core_info[coreid].r1_backup = val;
	else if (num == DR42)
		/* As target is halted, OpenOCD will backup DR41/DR42/DR43.
		 * As user wants to read these registers, OpenOCD should return
		 * the backup values, instead of reading the real values.
		 * As user wants to write these registers, OpenOCD should write
		 * to the backup values, instead of writing to real registers. */
		core_info[coreid].edm_ctl_backup = val;
	else if ((core_info[coreid].target_dtr_valid == true) && (num == DR43))
		core_info[coreid].target_dtr_backup = val;
	else
		return aice_write_reg(coreid, num, val);

	return ERROR_OK;
}

static int aice_usb_open(struct aice_port_param_s *param)
{
	const uint16_t vids[] = { param->vid, 0 };
	const uint16_t pids[] = { param->pid, 0 };
	struct libusb_device_handle *devh;

	if (jtag_libusb_open(vids, pids, NULL, &devh, NULL) != ERROR_OK)
		return ERROR_FAIL;

	/* BE ***VERY CAREFUL*** ABOUT MAKING CHANGES IN THIS
	 * AREA!!!!!!!!!!!  The behavior of libusb is not completely
	 * consistent across Windows, Linux, and Mac OS X platforms.
	 * The actions taken in the following compiler conditionals may
	 * not agree with published documentation for libusb, but were
	 * found to be necessary through trials and tribulations.  Even
	 * little tweaks can break one or more platforms, so if you do
	 * make changes test them carefully on all platforms before
	 * committing them!
	 */

#if IS_WIN32 == 0

	libusb_reset_device(devh);

#if IS_DARWIN == 0

	int timeout = 5;
	/* reopen jlink after usb_reset
	 * on win32 this may take a second or two to re-enumerate */
	int retval;
	while ((retval = jtag_libusb_open(vids, pids, NULL, &devh, NULL)) != ERROR_OK) {
		usleep(1000);
		timeout--;
		if (!timeout)
			break;
	}
	if (retval != ERROR_OK)
		return ERROR_FAIL;
#endif

#endif

	/* usb_set_configuration required under win32 */
	libusb_set_configuration(devh, 0);
	libusb_claim_interface(devh, 0);

	unsigned int aice_read_ep;
	unsigned int aice_write_ep;

	jtag_libusb_choose_interface(devh, &aice_read_ep, &aice_write_ep, -1, -1, -1, LIBUSB_TRANSFER_TYPE_BULK);
	LOG_DEBUG("aice_read_ep=0x%x, aice_write_ep=0x%x", aice_read_ep, aice_write_ep);

	aice_handler.usb_read_ep = aice_read_ep;
	aice_handler.usb_write_ep = aice_write_ep;
	aice_handler.usb_handle = devh;

	return ERROR_OK;
}

static int aice_usb_read_reg_64(uint32_t coreid, uint32_t num, uint64_t *val)
{
	LOG_DEBUG("aice_usb_read_reg_64, %s", nds32_reg_simple_name(num));

	uint32_t value;
	uint32_t high_value;

	if (aice_read_reg(coreid, num, &value) != ERROR_OK)
		value = 0xBBADBEEF;

	aice_read_reg(coreid, R1, &high_value);

	LOG_DEBUG("low: 0x%08" PRIx32 ", high: 0x%08" PRIx32 "\n", value, high_value);

	if (data_endian == AICE_BIG_ENDIAN)
		*val = (((uint64_t)high_value) << 32) | value;
	else
		*val = (((uint64_t)value) << 32) | high_value;

	return ERROR_OK;
}

static int aice_usb_write_reg_64(uint32_t coreid, uint32_t num, uint64_t val)
{
	uint32_t value;
	uint32_t high_value;

	if (data_endian == AICE_BIG_ENDIAN) {
		value = val & 0xFFFFFFFF;
		high_value = (val >> 32) & 0xFFFFFFFF;
	} else {
		high_value = val & 0xFFFFFFFF;
		value = (val >> 32) & 0xFFFFFFFF;
	}

	LOG_DEBUG("aice_usb_write_reg_64, %s, low: 0x%08" PRIx32 ", high: 0x%08" PRIx32 "\n",
			nds32_reg_simple_name(num), value, high_value);

	aice_write_reg(coreid, R1, high_value);
	return aice_write_reg(coreid, num, value);
}

static int aice_get_version_info(void)
{
	uint32_t hardware_version;
	uint32_t firmware_version;
	uint32_t fpga_version;

	if (aice_read_ctrl(AICE_READ_CTRL_GET_HARDWARE_VERSION, &hardware_version) != ERROR_OK)
		return ERROR_FAIL;

	if (aice_read_ctrl(AICE_READ_CTRL_GET_FIRMWARE_VERSION, &firmware_version) != ERROR_OK)
		return ERROR_FAIL;

	if (aice_read_ctrl(AICE_READ_CTRL_GET_FPGA_VERSION, &fpga_version) != ERROR_OK)
		return ERROR_FAIL;

	LOG_INFO("AICE version: hw_ver = 0x%" PRIx32 ", fw_ver = 0x%" PRIx32 ", fpga_ver = 0x%" PRIx32,
			hardware_version, firmware_version, fpga_version);

	return ERROR_OK;
}

#define LINE_BUFFER_SIZE 1024

static int aice_execute_custom_script(const char *script)
{
	FILE *script_fd;
	char line_buffer[LINE_BUFFER_SIZE];
	char *op_str;
	char *reset_str;
	uint32_t delay;
	uint32_t write_ctrl_value;
	bool set_op;

	script_fd = fopen(script, "r");
	if (!script_fd) {
		return ERROR_FAIL;
	} else {
		while (fgets(line_buffer, LINE_BUFFER_SIZE, script_fd)) {
			/* execute operations */
			set_op = false;
			op_str = strstr(line_buffer, "set");
			if (op_str) {
				set_op = true;
				goto get_reset_type;
			}

			op_str = strstr(line_buffer, "clear");
			if (!op_str)
				continue;
get_reset_type:
			reset_str = strstr(op_str, "srst");
			if (reset_str) {
				if (set_op)
					write_ctrl_value = AICE_CUSTOM_DELAY_SET_SRST;
				else
					write_ctrl_value = AICE_CUSTOM_DELAY_CLEAN_SRST;
				goto get_delay;
			}
			reset_str = strstr(op_str, "dbgi");
			if (reset_str) {
				if (set_op)
					write_ctrl_value = AICE_CUSTOM_DELAY_SET_DBGI;
				else
					write_ctrl_value = AICE_CUSTOM_DELAY_CLEAN_DBGI;
				goto get_delay;
			}
			reset_str = strstr(op_str, "trst");
			if (reset_str) {
				if (set_op)
					write_ctrl_value = AICE_CUSTOM_DELAY_SET_TRST;
				else
					write_ctrl_value = AICE_CUSTOM_DELAY_CLEAN_TRST;
				goto get_delay;
			}
			continue;
get_delay:
			/* get delay */
			delay = strtoul(reset_str + 4, NULL, 0);
			write_ctrl_value |= (delay << 16);

			if (aice_write_ctrl(AICE_WRITE_CTRL_CUSTOM_DELAY,
						write_ctrl_value) != ERROR_OK) {
				fclose(script_fd);
				return ERROR_FAIL;
			}
		}
		fclose(script_fd);
	}

	return ERROR_OK;
}

static int aice_usb_set_clock(int set_clock)
{
	if (set_clock & AICE_TCK_CONTROL_TCK_SCAN) {
		if (aice_write_ctrl(AICE_WRITE_CTRL_TCK_CONTROL,
					AICE_TCK_CONTROL_TCK_SCAN) != ERROR_OK)
			return ERROR_FAIL;

		/* Read out TCK_SCAN clock value */
		uint32_t scan_clock;
		if (aice_read_ctrl(AICE_READ_CTRL_GET_ICE_STATE, &scan_clock) != ERROR_OK)
			return ERROR_FAIL;

		scan_clock &= 0x0F;

		uint32_t scan_base_freq;
		if (scan_clock & 0x8)
			scan_base_freq = 48000; /* 48 MHz */
		else
			scan_base_freq = 30000; /* 30 MHz */

		uint32_t set_base_freq;
		if (set_clock & 0x8)
			set_base_freq = 48000;
		else
			set_base_freq = 30000;

		uint32_t set_freq;
		uint32_t scan_freq;
		set_freq = set_base_freq >> (set_clock & 0x7);
		scan_freq = scan_base_freq >> (scan_clock & 0x7);

		if (scan_freq < set_freq) {
			LOG_ERROR("User specifies higher jtag clock than TCK_SCAN clock");
			return ERROR_FAIL;
		}
	}

	if (aice_write_ctrl(AICE_WRITE_CTRL_TCK_CONTROL, set_clock) != ERROR_OK)
		return ERROR_FAIL;

	uint32_t check_speed;
	if (aice_read_ctrl(AICE_READ_CTRL_GET_ICE_STATE, &check_speed) != ERROR_OK)
		return ERROR_FAIL;

	if (((int)check_speed & 0x0F) != set_clock) {
		LOG_ERROR("Set jtag clock failed");
		return ERROR_FAIL;
	}

	return ERROR_OK;
}

static int aice_edm_init(uint32_t coreid)
{
	aice_write_edmsr(coreid, NDS_EDM_SR_DIMBR, 0xFFFF0000);
	aice_write_misc(coreid, NDS_EDM_MISC_DIMIR, 0);

	/* unconditionally try to turn on V3_EDM_MODE */
	uint32_t edm_ctl_value;
	aice_read_edmsr(coreid, NDS_EDM_SR_EDM_CTL, &edm_ctl_value);
	aice_write_edmsr(coreid, NDS_EDM_SR_EDM_CTL, edm_ctl_value | 0x00000040);

	/* clear DBGER */
	aice_write_misc(coreid, NDS_EDM_MISC_DBGER,
			NDS_DBGER_DPED | NDS_DBGER_CRST | NDS_DBGER_AT_MAX);

	/* get EDM version */
	uint32_t value_edmcfg;
	aice_read_edmsr(coreid, NDS_EDM_SR_EDM_CFG, &value_edmcfg);
	core_info[coreid].edm_version = (value_edmcfg >> 16) & 0xFFFF;

	return ERROR_OK;
}

static bool is_v2_edm(uint32_t coreid)
{
	if ((core_info[coreid].edm_version & 0x1000) == 0)
		return true;
	else
		return false;
}

static int aice_init_edm_registers(uint32_t coreid, bool clear_dex_use_psw)
{
	/* enable DEH_SEL & MAX_STOP & V3_EDM_MODE & DBGI_MASK */
	uint32_t host_edm_ctl = core_info[coreid].edm_ctl_backup | 0xA000004F;
	if (clear_dex_use_psw)
		/* After entering debug mode, OpenOCD may set
		 * DEX_USE_PSW accidentally through backup value
		 * of target EDM_CTL.
		 * So, clear DEX_USE_PSW by force. */
		host_edm_ctl &= ~(0x40000000);

	LOG_DEBUG("aice_init_edm_registers - EDM_CTL: 0x%08" PRIx32, host_edm_ctl);

	int result = aice_write_edmsr(coreid, NDS_EDM_SR_EDM_CTL, host_edm_ctl);

	return result;
}

/**
 * EDM_CTL will be modified by OpenOCD as debugging. OpenOCD has the
 * responsibility to keep EDM_CTL untouched after debugging.
 *
 * There are two scenarios to consider:
 * 1. single step/running as debugging (running under debug session)
 * 2. detached from gdb (exit debug session)
 *
 * So, we need to bakcup EDM_CTL before halted and restore it after
 * running. The difference of these two scenarios is EDM_CTL.DEH_SEL
 * is on for scenario 1, and off for scenario 2.
 */
static int aice_backup_edm_registers(uint32_t coreid)
{
	int result = aice_read_edmsr(coreid, NDS_EDM_SR_EDM_CTL,
			&core_info[coreid].edm_ctl_backup);

	/* To call aice_backup_edm_registers() after DEX on, DEX_USE_PSW
	 * may be not correct.  (For example, hit breakpoint, then backup
	 * EDM_CTL. EDM_CTL.DEX_USE_PSW will be cleared.)  Because debug
	 * interrupt will clear DEX_USE_PSW, DEX_USE_PSW is always off after
	 * DEX is on.  It only backups correct value before OpenOCD issues DBGI.
	 * (Backup EDM_CTL, then issue DBGI actively (refer aice_usb_halt())) */
	if (core_info[coreid].edm_ctl_backup & 0x40000000)
		core_info[coreid].dex_use_psw_on = true;
	else
		core_info[coreid].dex_use_psw_on = false;

	LOG_DEBUG("aice_backup_edm_registers - EDM_CTL: 0x%08" PRIx32 ", DEX_USE_PSW: %s",
			core_info[coreid].edm_ctl_backup,
			core_info[coreid].dex_use_psw_on ? "on" : "off");

	return result;
}

static int aice_restore_edm_registers(uint32_t coreid)
{
	LOG_DEBUG("aice_restore_edm_registers -");

	/* set DEH_SEL, because target still under EDM control */
	int result = aice_write_edmsr(coreid, NDS_EDM_SR_EDM_CTL,
			core_info[coreid].edm_ctl_backup | 0x80000000);

	return result;
}

static int aice_backup_tmp_registers(uint32_t coreid)
{
	LOG_DEBUG("backup_tmp_registers -");

	/* backup target DTR first(if the target DTR is valid) */
	uint32_t value_edmsw = 0;
	aice_read_edmsr(coreid, NDS_EDM_SR_EDMSW, &value_edmsw);
	core_info[coreid].edmsw_backup = value_edmsw;
	if (value_edmsw & 0x1) { /* EDMSW.WDV == 1 */
		aice_read_dtr(coreid, &core_info[coreid].target_dtr_backup);
		core_info[coreid].target_dtr_valid = true;

		LOG_DEBUG("Backup target DTR: 0x%08" PRIx32, core_info[coreid].target_dtr_backup);
	} else {
		core_info[coreid].target_dtr_valid = false;
	}

	/* Target DTR has been backup, then backup $R0 and $R1 */
	aice_read_reg(coreid, R0, &core_info[coreid].r0_backup);
	aice_read_reg(coreid, R1, &core_info[coreid].r1_backup);

	/* backup host DTR(if the host DTR is valid) */
	if (value_edmsw & 0x2) { /* EDMSW.RDV == 1*/
		/* read out host DTR and write into target DTR, then use aice_read_edmsr to
		 * read out */
		uint32_t instructions[4] = {
			MFSR_DTR(R0), /* R0 has already been backup */
			DSB,
			MTSR_DTR(R0),
			BEQ_MINUS_12
		};
		aice_execute_dim(coreid, instructions, 4);

		aice_read_dtr(coreid, &core_info[coreid].host_dtr_backup);
		core_info[coreid].host_dtr_valid = true;

		LOG_DEBUG("Backup host DTR: 0x%08" PRIx32, core_info[coreid].host_dtr_backup);
	} else {
		core_info[coreid].host_dtr_valid = false;
	}

	LOG_DEBUG("r0: 0x%08" PRIx32 ", r1: 0x%08" PRIx32,
			core_info[coreid].r0_backup, core_info[coreid].r1_backup);

	return ERROR_OK;
}

static int aice_restore_tmp_registers(uint32_t coreid)
{
	LOG_DEBUG("restore_tmp_registers - r0: 0x%08" PRIx32 ", r1: 0x%08" PRIx32,
			core_info[coreid].r0_backup, core_info[coreid].r1_backup);

	if (core_info[coreid].target_dtr_valid) {
		uint32_t instructions[4] = {
			SETHI(R0, core_info[coreid].target_dtr_backup >> 12),
			ORI(R0, R0, core_info[coreid].target_dtr_backup & 0x00000FFF),
			NOP,
			BEQ_MINUS_12
		};
		aice_execute_dim(coreid, instructions, 4);

		instructions[0] = MTSR_DTR(R0);
		instructions[1] = DSB;
		instructions[2] = NOP;
		instructions[3] = BEQ_MINUS_12;
		aice_execute_dim(coreid, instructions, 4);

		LOG_DEBUG("Restore target DTR: 0x%08" PRIx32, core_info[coreid].target_dtr_backup);
	}

	aice_write_reg(coreid, R0, core_info[coreid].r0_backup);
	aice_write_reg(coreid, R1, core_info[coreid].r1_backup);

	if (core_info[coreid].host_dtr_valid) {
		aice_write_dtr(coreid, core_info[coreid].host_dtr_backup);

		LOG_DEBUG("Restore host DTR: 0x%08" PRIx32, core_info[coreid].host_dtr_backup);
	}

	return ERROR_OK;
}

static int aice_open_device(struct aice_port_param_s *param)
{
	if (aice_usb_open(param) != ERROR_OK)
		return ERROR_FAIL;

	if (aice_get_version_info() == ERROR_FAIL) {
		LOG_ERROR("Cannot get AICE version!");
		return ERROR_FAIL;
	}

	LOG_INFO("AICE initialization started");

	/* attempt to reset Andes EDM */
	if (aice_reset_box() == ERROR_FAIL) {
		LOG_ERROR("Cannot initial AICE box!");
		return ERROR_FAIL;
	}

	return ERROR_OK;
}

static int aice_usb_set_jtag_clock(uint32_t a_clock)
{
	jtag_clock = a_clock;

	if (aice_usb_set_clock(a_clock) != ERROR_OK) {
		LOG_ERROR("Cannot set AICE JTAG clock!");
		return ERROR_FAIL;
	}

	return ERROR_OK;
}

static int aice_usb_close(void)
{
	jtag_libusb_close(aice_handler.usb_handle);

	free(custom_srst_script);
	free(custom_trst_script);
	free(custom_restart_script);
	return ERROR_OK;
}

static int aice_core_init(uint32_t coreid)
{
	core_info[coreid].access_channel = NDS_MEMORY_ACC_CPU;
	core_info[coreid].memory_select = NDS_MEMORY_SELECT_AUTO;
	core_info[coreid].core_state = AICE_TARGET_UNKNOWN;

	return ERROR_OK;
}

static int aice_usb_idcode(uint32_t *idcode, uint8_t *num_of_idcode)
{
	int retval;

	retval = aice_scan_chain(idcode, num_of_idcode);
	if (retval == ERROR_OK) {
		for (int i = 0; i < *num_of_idcode; i++) {
			aice_core_init(i);
			aice_edm_init(i);
		}
		total_num_of_core = *num_of_idcode;
	}

	return retval;
}

static int aice_usb_halt(uint32_t coreid)
{
	if (core_info[coreid].core_state == AICE_TARGET_HALTED) {
		LOG_DEBUG("aice_usb_halt check halted");
		return ERROR_OK;
	}

	LOG_DEBUG("aice_usb_halt");

	/** backup EDM registers */
	aice_backup_edm_registers(coreid);
	/** init EDM for host debugging */
	/** no need to clear dex_use_psw, because dbgi will clear it */
	aice_init_edm_registers(coreid, false);

	/** Clear EDM_CTL.DBGIM & EDM_CTL.DBGACKM */
	uint32_t edm_ctl_value = 0;
	aice_read_edmsr(coreid, NDS_EDM_SR_EDM_CTL, &edm_ctl_value);
	if (edm_ctl_value & 0x3)
		aice_write_edmsr(coreid, NDS_EDM_SR_EDM_CTL, edm_ctl_value & ~(0x3));

	uint32_t dbger = 0;
	uint32_t acc_ctl_value = 0;

	core_info[coreid].debug_under_dex_on = false;
	aice_read_misc(coreid, NDS_EDM_MISC_DBGER, &dbger);

	if (dbger & NDS_DBGER_AT_MAX)
		LOG_ERROR("<-- TARGET ERROR! Reaching the max interrupt stack level. -->");

	if (dbger & NDS_DBGER_DEX) {
		if (is_v2_edm(coreid) == false) {
			/** debug 'debug mode'. use force_debug to issue dbgi */
			aice_read_misc(coreid, NDS_EDM_MISC_ACC_CTL, &acc_ctl_value);
			acc_ctl_value |= 0x8;
			aice_write_misc(coreid, NDS_EDM_MISC_ACC_CTL, acc_ctl_value);
			core_info[coreid].debug_under_dex_on = true;

			aice_write_misc(coreid, NDS_EDM_MISC_EDM_CMDR, 0);
			/* If CPU stalled due to AT_MAX, clear AT_MAX status. */
			if (dbger & NDS_DBGER_AT_MAX)
				aice_write_misc(coreid, NDS_EDM_MISC_DBGER, NDS_DBGER_AT_MAX);
		}
	} else {
		/** Issue DBGI normally */
		aice_write_misc(coreid, NDS_EDM_MISC_EDM_CMDR, 0);
		/* If CPU stalled due to AT_MAX, clear AT_MAX status. */
		if (dbger & NDS_DBGER_AT_MAX)
			aice_write_misc(coreid, NDS_EDM_MISC_DBGER, NDS_DBGER_AT_MAX);
	}

	if (aice_check_dbger(coreid, NDS_DBGER_DEX) != ERROR_OK) {
		LOG_ERROR("<-- TARGET ERROR! Unable to stop the debug target through DBGI. -->");
		return ERROR_FAIL;
	}

	if (core_info[coreid].debug_under_dex_on) {
		if (core_info[coreid].dex_use_psw_on == false) {
			/* under debug 'debug mode', force $psw to 'debug mode' behavior */
			/* !!!NOTICE!!! this is workaround for debug 'debug mode'.
			 * it is only for debugging 'debug exception handler' purpose.
			 * after openocd detaches from target, target behavior is
			 * undefined. */
			uint32_t ir0_value = 0;
			uint32_t debug_mode_ir0_value;
			aice_read_reg(coreid, IR0, &ir0_value);
			debug_mode_ir0_value = ir0_value | 0x408; /* turn on DEX, set POM = 1 */
			debug_mode_ir0_value &= ~(0x000000C1); /* turn off DT/IT/GIE */
			aice_write_reg(coreid, IR0, debug_mode_ir0_value);
		}
	}

	/** set EDM_CTL.DBGIM & EDM_CTL.DBGACKM after halt */
	if (edm_ctl_value & 0x3)
		aice_write_edmsr(coreid, NDS_EDM_SR_EDM_CTL, edm_ctl_value);

	/* backup r0 & r1 */
	aice_backup_tmp_registers(coreid);
	core_info[coreid].core_state = AICE_TARGET_HALTED;

	return ERROR_OK;
}

static int aice_usb_state(uint32_t coreid, enum aice_target_state_s *state)
{
	uint32_t dbger_value;
	uint32_t ice_state;

	int result = aice_read_misc(coreid, NDS_EDM_MISC_DBGER, &dbger_value);

	if (result == ERROR_AICE_TIMEOUT) {
		if (aice_read_ctrl(AICE_READ_CTRL_GET_ICE_STATE, &ice_state) != ERROR_OK) {
			LOG_ERROR("<-- AICE ERROR! AICE is unplugged. -->");
			return ERROR_FAIL;
		}

		if ((ice_state & 0x20) == 0) {
			LOG_ERROR("<-- TARGET ERROR! Target is disconnected with AICE. -->");
			return ERROR_FAIL;
		} else {
			return ERROR_FAIL;
		}
	} else if (result == ERROR_AICE_DISCONNECT) {
		LOG_ERROR("<-- AICE ERROR! AICE is unplugged. -->");
		return ERROR_FAIL;
	}

	if ((dbger_value & NDS_DBGER_ILL_SEC_ACC) == NDS_DBGER_ILL_SEC_ACC) {
		LOG_ERROR("<-- TARGET ERROR! Insufficient security privilege. -->");

		/* Clear ILL_SEC_ACC */
		aice_write_misc(coreid, NDS_EDM_MISC_DBGER, NDS_DBGER_ILL_SEC_ACC);

		*state = AICE_TARGET_RUNNING;
		core_info[coreid].core_state = AICE_TARGET_RUNNING;
	} else if ((dbger_value & NDS_DBGER_AT_MAX) == NDS_DBGER_AT_MAX) {
		/* Issue DBGI to exit cpu stall */
		aice_usb_halt(coreid);

		/* Read OIPC to find out the trigger point */
		uint32_t ir11_value;
		aice_read_reg(coreid, IR11, &ir11_value);

		LOG_ERROR("<-- TARGET ERROR! Reaching the max interrupt stack level; "
				"CPU is stalled at 0x%08" PRIx32 " for debugging. -->", ir11_value);

		*state = AICE_TARGET_HALTED;
	} else if ((dbger_value & NDS_DBGER_CRST) == NDS_DBGER_CRST) {
		LOG_DEBUG("DBGER.CRST is on.");

		*state = AICE_TARGET_RESET;
		core_info[coreid].core_state = AICE_TARGET_RUNNING;

		/* Clear CRST */
		aice_write_misc(coreid, NDS_EDM_MISC_DBGER, NDS_DBGER_CRST);
	} else if ((dbger_value & NDS_DBGER_DEX) == NDS_DBGER_DEX) {
		if (core_info[coreid].core_state == AICE_TARGET_RUNNING) {
			/* enter debug mode, init EDM registers */
			/* backup EDM registers */
			aice_backup_edm_registers(coreid);
			/* init EDM for host debugging */
			aice_init_edm_registers(coreid, true);
			aice_backup_tmp_registers(coreid);
			core_info[coreid].core_state = AICE_TARGET_HALTED;
		} else if (core_info[coreid].core_state == AICE_TARGET_UNKNOWN) {
			/* debug 'debug mode', use force debug to halt core */
			aice_usb_halt(coreid);
		}
		*state = AICE_TARGET_HALTED;
	} else {
		*state = AICE_TARGET_RUNNING;
		core_info[coreid].core_state = AICE_TARGET_RUNNING;
	}

	return ERROR_OK;
}

static int aice_usb_reset(void)
{
	if (aice_reset_box() != ERROR_OK)
		return ERROR_FAIL;

	/* issue TRST */
	if (!custom_trst_script) {
		if (aice_write_ctrl(AICE_WRITE_CTRL_JTAG_PIN_CONTROL,
					AICE_JTAG_PIN_CONTROL_TRST) != ERROR_OK)
			return ERROR_FAIL;
	} else {
		/* custom trst operations */
		if (aice_execute_custom_script(custom_trst_script) != ERROR_OK)
			return ERROR_FAIL;
	}

	if (aice_usb_set_clock(jtag_clock) != ERROR_OK)
		return ERROR_FAIL;

	return ERROR_OK;
}

static int aice_issue_srst(uint32_t coreid)
{
	LOG_DEBUG("aice_issue_srst");

	/* After issuing srst, target will be running. So we need to restore EDM_CTL. */
	aice_restore_edm_registers(coreid);

	if (!custom_srst_script) {
		if (aice_write_ctrl(AICE_WRITE_CTRL_JTAG_PIN_CONTROL,
					AICE_JTAG_PIN_CONTROL_SRST) != ERROR_OK)
			return ERROR_FAIL;
	} else {
		/* custom srst operations */
		if (aice_execute_custom_script(custom_srst_script) != ERROR_OK)
			return ERROR_FAIL;
	}

	/* wait CRST infinitely */
	uint32_t dbger_value;
	int i = 0;
	while (1) {
		if (aice_read_misc(coreid,
					NDS_EDM_MISC_DBGER, &dbger_value) != ERROR_OK)
			return ERROR_FAIL;

		if (dbger_value & NDS_DBGER_CRST)
			break;

		if ((i % 30) == 0)
			keep_alive();
		i++;
	}

	core_info[coreid].host_dtr_valid = false;
	core_info[coreid].target_dtr_valid = false;

	core_info[coreid].core_state = AICE_TARGET_RUNNING;
	return ERROR_OK;
}

static int aice_issue_reset_hold(uint32_t coreid)
{
	LOG_DEBUG("aice_issue_reset_hold");

	/* set no_dbgi_pin to 0 */
	uint32_t pin_status;
	aice_read_ctrl(AICE_READ_CTRL_GET_JTAG_PIN_STATUS, &pin_status);
	if (pin_status & 0x4)
		aice_write_ctrl(AICE_WRITE_CTRL_JTAG_PIN_STATUS, pin_status & (~0x4));

	/* issue restart */
	if (!custom_restart_script) {
		if (aice_write_ctrl(AICE_WRITE_CTRL_JTAG_PIN_CONTROL,
					AICE_JTAG_PIN_CONTROL_RESTART) != ERROR_OK)
			return ERROR_FAIL;
	} else {
		/* custom restart operations */
		if (aice_execute_custom_script(custom_restart_script) != ERROR_OK)
			return ERROR_FAIL;
	}

	if (aice_check_dbger(coreid, NDS_DBGER_CRST | NDS_DBGER_DEX) == ERROR_OK) {
		aice_backup_tmp_registers(coreid);
		core_info[coreid].core_state = AICE_TARGET_HALTED;

		return ERROR_OK;
	} else {
		/* set no_dbgi_pin to 1 */
		aice_write_ctrl(AICE_WRITE_CTRL_JTAG_PIN_STATUS, pin_status | 0x4);

		/* issue restart again */
		if (!custom_restart_script) {
			if (aice_write_ctrl(AICE_WRITE_CTRL_JTAG_PIN_CONTROL,
						AICE_JTAG_PIN_CONTROL_RESTART) != ERROR_OK)
				return ERROR_FAIL;
		} else {
			/* custom restart operations */
			if (aice_execute_custom_script(custom_restart_script) != ERROR_OK)
				return ERROR_FAIL;
		}

		if (aice_check_dbger(coreid, NDS_DBGER_CRST | NDS_DBGER_DEX) == ERROR_OK) {
			aice_backup_tmp_registers(coreid);
			core_info[coreid].core_state = AICE_TARGET_HALTED;

			return ERROR_OK;
		}

		/* do software reset-and-hold */
		aice_issue_srst(coreid);
		aice_usb_halt(coreid);

		uint32_t value_ir3;
		aice_read_reg(coreid, IR3, &value_ir3);
		aice_write_reg(coreid, PC, value_ir3 & 0xFFFF0000);
	}

	return ERROR_FAIL;
}

static int aice_issue_reset_hold_multi(void)
{
	uint32_t write_ctrl_value = 0;

	/* set SRST */
	write_ctrl_value = AICE_CUSTOM_DELAY_SET_SRST;
	write_ctrl_value |= (0x200 << 16);
	if (aice_write_ctrl(AICE_WRITE_CTRL_CUSTOM_DELAY,
				write_ctrl_value) != ERROR_OK)
		return ERROR_FAIL;

	for (uint8_t i = 0 ; i < total_num_of_core ; i++)
		aice_write_misc(i, NDS_EDM_MISC_EDM_CMDR, 0);

	/* clear SRST */
	write_ctrl_value = AICE_CUSTOM_DELAY_CLEAN_SRST;
	write_ctrl_value |= (0x200 << 16);
	if (aice_write_ctrl(AICE_WRITE_CTRL_CUSTOM_DELAY,
				write_ctrl_value) != ERROR_OK)
		return ERROR_FAIL;

	for (uint8_t i = 0; i < total_num_of_core; i++)
		aice_edm_init(i);

	return ERROR_FAIL;
}

static int aice_usb_assert_srst(uint32_t coreid, enum aice_srst_type_s srst)
{
	if ((srst != AICE_SRST) && (srst != AICE_RESET_HOLD))
		return ERROR_FAIL;

	/* clear DBGER */
	if (aice_write_misc(coreid, NDS_EDM_MISC_DBGER,
				NDS_DBGER_CLEAR_ALL) != ERROR_OK)
		return ERROR_FAIL;

	int result = ERROR_OK;
	if (srst == AICE_SRST)
		result = aice_issue_srst(coreid);
	else {
		if (total_num_of_core == 1)
			result = aice_issue_reset_hold(coreid);
		else
			result = aice_issue_reset_hold_multi();
	}

	/* Clear DBGER.CRST after reset to avoid 'core-reset checking' errors.
	 * assert_srst is user-intentional reset behavior, so we could
	 * clear DBGER.CRST safely.
	 */
	if (aice_write_misc(coreid,
				NDS_EDM_MISC_DBGER, NDS_DBGER_CRST) != ERROR_OK)
		return ERROR_FAIL;

	return result;
}

static int aice_usb_run(uint32_t coreid)
{
	LOG_DEBUG("aice_usb_run");

	uint32_t dbger_value;
	if (aice_read_misc(coreid,
				NDS_EDM_MISC_DBGER, &dbger_value) != ERROR_OK)
		return ERROR_FAIL;

	if ((dbger_value & NDS_DBGER_DEX) != NDS_DBGER_DEX) {
		LOG_WARNING("<-- TARGET WARNING! The debug target exited "
				"the debug mode unexpectedly. -->");
		return ERROR_FAIL;
	}

	/* restore r0 & r1 before free run */
	aice_restore_tmp_registers(coreid);
	core_info[coreid].core_state = AICE_TARGET_RUNNING;

	/* clear DBGER */
	aice_write_misc(coreid, NDS_EDM_MISC_DBGER,
			NDS_DBGER_CLEAR_ALL);

	/** restore EDM registers */
	/** OpenOCD should restore EDM_CTL **before** to exit debug state.
	 *  Otherwise, following instruction will read wrong EDM_CTL value.
	 *
	 *  pc -> mfsr $p0, EDM_CTL (single step)
	 *        slli $p0, $p0, 1
	 *        slri $p0, $p0, 31
	 */
	aice_restore_edm_registers(coreid);

	/** execute instructions in DIM */
	uint32_t instructions[4] = {
		NOP,
		NOP,
		NOP,
		IRET
	};
	int result = aice_execute_dim(coreid, instructions, 4);

	return result;
}

static int aice_usb_step(uint32_t coreid)
{
	LOG_DEBUG("aice_usb_step");

	uint32_t ir0_value;
	uint32_t ir0_reg_num;

	if (is_v2_edm(coreid) == true)
		/* V2 EDM will push interrupt stack as debug exception */
		ir0_reg_num = IR1;
	else
		ir0_reg_num = IR0;

	/** enable HSS */
	aice_read_reg(coreid, ir0_reg_num, &ir0_value);
	if ((ir0_value & 0x800) == 0) {
		/** set PSW.HSS */
		ir0_value |= (0x01 << 11);
		aice_write_reg(coreid, ir0_reg_num, ir0_value);
	}

	if (aice_usb_run(coreid) == ERROR_FAIL)
		return ERROR_FAIL;

	int i = 0;
	enum aice_target_state_s state;
	while (1) {
		/* read DBGER */
		if (aice_usb_state(coreid, &state) != ERROR_OK)
			return ERROR_FAIL;

		if (state == AICE_TARGET_HALTED)
			break;

		int64_t then = 0;
		if (i == 30)
			then = timeval_ms();

		if (i >= 30) {
			if ((timeval_ms() - then) > 1000)
				LOG_WARNING("Timeout (1000ms) waiting for halt to complete");

			return ERROR_FAIL;
		}
		i++;
	}

	/** disable HSS */
	aice_read_reg(coreid, ir0_reg_num, &ir0_value);
	ir0_value &= ~(0x01 << 11);
	aice_write_reg(coreid, ir0_reg_num, ir0_value);

	return ERROR_OK;
}

static int aice_usb_read_mem_b_bus(uint32_t coreid, uint32_t address, uint32_t *data)
{
	return aice_read_mem_b(coreid, address, data);
}

static int aice_usb_read_mem_h_bus(uint32_t coreid, uint32_t address, uint32_t *data)
{
	return aice_read_mem_h(coreid, address, data);
}

static int aice_usb_read_mem_w_bus(uint32_t coreid, uint32_t address, uint32_t *data)
{
	return aice_read_mem(coreid, address, data);
}

static int aice_usb_read_mem_b_dim(uint32_t coreid, uint32_t address, uint32_t *data)
{
	uint32_t value;
	uint32_t instructions[4] = {
		LBI_BI(R1, R0),
		MTSR_DTR(R1),
		DSB,
		BEQ_MINUS_12
	};

	aice_execute_dim(coreid, instructions, 4);

	aice_read_dtr(coreid, &value);
	*data = value & 0xFF;

	return ERROR_OK;
}

static int aice_usb_read_mem_h_dim(uint32_t coreid, uint32_t address, uint32_t *data)
{
	uint32_t value;
	uint32_t instructions[4] = {
		LHI_BI(R1, R0),
		MTSR_DTR(R1),
		DSB,
		BEQ_MINUS_12
	};

	aice_execute_dim(coreid, instructions, 4);

	aice_read_dtr(coreid, &value);
	*data = value & 0xFFFF;

	return ERROR_OK;
}

static int aice_usb_read_mem_w_dim(uint32_t coreid, uint32_t address, uint32_t *data)
{
	uint32_t instructions[4] = {
		LWI_BI(R1, R0),
		MTSR_DTR(R1),
		DSB,
		BEQ_MINUS_12
	};

	aice_execute_dim(coreid, instructions, 4);

	aice_read_dtr(coreid, data);

	return ERROR_OK;
}

static int aice_usb_set_address_dim(uint32_t coreid, uint32_t address)
{
	uint32_t instructions[4] = {
		SETHI(R0, address >> 12),
		ORI(R0, R0, address & 0x00000FFF),
		NOP,
		BEQ_MINUS_12
	};

	return aice_execute_dim(coreid, instructions, 4);
}

static int aice_usb_read_memory_unit(uint32_t coreid, uint32_t addr, uint32_t size,
		uint32_t count, uint8_t *buffer)
{
	LOG_DEBUG("aice_usb_read_memory_unit, addr: 0x%08" PRIx32
			", size: %" PRIu32 ", count: %" PRIu32 "",
			addr, size, count);

	if (core_info[coreid].access_channel == NDS_MEMORY_ACC_CPU)
		aice_usb_set_address_dim(coreid, addr);

	uint32_t value;
	size_t i;
	read_mem_func_t read_mem_func;

	switch (size) {
		case 1:
			if (core_info[coreid].access_channel == NDS_MEMORY_ACC_BUS)
				read_mem_func = aice_usb_read_mem_b_bus;
			else
				read_mem_func = aice_usb_read_mem_b_dim;

			for (i = 0; i < count; i++) {
				read_mem_func(coreid, addr, &value);
				*buffer++ = (uint8_t)value;
				addr++;
			}
			break;
		case 2:
			if (core_info[coreid].access_channel == NDS_MEMORY_ACC_BUS)
				read_mem_func = aice_usb_read_mem_h_bus;
			else
				read_mem_func = aice_usb_read_mem_h_dim;

			for (i = 0; i < count; i++) {
				read_mem_func(coreid, addr, &value);
				uint16_t svalue = value;
				memcpy(buffer, &svalue, sizeof(uint16_t));
				buffer += 2;
				addr += 2;
			}
			break;
		case 4:
			if (core_info[coreid].access_channel == NDS_MEMORY_ACC_BUS)
				read_mem_func = aice_usb_read_mem_w_bus;
			else
				read_mem_func = aice_usb_read_mem_w_dim;

			for (i = 0; i < count; i++) {
				read_mem_func(coreid, addr, &value);
				memcpy(buffer, &value, sizeof(uint32_t));
				buffer += 4;
				addr += 4;
			}
			break;
	}

	return ERROR_OK;
}

static int aice_usb_write_mem_b_bus(uint32_t coreid, uint32_t address, uint32_t data)
{
	return aice_write_mem_b(coreid, address, data);
}

static int aice_usb_write_mem_h_bus(uint32_t coreid, uint32_t address, uint32_t data)
{
	return aice_write_mem_h(coreid, address, data);
}

static int aice_usb_write_mem_w_bus(uint32_t coreid, uint32_t address, uint32_t data)
{
	return aice_write_mem(coreid, address, data);
}

static int aice_usb_write_mem_b_dim(uint32_t coreid, uint32_t address, uint32_t data)
{
	uint32_t instructions[4] = {
		MFSR_DTR(R1),
		SBI_BI(R1, R0),
		DSB,
		BEQ_MINUS_12
	};

	aice_write_dtr(coreid, data & 0xFF);
	aice_execute_dim(coreid, instructions, 4);

	return ERROR_OK;
}

static int aice_usb_write_mem_h_dim(uint32_t coreid, uint32_t address, uint32_t data)
{
	uint32_t instructions[4] = {
		MFSR_DTR(R1),
		SHI_BI(R1, R0),
		DSB,
		BEQ_MINUS_12
	};

	aice_write_dtr(coreid, data & 0xFFFF);
	aice_execute_dim(coreid, instructions, 4);

	return ERROR_OK;
}

static int aice_usb_write_mem_w_dim(uint32_t coreid, uint32_t address, uint32_t data)
{
	uint32_t instructions[4] = {
		MFSR_DTR(R1),
		SWI_BI(R1, R0),
		DSB,
		BEQ_MINUS_12
	};

	aice_write_dtr(coreid, data);
	aice_execute_dim(coreid, instructions, 4);

	return ERROR_OK;
}

static int aice_usb_write_memory_unit(uint32_t coreid, uint32_t addr, uint32_t size,
		uint32_t count, const uint8_t *buffer)
{
	LOG_DEBUG("aice_usb_write_memory_unit, addr: 0x%08" PRIx32
			", size: %" PRIu32 ", count: %" PRIu32 "",
			addr, size, count);

	if (core_info[coreid].access_channel == NDS_MEMORY_ACC_CPU)
		aice_usb_set_address_dim(coreid, addr);

	size_t i;
	write_mem_func_t write_mem_func;

	switch (size) {
		case 1:
			if (core_info[coreid].access_channel == NDS_MEMORY_ACC_BUS)
				write_mem_func = aice_usb_write_mem_b_bus;
			else
				write_mem_func = aice_usb_write_mem_b_dim;

			for (i = 0; i < count; i++) {
				write_mem_func(coreid, addr, *buffer);
				buffer++;
				addr++;
			}
			break;
		case 2:
			if (core_info[coreid].access_channel == NDS_MEMORY_ACC_BUS)
				write_mem_func = aice_usb_write_mem_h_bus;
			else
				write_mem_func = aice_usb_write_mem_h_dim;

			for (i = 0; i < count; i++) {
				uint16_t value;
				memcpy(&value, buffer, sizeof(uint16_t));

				write_mem_func(coreid, addr, value);
				buffer += 2;
				addr += 2;
			}
			break;
		case 4:
			if (core_info[coreid].access_channel == NDS_MEMORY_ACC_BUS)
				write_mem_func = aice_usb_write_mem_w_bus;
			else
				write_mem_func = aice_usb_write_mem_w_dim;

			for (i = 0; i < count; i++) {
				uint32_t value;
				memcpy(&value, buffer, sizeof(uint32_t));

				write_mem_func(coreid, addr, value);
				buffer += 4;
				addr += 4;
			}
			break;
	}

	return ERROR_OK;
}

static int aice_bulk_read_mem(uint32_t coreid, uint32_t addr, uint32_t count,
		uint8_t *buffer)
{
	uint32_t packet_size;

	while (count > 0) {
		packet_size = (count >= 0x100) ? 0x100 : count;

		/** set address */
		addr &= 0xFFFFFFFC;
		if (aice_write_misc(coreid, NDS_EDM_MISC_SBAR, addr) != ERROR_OK)
			return ERROR_FAIL;

		if (aice_fastread_mem(coreid, buffer,
					packet_size) != ERROR_OK)
			return ERROR_FAIL;

		buffer += (packet_size * 4);
		addr += (packet_size * 4);
		count -= packet_size;
	}

	return ERROR_OK;
}

static int aice_bulk_write_mem(uint32_t coreid, uint32_t addr, uint32_t count,
		const uint8_t *buffer)
{
	uint32_t packet_size;

	while (count > 0) {
		packet_size = (count >= 0x100) ? 0x100 : count;

		/** set address */
		addr &= 0xFFFFFFFC;
		if (aice_write_misc(coreid, NDS_EDM_MISC_SBAR, addr | 1) != ERROR_OK)
			return ERROR_FAIL;

		if (aice_fastwrite_mem(coreid, buffer,
					packet_size) != ERROR_OK)
			return ERROR_FAIL;

		buffer += (packet_size * 4);
		addr += (packet_size * 4);
		count -= packet_size;
	}

	return ERROR_OK;
}

static int aice_usb_bulk_read_mem(uint32_t coreid, uint32_t addr,
		uint32_t length, uint8_t *buffer)
{
	LOG_DEBUG("aice_usb_bulk_read_mem, addr: 0x%08" PRIx32 ", length: 0x%08" PRIx32, addr, length);

	int retval;

	if (core_info[coreid].access_channel == NDS_MEMORY_ACC_CPU)
		aice_usb_set_address_dim(coreid, addr);

	if (core_info[coreid].access_channel == NDS_MEMORY_ACC_CPU)
		retval = aice_usb_read_memory_unit(coreid, addr, 4, length / 4, buffer);
	else
		retval = aice_bulk_read_mem(coreid, addr, length / 4, buffer);

	return retval;
}

static int aice_usb_bulk_write_mem(uint32_t coreid, uint32_t addr,
		uint32_t length, const uint8_t *buffer)
{
	LOG_DEBUG("aice_usb_bulk_write_mem, addr: 0x%08" PRIx32 ", length: 0x%08" PRIx32, addr, length);

	int retval;

	if (core_info[coreid].access_channel == NDS_MEMORY_ACC_CPU)
		aice_usb_set_address_dim(coreid, addr);

	if (core_info[coreid].access_channel == NDS_MEMORY_ACC_CPU)
		retval = aice_usb_write_memory_unit(coreid, addr, 4, length / 4, buffer);
	else
		retval = aice_bulk_write_mem(coreid, addr, length / 4, buffer);

	return retval;
}

static int aice_usb_read_debug_reg(uint32_t coreid, uint32_t addr, uint32_t *val)
{
	if (core_info[coreid].core_state == AICE_TARGET_HALTED) {
		if (addr == NDS_EDM_SR_EDMSW) {
			*val = core_info[coreid].edmsw_backup;
		} else if (addr == NDS_EDM_SR_EDM_DTR) {
			if (core_info[coreid].target_dtr_valid) {
				/* if EDM_DTR has read out, clear it. */
				*val = core_info[coreid].target_dtr_backup;
				core_info[coreid].edmsw_backup &= (~0x1);
				core_info[coreid].target_dtr_valid = false;
			} else {
				*val = 0;
			}
		}
	}

	return aice_read_edmsr(coreid, addr, val);
}

static int aice_usb_write_debug_reg(uint32_t coreid, uint32_t addr, const uint32_t val)
{
	if (core_info[coreid].core_state == AICE_TARGET_HALTED) {
		if (addr == NDS_EDM_SR_EDM_DTR) {
			core_info[coreid].host_dtr_backup = val;
			core_info[coreid].edmsw_backup |= 0x2;
			core_info[coreid].host_dtr_valid = true;
		}
	}

	return aice_write_edmsr(coreid, addr, val);
}

static int aice_usb_memory_access(uint32_t coreid, enum nds_memory_access channel)
{
	LOG_DEBUG("aice_usb_memory_access, access channel: %u", channel);

	core_info[coreid].access_channel = channel;

	return ERROR_OK;
}

static int aice_usb_memory_mode(uint32_t coreid, enum nds_memory_select mem_select)
{
	if (core_info[coreid].memory_select == mem_select)
		return ERROR_OK;

	LOG_DEBUG("aice_usb_memory_mode, memory select: %u", mem_select);

	core_info[coreid].memory_select = mem_select;

	if (core_info[coreid].memory_select != NDS_MEMORY_SELECT_AUTO)
		aice_write_misc(coreid, NDS_EDM_MISC_ACC_CTL,
				core_info[coreid].memory_select - 1);
	else
		aice_write_misc(coreid, NDS_EDM_MISC_ACC_CTL,
				NDS_MEMORY_SELECT_MEM - 1);

	return ERROR_OK;
}

static int aice_usb_read_tlb(uint32_t coreid, target_addr_t virtual_address,
		target_addr_t *physical_address)
{
	LOG_DEBUG("aice_usb_read_tlb, virtual address: 0x%08" TARGET_PRIxADDR, virtual_address);

	uint32_t instructions[4];
	uint32_t probe_result;
	uint32_t value_mr3;
	uint32_t value_mr4;
	uint32_t access_page_size;
	uint32_t virtual_offset;
	uint32_t physical_page_number;

	aice_write_dtr(coreid, virtual_address);

	/* probe TLB first */
	instructions[0] = MFSR_DTR(R0);
	instructions[1] = TLBOP_TARGET_PROBE(R1, R0);
	instructions[2] = DSB;
	instructions[3] = BEQ_MINUS_12;
	aice_execute_dim(coreid, instructions, 4);

	aice_read_reg(coreid, R1, &probe_result);

	if (probe_result & 0x80000000)
		return ERROR_FAIL;

	/* read TLB entry */
	aice_write_dtr(coreid, probe_result & 0x7FF);

	/* probe TLB first */
	instructions[0] = MFSR_DTR(R0);
	instructions[1] = TLBOP_TARGET_READ(R0);
	instructions[2] = DSB;
	instructions[3] = BEQ_MINUS_12;
	aice_execute_dim(coreid, instructions, 4);

	/* TODO: it should backup mr3, mr4 */
	aice_read_reg(coreid, MR3, &value_mr3);
	aice_read_reg(coreid, MR4, &value_mr4);

	access_page_size = value_mr4 & 0xF;
	if (access_page_size == 0) { /* 4K page */
		virtual_offset = virtual_address & 0x00000FFF;
		physical_page_number = value_mr3 & 0xFFFFF000;
	} else if (access_page_size == 1) { /* 8K page */
		virtual_offset = virtual_address & 0x00001FFF;
		physical_page_number = value_mr3 & 0xFFFFE000;
	} else if (access_page_size == 5) { /* 1M page */
		virtual_offset = virtual_address & 0x000FFFFF;
		physical_page_number = value_mr3 & 0xFFF00000;
	} else {
		return ERROR_FAIL;
	}

	*physical_address = physical_page_number | virtual_offset;

	return ERROR_OK;
}

static int aice_usb_init_cache(uint32_t coreid)
{
	LOG_DEBUG("aice_usb_init_cache");

	uint32_t value_cr1;
	uint32_t value_cr2;

	aice_read_reg(coreid, CR1, &value_cr1);
	aice_read_reg(coreid, CR2, &value_cr2);

	struct cache_info *icache = &core_info[coreid].icache;

	icache->set = value_cr1 & 0x7;
	icache->log2_set = icache->set + 6;
	icache->set = 64 << icache->set;
	icache->way = ((value_cr1 >> 3) & 0x7) + 1;
	icache->line_size = (value_cr1 >> 6) & 0x7;
	if (icache->line_size != 0) {
		icache->log2_line_size = icache->line_size + 2;
		icache->line_size = 8 << (icache->line_size - 1);
	} else {
		icache->log2_line_size = 0;
	}

	LOG_DEBUG("\ticache set: %" PRIu32 ", way: %" PRIu32 ", line size: %" PRIu32 ", "
			"log2(set): %" PRIu32 ", log2(line_size): %" PRIu32 "",
			icache->set, icache->way, icache->line_size,
			icache->log2_set, icache->log2_line_size);

	struct cache_info *dcache = &core_info[coreid].dcache;

	dcache->set = value_cr2 & 0x7;
	dcache->log2_set = dcache->set + 6;
	dcache->set = 64 << dcache->set;
	dcache->way = ((value_cr2 >> 3) & 0x7) + 1;
	dcache->line_size = (value_cr2 >> 6) & 0x7;
	if (dcache->line_size != 0) {
		dcache->log2_line_size = dcache->line_size + 2;
		dcache->line_size = 8 << (dcache->line_size - 1);
	} else {
		dcache->log2_line_size = 0;
	}

	LOG_DEBUG("\tdcache set: %" PRIu32 ", way: %" PRIu32 ", line size: %" PRIu32 ", "
			"log2(set): %" PRIu32 ", log2(line_size): %" PRIu32 "",
			dcache->set, dcache->way, dcache->line_size,
			dcache->log2_set, dcache->log2_line_size);

	core_info[coreid].cache_init = true;

	return ERROR_OK;
}

static int aice_usb_dcache_inval_all(uint32_t coreid)
{
	LOG_DEBUG("aice_usb_dcache_inval_all");

	uint32_t set_index;
	uint32_t way_index;
	uint32_t cache_index;
	uint32_t instructions[4];

	instructions[0] = MFSR_DTR(R0);
	instructions[1] = L1D_IX_INVAL(R0);
	instructions[2] = DSB;
	instructions[3] = BEQ_MINUS_12;

	struct cache_info *dcache = &core_info[coreid].dcache;

	for (set_index = 0; set_index < dcache->set; set_index++) {
		for (way_index = 0; way_index < dcache->way; way_index++) {
			cache_index = (way_index << (dcache->log2_set + dcache->log2_line_size)) |
				(set_index << dcache->log2_line_size);

			if (aice_write_dtr(coreid, cache_index) != ERROR_OK)
				return ERROR_FAIL;

			if (aice_execute_dim(coreid, instructions, 4) != ERROR_OK)
				return ERROR_FAIL;
		}
	}

	return ERROR_OK;
}

static int aice_usb_dcache_va_inval(uint32_t coreid, uint32_t address)
{
	LOG_DEBUG("aice_usb_dcache_va_inval");

	uint32_t instructions[4];

	aice_write_dtr(coreid, address);

	instructions[0] = MFSR_DTR(R0);
	instructions[1] = L1D_VA_INVAL(R0);
	instructions[2] = DSB;
	instructions[3] = BEQ_MINUS_12;

	return aice_execute_dim(coreid, instructions, 4);
}

static int aice_usb_dcache_wb_all(uint32_t coreid)
{
	LOG_DEBUG("aice_usb_dcache_wb_all");

	uint32_t set_index;
	uint32_t way_index;
	uint32_t cache_index;
	uint32_t instructions[4];

	instructions[0] = MFSR_DTR(R0);
	instructions[1] = L1D_IX_WB(R0);
	instructions[2] = DSB;
	instructions[3] = BEQ_MINUS_12;

	struct cache_info *dcache = &core_info[coreid].dcache;

	for (set_index = 0; set_index < dcache->set; set_index++) {
		for (way_index = 0; way_index < dcache->way; way_index++) {
			cache_index = (way_index << (dcache->log2_set + dcache->log2_line_size)) |
				(set_index << dcache->log2_line_size);

			if (aice_write_dtr(coreid, cache_index) != ERROR_OK)
				return ERROR_FAIL;

			if (aice_execute_dim(coreid, instructions, 4) != ERROR_OK)
				return ERROR_FAIL;
		}
	}

	return ERROR_OK;
}

static int aice_usb_dcache_va_wb(uint32_t coreid, uint32_t address)
{
	LOG_DEBUG("aice_usb_dcache_va_wb");

	uint32_t instructions[4];

	aice_write_dtr(coreid, address);

	instructions[0] = MFSR_DTR(R0);
	instructions[1] = L1D_VA_WB(R0);
	instructions[2] = DSB;
	instructions[3] = BEQ_MINUS_12;

	return aice_execute_dim(coreid, instructions, 4);
}

static int aice_usb_icache_inval_all(uint32_t coreid)
{
	LOG_DEBUG("aice_usb_icache_inval_all");

	uint32_t set_index;
	uint32_t way_index;
	uint32_t cache_index;
	uint32_t instructions[4];

	instructions[0] = MFSR_DTR(R0);
	instructions[1] = L1I_IX_INVAL(R0);
	instructions[2] = ISB;
	instructions[3] = BEQ_MINUS_12;

	struct cache_info *icache = &core_info[coreid].icache;

	for (set_index = 0; set_index < icache->set; set_index++) {
		for (way_index = 0; way_index < icache->way; way_index++) {
			cache_index = (way_index << (icache->log2_set + icache->log2_line_size)) |
				(set_index << icache->log2_line_size);

			if (aice_write_dtr(coreid, cache_index) != ERROR_OK)
				return ERROR_FAIL;

			if (aice_execute_dim(coreid, instructions, 4) != ERROR_OK)
				return ERROR_FAIL;
		}
	}

	return ERROR_OK;
}

static int aice_usb_icache_va_inval(uint32_t coreid, uint32_t address)
{
	LOG_DEBUG("aice_usb_icache_va_inval");

	uint32_t instructions[4];

	aice_write_dtr(coreid, address);

	instructions[0] = MFSR_DTR(R0);
	instructions[1] = L1I_VA_INVAL(R0);
	instructions[2] = ISB;
	instructions[3] = BEQ_MINUS_12;

	return aice_execute_dim(coreid, instructions, 4);
}

static int aice_usb_cache_ctl(uint32_t coreid, uint32_t subtype, uint32_t address)
{
	LOG_DEBUG("aice_usb_cache_ctl");

	int result;

	if (core_info[coreid].cache_init == false)
		aice_usb_init_cache(coreid);

	switch (subtype) {
		case AICE_CACHE_CTL_L1D_INVALALL:
			result = aice_usb_dcache_inval_all(coreid);
			break;
		case AICE_CACHE_CTL_L1D_VA_INVAL:
			result = aice_usb_dcache_va_inval(coreid, address);
			break;
		case AICE_CACHE_CTL_L1D_WBALL:
			result = aice_usb_dcache_wb_all(coreid);
			break;
		case AICE_CACHE_CTL_L1D_VA_WB:
			result = aice_usb_dcache_va_wb(coreid, address);
			break;
		case AICE_CACHE_CTL_L1I_INVALALL:
			result = aice_usb_icache_inval_all(coreid);
			break;
		case AICE_CACHE_CTL_L1I_VA_INVAL:
			result = aice_usb_icache_va_inval(coreid, address);
			break;
		default:
			result = ERROR_FAIL;
			break;
	}

	return result;
}

static int aice_usb_set_retry_times(uint32_t a_retry_times)
{
	aice_max_retry_times = a_retry_times;
	return ERROR_OK;
}

static int aice_usb_program_edm(uint32_t coreid, char *command_sequence)
{
	char *command_str;
	char *reg_name_0;
	char *reg_name_1;
	uint32_t data_value;
	int i;

	/* init strtok() */
	command_str = strtok(command_sequence, ";");
	if (!command_str)
		return ERROR_OK;

	do {
		i = 0;
		/* process one command */
		while (command_str[i] == ' ' ||
				command_str[i] == '\n' ||
				command_str[i] == '\r' ||
				command_str[i] == '\t')
			i++;

		/* skip ' ', '\r', '\n', '\t' */
		command_str = command_str + i;

		if (strncmp(command_str, "write_misc", 10) == 0) {
			reg_name_0 = strstr(command_str, "gen_port0");
			reg_name_1 = strstr(command_str, "gen_port1");

			if (reg_name_0) {
				data_value = strtoul(reg_name_0 + 9, NULL, 0);

				if (aice_write_misc(coreid,
							NDS_EDM_MISC_GEN_PORT0, data_value) != ERROR_OK)
					return ERROR_FAIL;

			} else if (reg_name_1) {
				data_value = strtoul(reg_name_1 + 9, NULL, 0);

				if (aice_write_misc(coreid,
							NDS_EDM_MISC_GEN_PORT1, data_value) != ERROR_OK)
					return ERROR_FAIL;
			} else {
				LOG_ERROR("program EDM, unsupported misc register: %s", command_str);
			}
		} else {
			LOG_ERROR("program EDM, unsupported command: %s", command_str);
		}

		/* update command_str */
		command_str = strtok(NULL, ";");

	} while (command_str);

	return ERROR_OK;
}

static int aice_usb_set_command_mode(enum aice_command_mode command_mode)
{
	int retval = ERROR_OK;

	/* flush usb_packets_buffer as users change mode */
	retval = aice_usb_packet_flush();

	if (command_mode == AICE_COMMAND_MODE_BATCH) {
		/* reset batch buffer */
		aice_command_mode = AICE_COMMAND_MODE_NORMAL;
		retval = aice_write_ctrl(AICE_WRITE_CTRL_BATCH_CMD_BUF0_CTRL, 0x40000);
	}

	aice_command_mode = command_mode;

	return retval;
}

static int aice_usb_execute(uint32_t coreid, uint32_t *instructions,
		uint32_t instruction_num)
{
	uint32_t i, j;
	uint8_t current_instruction_num;
	uint32_t dim_instructions[4] = {NOP, NOP, NOP, BEQ_MINUS_12};

	/* To execute 4 instructions as a special case */
	if (instruction_num == 4)
		return aice_execute_dim(coreid, instructions, 4);

	for (i = 0 ; i < instruction_num ; i += 3) {
		if (instruction_num - i < 3) {
			current_instruction_num = instruction_num - i;
			for (j = current_instruction_num ; j < 3 ; j++)
				dim_instructions[j] = NOP;
		} else {
			current_instruction_num = 3;
		}

		memcpy(dim_instructions, instructions + i,
				current_instruction_num * sizeof(uint32_t));

		/** fill DIM */
		if (aice_write_dim(coreid,
					dim_instructions,
					4) != ERROR_OK)
			return ERROR_FAIL;

		/** clear DBGER.DPED */
		if (aice_write_misc(coreid,
					NDS_EDM_MISC_DBGER, NDS_DBGER_DPED) != ERROR_OK)
			return ERROR_FAIL;

		/** execute DIM */
		if (aice_do_execute(coreid) != ERROR_OK)
			return ERROR_FAIL;

		/** check DBGER.DPED */
		if (aice_check_dbger(coreid, NDS_DBGER_DPED) != ERROR_OK) {

			LOG_ERROR("<-- TARGET ERROR! Debug operations do not finish properly:"
					"0x%08" PRIx32 " 0x%08" PRIx32 " 0x%08" PRIx32 " 0x%08" PRIx32 ". -->",
					dim_instructions[0],
					dim_instructions[1],
					dim_instructions[2],
					dim_instructions[3]);
			return ERROR_FAIL;
		}
	}

	return ERROR_OK;
}

static int aice_usb_set_custom_srst_script(const char *script)
{
	custom_srst_script = strdup(script);

	return ERROR_OK;
}

static int aice_usb_set_custom_trst_script(const char *script)
{
	custom_trst_script = strdup(script);

	return ERROR_OK;
}

static int aice_usb_set_custom_restart_script(const char *script)
{
	custom_restart_script = strdup(script);

	return ERROR_OK;
}

static int aice_usb_set_count_to_check_dbger(uint32_t count_to_check)
{
	aice_count_to_check_dbger = count_to_check;

	return ERROR_OK;
}

static int aice_usb_set_data_endian(uint32_t coreid,
		enum aice_target_endian target_data_endian)
{
	data_endian = target_data_endian;

	return ERROR_OK;
}

static int fill_profiling_batch_commands(uint32_t coreid, uint32_t reg_no)
{
	uint32_t dim_instructions[4];

	aice_usb_set_command_mode(AICE_COMMAND_MODE_BATCH);

	/* halt */
	if (aice_write_misc(coreid, NDS_EDM_MISC_EDM_CMDR, 0) != ERROR_OK)
		return ERROR_FAIL;

	/* backup $r0 */
	dim_instructions[0] = MTSR_DTR(0);
	dim_instructions[1] = DSB;
	dim_instructions[2] = NOP;
	dim_instructions[3] = BEQ_MINUS_12;
	if (aice_write_dim(coreid, dim_instructions, 4) != ERROR_OK)
		return ERROR_FAIL;
	aice_read_dtr_to_buffer(coreid, AICE_BATCH_DATA_BUFFER_0);

	/* get samples */
	if (nds32_reg_type(reg_no) == NDS32_REG_TYPE_GPR) {
		/* general registers */
		dim_instructions[0] = MTSR_DTR(reg_no);
		dim_instructions[1] = DSB;
		dim_instructions[2] = NOP;
		dim_instructions[3] = BEQ_MINUS_12;
	} else if (nds32_reg_type(reg_no) == NDS32_REG_TYPE_SPR) {
		/* user special registers */
		dim_instructions[0] = MFUSR_G0(0, nds32_reg_sr_index(reg_no));
		dim_instructions[1] = MTSR_DTR(0);
		dim_instructions[2] = DSB;
		dim_instructions[3] = BEQ_MINUS_12;
	} else { /* system registers */
		dim_instructions[0] = MFSR(0, nds32_reg_sr_index(reg_no));
		dim_instructions[1] = MTSR_DTR(0);
		dim_instructions[2] = DSB;
		dim_instructions[3] = BEQ_MINUS_12;
	}
	if (aice_write_dim(coreid, dim_instructions, 4) != ERROR_OK)
		return ERROR_FAIL;
	aice_read_dtr_to_buffer(coreid, AICE_BATCH_DATA_BUFFER_1);

	/* restore $r0 */
	aice_write_dtr_from_buffer(coreid, AICE_BATCH_DATA_BUFFER_0);
	dim_instructions[0] = MFSR_DTR(0);
	dim_instructions[1] = DSB;
	dim_instructions[2] = NOP;
	dim_instructions[3] = IRET;  /* free run */
	if (aice_write_dim(coreid, dim_instructions, 4) != ERROR_OK)
		return ERROR_FAIL;

	aice_command_mode = AICE_COMMAND_MODE_NORMAL;

	/* use BATCH_BUFFER_WRITE to fill command-batch-buffer */
	if (aice_batch_buffer_write(AICE_BATCH_COMMAND_BUFFER_0,
				usb_out_packets_buffer,
				(usb_out_packets_buffer_length + 3) / 4) != ERROR_OK)
		return ERROR_FAIL;

	usb_out_packets_buffer_length = 0;
	usb_in_packets_buffer_length = 0;

	return ERROR_OK;
}

static int aice_usb_profiling(uint32_t coreid, uint32_t interval, uint32_t iteration,
		uint32_t reg_no, uint32_t *samples, uint32_t *num_samples)
{
	uint32_t iteration_count;
	uint32_t this_iteration;
	int retval = ERROR_OK;
	const uint32_t MAX_ITERATION = 250;

	*num_samples = 0;

	/* init DIM size */
	if (aice_write_ctrl(AICE_WRITE_CTRL_BATCH_DIM_SIZE, 4) != ERROR_OK)
		return ERROR_FAIL;

	/* Use AICE_BATCH_DATA_BUFFER_0 to read/write $DTR.
	 * Set it to circular buffer */
	if (aice_write_ctrl(AICE_WRITE_CTRL_BATCH_DATA_BUF0_CTRL, 0xC0000) != ERROR_OK)
		return ERROR_FAIL;

	fill_profiling_batch_commands(coreid, reg_no);

	iteration_count = 0;
	while (iteration_count < iteration) {
		if (iteration - iteration_count < MAX_ITERATION)
			this_iteration = iteration - iteration_count;
		else
			this_iteration = MAX_ITERATION;

		/* set number of iterations */
		uint32_t val_iteration;
		val_iteration = interval << 16 | this_iteration;
		if (aice_write_ctrl(AICE_WRITE_CTRL_BATCH_ITERATION,
					val_iteration) != ERROR_OK) {
			retval = ERROR_FAIL;
			goto end_profiling;
		}

		/* init AICE_WRITE_CTRL_BATCH_DATA_BUF1_CTRL to store $PC */
		if (aice_write_ctrl(AICE_WRITE_CTRL_BATCH_DATA_BUF1_CTRL,
					0x40000) != ERROR_OK) {
			retval = ERROR_FAIL;
			goto end_profiling;
		}

		aice_usb_run(coreid);

		/* enable BATCH command */
		if (aice_write_ctrl(AICE_WRITE_CTRL_BATCH_CTRL,
					0x80000000) != ERROR_OK) {
			aice_usb_halt(coreid);
			retval = ERROR_FAIL;
			goto end_profiling;
		}

		/* wait a while (AICE bug, workaround) */
		alive_sleep(this_iteration);

		/* check status */
		uint32_t i;
		uint32_t batch_status = 0;

		i = 0;
		while (1) {
			aice_read_ctrl(AICE_READ_CTRL_BATCH_STATUS, &batch_status);

			if (batch_status & 0x1) {
				break;
			} else if (batch_status & 0xE) {
				aice_usb_halt(coreid);
				retval = ERROR_FAIL;
				goto end_profiling;
			}

			if ((i % 30) == 0)
				keep_alive();

			i++;
		}

		aice_usb_halt(coreid);

		/* get samples from batch data buffer */
		if (aice_batch_buffer_read(AICE_BATCH_DATA_BUFFER_1,
					samples + iteration_count, this_iteration) != ERROR_OK) {
			retval = ERROR_FAIL;
			goto end_profiling;
		}

		iteration_count += this_iteration;
	}

end_profiling:
	*num_samples = iteration_count;

	return retval;
}

/** */
struct aice_port_api_s aice_usb_api = {
	/** */
	.open = aice_open_device,
	/** */
	.close = aice_usb_close,
	/** */
	.idcode = aice_usb_idcode,
	/** */
	.state = aice_usb_state,
	/** */
	.reset = aice_usb_reset,
	/** */
	.assert_srst = aice_usb_assert_srst,
	/** */
	.run = aice_usb_run,
	/** */
	.halt = aice_usb_halt,
	/** */
	.step = aice_usb_step,
	/** */
	.read_reg = aice_usb_read_reg,
	/** */
	.write_reg = aice_usb_write_reg,
	/** */
	.read_reg_64 = aice_usb_read_reg_64,
	/** */
	.write_reg_64 = aice_usb_write_reg_64,
	/** */
	.read_mem_unit = aice_usb_read_memory_unit,
	/** */
	.write_mem_unit = aice_usb_write_memory_unit,
	/** */
	.read_mem_bulk = aice_usb_bulk_read_mem,
	/** */
	.write_mem_bulk = aice_usb_bulk_write_mem,
	/** */
	.read_debug_reg = aice_usb_read_debug_reg,
	/** */
	.write_debug_reg = aice_usb_write_debug_reg,
	/** */
	.set_jtag_clock = aice_usb_set_jtag_clock,
	/** */
	.memory_access = aice_usb_memory_access,
	/** */
	.memory_mode = aice_usb_memory_mode,
	/** */
	.read_tlb = aice_usb_read_tlb,
	/** */
	.cache_ctl = aice_usb_cache_ctl,
	/** */
	.set_retry_times = aice_usb_set_retry_times,
	/** */
	.program_edm = aice_usb_program_edm,
	/** */
	.set_command_mode = aice_usb_set_command_mode,
	/** */
	.execute = aice_usb_execute,
	/** */
	.set_custom_srst_script = aice_usb_set_custom_srst_script,
	/** */
	.set_custom_trst_script = aice_usb_set_custom_trst_script,
	/** */
	.set_custom_restart_script = aice_usb_set_custom_restart_script,
	/** */
	.set_count_to_check_dbger = aice_usb_set_count_to_check_dbger,
	/** */
	.set_data_endian = aice_usb_set_data_endian,
	/** */
	.profiling = aice_usb_profiling,
};<|MERGE_RESOLUTION|>--- conflicted
+++ resolved
@@ -19,10 +19,7 @@
 #include "config.h"
 #endif
 
-<<<<<<< HEAD
-=======
 #include <helper/system.h>
->>>>>>> b61a2808
 #include <jtag/drivers/libusb_helper.h>
 #include <helper/log.h>
 #include <helper/time_support.h>
@@ -353,13 +350,8 @@
 /* calls the given usb_bulk_* function, allowing for the data to
  * trickle in with some timeouts  */
 static int usb_bulk_with_retries(
-<<<<<<< HEAD
-			int (*f)(libusb_device_handle *, int, char *, int, int, int *),
-			libusb_device_handle *dev, int ep,
-=======
 			int (*f)(struct libusb_device_handle *, int, char *, int, int, int *),
 			struct libusb_device_handle *dev, int ep,
->>>>>>> b61a2808
 			char *bytes, int size, int timeout, int *transferred)
 {
 	int tries = 3, count = 0;
@@ -368,15 +360,9 @@
 		int result, ret;
 
 		ret = f(dev, ep, bytes + count, size - count, timeout, &result);
-<<<<<<< HEAD
-		if (ERROR_OK == ret)
-			count += result;
-		else if ((ERROR_TIMEOUT_REACHED != ret) || !--tries)
-=======
 		if (ret == ERROR_OK)
 			count += result;
 		else if ((ret != ERROR_TIMEOUT_REACHED) || !--tries)
->>>>>>> b61a2808
 			return ret;
 	}
 
@@ -384,11 +370,7 @@
 	return ERROR_OK;
 }
 
-<<<<<<< HEAD
-static int wrap_usb_bulk_write(libusb_device_handle *dev, int ep,
-=======
 static int wrap_usb_bulk_write(struct libusb_device_handle *dev, int ep,
->>>>>>> b61a2808
 		char *buff, int size, int timeout, int *transferred)
 {
 
@@ -398,11 +380,7 @@
 	return 0;
 }
 
-<<<<<<< HEAD
-static inline int usb_bulk_write_ex(libusb_device_handle *dev, int ep,
-=======
 static inline int usb_bulk_write_ex(struct libusb_device_handle *dev, int ep,
->>>>>>> b61a2808
 		char *bytes, int size, int timeout)
 {
 	int tr = 0;
@@ -447,11 +425,7 @@
 	int result = usb_bulk_read_ex(aice_handler.usb_handle, aice_handler.usb_read_ep,
 			(char *)in_buffer, expected_size, AICE_USB_TIMEOUT);
 
-<<<<<<< HEAD
-	LOG_DEBUG_IO("aice_usb_read, result = %" PRId32, result);
-=======
 	LOG_DEBUG_IO("aice_usb_read, result = %d", result);
->>>>>>> b61a2808
 
 	return result;
 }
