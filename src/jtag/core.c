--- conflicted
+++ resolved
@@ -956,19 +956,8 @@
 
 	int result = jtag->jtag_ops->execute_queue();
 
-<<<<<<< HEAD
-#if !BUILD_ZY1000
-	/* Only build this if we use a regular driver with a command queue.
-	 * Otherwise jtag_command_queue won't be found at compile/link time. Its
-	 * definition is in jtag/commands.c, which is only built/linked by
-	 * jtag/Makefile.am if MINIDRIVER_DUMMY || !MINIDRIVER, but those variables
-	 * aren't accessible here. */
-	struct jtag_command *cmd = jtag_command_queue;
-	while (debug_level >= LOG_LVL_DEBUG && cmd) {
-=======
 	struct jtag_command *cmd = jtag_command_queue;
 	while (debug_level >= LOG_LVL_DEBUG_IO && cmd) {
->>>>>>> b61a2808
 		switch (cmd->type) {
 			case JTAG_SCAN:
 				LOG_DEBUG_IO("JTAG %s SCAN to %s",
@@ -977,20 +966,12 @@
 				for (int i = 0; i < cmd->cmd.scan->num_fields; i++) {
 					struct scan_field *field = cmd->cmd.scan->fields + i;
 					if (field->out_value) {
-<<<<<<< HEAD
-						char *str = buf_to_str(field->out_value, field->num_bits, 16);
-=======
 						char *str = buf_to_hex_str(field->out_value, field->num_bits);
->>>>>>> b61a2808
 						LOG_DEBUG_IO("  %db out: %s", field->num_bits, str);
 						free(str);
 					}
 					if (field->in_value) {
-<<<<<<< HEAD
-						char *str = buf_to_str(field->in_value, field->num_bits, 16);
-=======
 						char *str = buf_to_hex_str(field->in_value, field->num_bits);
->>>>>>> b61a2808
 						LOG_DEBUG_IO("  %db  in: %s", field->num_bits, str);
 						free(str);
 					}
@@ -1033,10 +1014,6 @@
 		}
 		cmd = cmd->next;
 	}
-<<<<<<< HEAD
-#endif
-=======
->>>>>>> b61a2808
 
 	return result;
 }
@@ -1251,11 +1228,7 @@
 	max_taps++;
 
 	uint8_t *idcode_buffer = calloc(4, max_taps);
-<<<<<<< HEAD
-	if (idcode_buffer == NULL)
-=======
 	if (!idcode_buffer)
->>>>>>> b61a2808
 		return ERROR_JTAG_INIT_FAILED;
 
 	/* DR scan to collect BYPASS or IDCODE register contents.
@@ -1311,11 +1284,7 @@
 
 		if ((idcode & 1) == 0) {
 			/* Zero for LSB indicates a device in bypass */
-<<<<<<< HEAD
-			LOG_INFO("TAP %s does not have valid IDCODE (idcode=0x%x)",
-=======
 			LOG_INFO("TAP %s does not have valid IDCODE (idcode=0x%" PRIx32 ")",
->>>>>>> b61a2808
 					tap->dotted_name, idcode);
 			tap->hasidcode = false;
 			tap->idcode = 0;
@@ -1818,11 +1787,7 @@
 	}
 	int speed_div1;
 	int retval = jtag->khz(jtag_get_speed_khz(), &speed_div1);
-<<<<<<< HEAD
-	if (ERROR_OK != retval)
-=======
 	if (retval != ERROR_OK)
->>>>>>> b61a2808
 		return retval;
 	*speed = speed_div1;
 	return ERROR_OK;
@@ -2041,11 +2006,7 @@
 
 int adapter_resets(int trst, int srst)
 {
-<<<<<<< HEAD
-	if (get_current_transport() == NULL) {
-=======
 	if (!get_current_transport()) {
->>>>>>> b61a2808
 		LOG_ERROR("transport is not selected");
 		return ERROR_FAIL;
 	}
@@ -2102,11 +2063,7 @@
 			   transport_is_dapdirect_jtag() || transport_is_dapdirect_swd() ||
 			   transport_is_swim())
 		return adapter_system_reset(1);
-<<<<<<< HEAD
-	else if (get_current_transport() != NULL)
-=======
 	else if (get_current_transport())
->>>>>>> b61a2808
 		LOG_ERROR("reset is not supported on %s",
 			get_current_transport()->name);
 	else
@@ -2123,11 +2080,7 @@
 			   transport_is_dapdirect_jtag() || transport_is_dapdirect_swd() ||
 			   transport_is_swim())
 		return adapter_system_reset(0);
-<<<<<<< HEAD
-	else if (get_current_transport() != NULL)
-=======
 	else if (get_current_transport())
->>>>>>> b61a2808
 		LOG_ERROR("reset is not supported on %s",
 			get_current_transport()->name);
 	else
