--- conflicted
+++ resolved
@@ -35,11 +35,7 @@
 
 #include <target/target.h>
 
-<<<<<<< HEAD
-static struct hl_interface_s hl_if = { {0, 0, { 0 }, { 0 }, HL_TRANSPORT_UNKNOWN, false, -1}, 0, 0 };
-=======
 static struct hl_interface_s hl_if = { {0, 0, { 0 }, { 0 }, HL_TRANSPORT_UNKNOWN, false, -1, false, 7184}, 0, 0 };
->>>>>>> b61a2808
 
 int hl_interface_open(enum hl_transports tr)
 {
@@ -192,11 +188,7 @@
 	return ERROR_FAIL;
 }
 
-<<<<<<< HEAD
-int hl_interface_config_trace(bool enabled, enum tpiu_pin_protocol pin_protocol,
-=======
 static int hl_interface_config_trace(bool enabled, enum tpiu_pin_protocol pin_protocol,
->>>>>>> b61a2808
 		uint32_t port_size, unsigned int *trace_freq,
 		unsigned int traceclkin_freq, uint16_t *prescaler)
 {
