--- conflicted
+++ resolved
@@ -51,12 +51,6 @@
 	int (*step)(void *handle);
 	/** */
 	int (*read_regs)(void *handle);
-<<<<<<< HEAD
-	/** */
-	int (*read_reg)(void *handle, int num, uint32_t *val);
-	/** */
-	int (*write_reg)(void *handle, int num, uint32_t val);
-=======
 	/**
 	 * Read one register from the target
 	 *
@@ -76,7 +70,6 @@
 	 * @returns ERROR_OK on success, or an error code on failure.
 	 */
 	int (*write_reg)(void *handle, unsigned int regsel, uint32_t val);
->>>>>>> b61a2808
 	/** */
 	int (*read_mem)(void *handle, uint32_t addr, uint32_t size,
 			uint32_t count, uint8_t *buffer);
