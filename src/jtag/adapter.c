/***************************************************************************
 *   Copyright (C) 2005 by Dominic Rath                                    *
 *   Dominic.Rath@gmx.de                                                   *
 *                                                                         *
 *   Copyright (C) 2007-2010 Øyvind Harboe                                 *
 *   oyvind.harboe@zylin.com                                               *
 *                                                                         *
 *   Copyright (C) 2009 SoftPLC Corporation                                *
 *       http://softplc.com                                                *
 *   dick@softplc.com                                                      *
 *                                                                         *
 *   Copyright (C) 2009 Zachary T Welch                                    *
 *   zw@superlucidity.net                                                  *
 *                                                                         *
 *   This program is free software; you can redistribute it and/or modify  *
 *   it under the terms of the GNU General Public License as published by  *
 *   the Free Software Foundation; either version 2 of the License, or     *
 *   (at your option) any later version.                                   *
 *                                                                         *
 *   This program is distributed in the hope that it will be useful,       *
 *   but WITHOUT ANY WARRANTY; without even the implied warranty of        *
 *   MERCHANTABILITY or FITNESS FOR A PARTICULAR PURPOSE.  See the         *
 *   GNU General Public License for more details.                          *
 *                                                                         *
 *   You should have received a copy of the GNU General Public License     *
 *   along with this program.  If not, see <http://www.gnu.org/licenses/>. *
 ***************************************************************************/

#ifdef HAVE_CONFIG_H
#include "config.h"
#endif

#include "jtag.h"
#include "minidriver.h"
#include "interface.h"
#include "interfaces.h"
#include <transport/transport.h>
#include <jtag/drivers/jtag_usb_common.h>

#ifdef HAVE_STRINGS_H
#include <strings.h>
#endif

/**
 * @file
 * Holds support for configuring debug adapters from TCl scripts.
 */

struct adapter_driver *adapter_driver;
const char * const jtag_only[] = { "jtag", NULL };

static int jim_adapter_name(Jim_Interp *interp, int argc, Jim_Obj * const *argv)
{
	struct jim_getopt_info goi;
	jim_getopt_setup(&goi, interp, argc-1, argv + 1);

	/* return the name of the interface */
	/* TCL code might need to know the exact type... */
	/* FUTURE: we allow this as a means to "set" the interface. */
	if (goi.argc != 0) {
		Jim_WrongNumArgs(goi.interp, 1, goi.argv-1, "(no params)");
		return JIM_ERR;
	}
	const char *name = adapter_driver ? adapter_driver->name : NULL;
<<<<<<< HEAD
	Jim_SetResultString(goi.interp, name ? : "undefined", -1);
=======
	Jim_SetResultString(goi.interp, name ? name : "undefined", -1);
>>>>>>> b61a2808
	return JIM_OK;
}

COMMAND_HANDLER(adapter_transports_command)
{
	char **transports;
	int retval;

	retval = CALL_COMMAND_HANDLER(transport_list_parse, &transports);
	if (retval != ERROR_OK)
		return retval;

	retval = allow_transports(CMD_CTX, (const char **)transports);

	if (retval != ERROR_OK) {
		for (unsigned i = 0; transports[i]; i++)
			free(transports[i]);
		free(transports);
	}
	return retval;
}

COMMAND_HANDLER(handle_adapter_list_command)
{
	if (strcmp(CMD_NAME, "list") == 0 && CMD_ARGC > 0)
		return ERROR_COMMAND_SYNTAX_ERROR;

	command_print(CMD, "The following debug adapters are available:");
<<<<<<< HEAD
	for (unsigned i = 0; NULL != adapter_drivers[i]; i++) {
=======
	for (unsigned i = 0; adapter_drivers[i]; i++) {
>>>>>>> b61a2808
		const char *name = adapter_drivers[i]->name;
		command_print(CMD, "%u: %s", i + 1, name);
	}

	return ERROR_OK;
}

COMMAND_HANDLER(handle_adapter_driver_command)
{
	int retval;

	/* check whether the interface is already configured */
	if (adapter_driver) {
		LOG_WARNING("Interface already configured, ignoring");
		return ERROR_OK;
	}

	/* interface name is a mandatory argument */
	if (CMD_ARGC != 1 || CMD_ARGV[0][0] == '\0')
		return ERROR_COMMAND_SYNTAX_ERROR;

<<<<<<< HEAD
	for (unsigned i = 0; NULL != adapter_drivers[i]; i++) {
		if (strcmp(CMD_ARGV[0], adapter_drivers[i]->name) != 0)
			continue;

		if (NULL != adapter_drivers[i]->commands) {
			retval = register_commands(CMD_CTX, NULL,
					adapter_drivers[i]->commands);
			if (ERROR_OK != retval)
=======
	for (unsigned i = 0; adapter_drivers[i]; i++) {
		if (strcmp(CMD_ARGV[0], adapter_drivers[i]->name) != 0)
			continue;

		if (adapter_drivers[i]->commands) {
			retval = register_commands(CMD_CTX, NULL,
					adapter_drivers[i]->commands);
			if (retval != ERROR_OK)
>>>>>>> b61a2808
				return retval;
		}

		adapter_driver = adapter_drivers[i];

		return allow_transports(CMD_CTX, adapter_driver->transports);
	}

	/* no valid interface was found (i.e. the configuration option,
	 * didn't match one of the compiled-in interfaces
	 */
	LOG_ERROR("The specified debug interface was not found (%s)",
				CMD_ARGV[0]);
	CALL_COMMAND_HANDLER(handle_adapter_list_command);
	return ERROR_JTAG_INVALID_INTERFACE;
}

COMMAND_HANDLER(handle_reset_config_command)
{
	int new_cfg = 0;
	int mask = 0;

	/* Original versions cared about the order of these tokens:
	 *   reset_config signals [combination [trst_type [srst_type]]]
	 * They also clobbered the previous configuration even on error.
	 *
	 * Here we don't care about the order, and only change values
	 * which have been explicitly specified.
	 */
	for (; CMD_ARGC; CMD_ARGC--, CMD_ARGV++) {
		int tmp = 0;
		int m;

		/* gating */
		m = RESET_SRST_NO_GATING;
		if (strcmp(*CMD_ARGV, "srst_gates_jtag") == 0)
			/* default: don't use JTAG while SRST asserted */;
		else if (strcmp(*CMD_ARGV, "srst_nogate") == 0)
			tmp = RESET_SRST_NO_GATING;
		else
			m = 0;
		if (mask & m) {
			LOG_ERROR("extra reset_config %s spec (%s)",
					"gating", *CMD_ARGV);
			return ERROR_COMMAND_SYNTAX_ERROR;
		}
		if (m)
			goto next;

		/* signals */
		m = RESET_HAS_TRST | RESET_HAS_SRST;
		if (strcmp(*CMD_ARGV, "none") == 0)
			tmp = RESET_NONE;
		else if (strcmp(*CMD_ARGV, "trst_only") == 0)
			tmp = RESET_HAS_TRST;
		else if (strcmp(*CMD_ARGV, "srst_only") == 0)
			tmp = RESET_HAS_SRST;
		else if (strcmp(*CMD_ARGV, "trst_and_srst") == 0)
			tmp = RESET_HAS_TRST | RESET_HAS_SRST;
		else
			m = 0;
		if (mask & m) {
			LOG_ERROR("extra reset_config %s spec (%s)",
					"signal", *CMD_ARGV);
			return ERROR_COMMAND_SYNTAX_ERROR;
		}
		if (m)
			goto next;

		/* combination (options for broken wiring) */
		m = RESET_SRST_PULLS_TRST | RESET_TRST_PULLS_SRST;
		if (strcmp(*CMD_ARGV, "separate") == 0)
			/* separate reset lines - default */;
		else if (strcmp(*CMD_ARGV, "srst_pulls_trst") == 0)
			tmp |= RESET_SRST_PULLS_TRST;
		else if (strcmp(*CMD_ARGV, "trst_pulls_srst") == 0)
			tmp |= RESET_TRST_PULLS_SRST;
		else if (strcmp(*CMD_ARGV, "combined") == 0)
			tmp |= RESET_SRST_PULLS_TRST | RESET_TRST_PULLS_SRST;
		else
			m = 0;
		if (mask & m) {
			LOG_ERROR("extra reset_config %s spec (%s)",
					"combination", *CMD_ARGV);
			return ERROR_COMMAND_SYNTAX_ERROR;
		}
		if (m)
			goto next;

		/* trst_type (NOP without HAS_TRST) */
		m = RESET_TRST_OPEN_DRAIN;
		if (strcmp(*CMD_ARGV, "trst_open_drain") == 0)
			tmp |= RESET_TRST_OPEN_DRAIN;
		else if (strcmp(*CMD_ARGV, "trst_push_pull") == 0)
			/* push/pull from adapter - default */;
		else
			m = 0;
		if (mask & m) {
			LOG_ERROR("extra reset_config %s spec (%s)",
					"trst_type", *CMD_ARGV);
			return ERROR_COMMAND_SYNTAX_ERROR;
		}
		if (m)
			goto next;

		/* srst_type (NOP without HAS_SRST) */
		m = RESET_SRST_PUSH_PULL;
		if (strcmp(*CMD_ARGV, "srst_push_pull") == 0)
			tmp |= RESET_SRST_PUSH_PULL;
		else if (strcmp(*CMD_ARGV, "srst_open_drain") == 0)
			/* open drain from adapter - default */;
		else
			m = 0;
		if (mask & m) {
			LOG_ERROR("extra reset_config %s spec (%s)",
					"srst_type", *CMD_ARGV);
			return ERROR_COMMAND_SYNTAX_ERROR;
		}
		if (m)
			goto next;

		/* connect_type - only valid when srst_nogate */
		m = RESET_CNCT_UNDER_SRST;
		if (strcmp(*CMD_ARGV, "connect_assert_srst") == 0)
			tmp |= RESET_CNCT_UNDER_SRST;
		else if (strcmp(*CMD_ARGV, "connect_deassert_srst") == 0)
			/* connect normally - default */;
		else
			m = 0;
		if (mask & m) {
			LOG_ERROR("extra reset_config %s spec (%s)",
					"connect_type", *CMD_ARGV);
			return ERROR_COMMAND_SYNTAX_ERROR;
		}
		if (m)
			goto next;

		/* caller provided nonsense; fail */
		LOG_ERROR("unknown reset_config flag (%s)", *CMD_ARGV);
		return ERROR_COMMAND_SYNTAX_ERROR;

next:
		/* Remember the bits which were specified (mask)
		 * and their new values (new_cfg).
		 */
		mask |= m;
		new_cfg |= tmp;
	}

	/* clear previous values of those bits, save new values */
	if (mask) {
		int old_cfg = jtag_get_reset_config();

		old_cfg &= ~mask;
		new_cfg |= old_cfg;
		jtag_set_reset_config(new_cfg);
	} else
		new_cfg = jtag_get_reset_config();

	/*
	 * Display the (now-)current reset mode
	 */
	char *modes[6];

	/* minimal JTAG has neither SRST nor TRST (so that's the default) */
	switch (new_cfg & (RESET_HAS_TRST | RESET_HAS_SRST)) {
		case RESET_HAS_SRST:
			modes[0] = "srst_only";
			break;
		case RESET_HAS_TRST:
			modes[0] = "trst_only";
			break;
		case RESET_TRST_AND_SRST:
			modes[0] = "trst_and_srst";
			break;
		default:
			modes[0] = "none";
			break;
	}

	/* normally SRST and TRST are decoupled; but bugs happen ... */
	switch (new_cfg & (RESET_SRST_PULLS_TRST | RESET_TRST_PULLS_SRST)) {
		case RESET_SRST_PULLS_TRST:
			modes[1] = "srst_pulls_trst";
			break;
		case RESET_TRST_PULLS_SRST:
			modes[1] = "trst_pulls_srst";
			break;
		case RESET_SRST_PULLS_TRST | RESET_TRST_PULLS_SRST:
			modes[1] = "combined";
			break;
		default:
			modes[1] = "separate";
			break;
	}

	/* TRST-less connectors include Altera, Xilinx, and minimal JTAG */
	if (new_cfg & RESET_HAS_TRST) {
		if (new_cfg & RESET_TRST_OPEN_DRAIN)
			modes[3] = " trst_open_drain";
		else
			modes[3] = " trst_push_pull";
	} else
		modes[3] = "";

	/* SRST-less connectors include TI-14, Xilinx, and minimal JTAG */
	if (new_cfg & RESET_HAS_SRST) {
		if (new_cfg & RESET_SRST_NO_GATING)
			modes[2] = " srst_nogate";
		else
			modes[2] = " srst_gates_jtag";

		if (new_cfg & RESET_SRST_PUSH_PULL)
			modes[4] = " srst_push_pull";
		else
			modes[4] = " srst_open_drain";

		if (new_cfg & RESET_CNCT_UNDER_SRST)
			modes[5] = " connect_assert_srst";
		else
			modes[5] = " connect_deassert_srst";
	} else {
		modes[2] = "";
		modes[4] = "";
		modes[5] = "";
	}

	command_print(CMD, "%s %s%s%s%s%s",
			modes[0], modes[1],
			modes[2], modes[3], modes[4], modes[5]);

	return ERROR_OK;
}

COMMAND_HANDLER(handle_adapter_srst_delay_command)
{
	if (CMD_ARGC > 1)
		return ERROR_COMMAND_SYNTAX_ERROR;
	if (CMD_ARGC == 1) {
		unsigned delay;
		COMMAND_PARSE_NUMBER(uint, CMD_ARGV[0], delay);

		jtag_set_nsrst_delay(delay);
	}
	command_print(CMD, "adapter srst delay: %u", jtag_get_nsrst_delay());
	return ERROR_OK;
}

COMMAND_HANDLER(handle_adapter_srst_pulse_width_command)
{
	if (CMD_ARGC > 1)
		return ERROR_COMMAND_SYNTAX_ERROR;
	if (CMD_ARGC == 1) {
		unsigned width;
		COMMAND_PARSE_NUMBER(uint, CMD_ARGV[0], width);

		jtag_set_nsrst_assert_width(width);
	}
	command_print(CMD, "adapter srst pulse_width: %u", jtag_get_nsrst_assert_width());
	return ERROR_OK;
}

COMMAND_HANDLER(handle_adapter_speed_command)
{
	if (CMD_ARGC > 1)
		return ERROR_COMMAND_SYNTAX_ERROR;

	int retval = ERROR_OK;
	if (CMD_ARGC == 1) {
		unsigned khz = 0;
		COMMAND_PARSE_NUMBER(uint, CMD_ARGV[0], khz);

		retval = jtag_config_khz(khz);
		if (retval != ERROR_OK)
			return retval;
	}

	int cur_speed = jtag_get_speed_khz();
	retval = jtag_get_speed_readable(&cur_speed);
	if (retval != ERROR_OK)
		return retval;

	if (cur_speed)
		command_print(CMD, "adapter speed: %d kHz", cur_speed);
	else
		command_print(CMD, "adapter speed: RCLK - adaptive");

	return retval;
}

COMMAND_HANDLER(handle_adapter_reset_de_assert)
{
	enum values {
		VALUE_UNDEFINED = -1,
		VALUE_DEASSERT  = 0,
		VALUE_ASSERT    = 1,
	};
	enum values value;
	enum values srst = VALUE_UNDEFINED;
	enum values trst = VALUE_UNDEFINED;
	enum reset_types jtag_reset_config = jtag_get_reset_config();
	char *signal;

	if (CMD_ARGC == 0) {
		if (transport_is_jtag()) {
			if (jtag_reset_config & RESET_HAS_TRST)
				signal = jtag_get_trst() ? "asserted" : "deasserted";
			else
				signal = "not present";
			command_print(CMD, "trst %s", signal);
		}

		if (jtag_reset_config & RESET_HAS_SRST)
			signal = jtag_get_srst() ? "asserted" : "deasserted";
		else
			signal = "not present";
		command_print(CMD, "srst %s", signal);

		return ERROR_OK;
	}

	if (CMD_ARGC != 1 && CMD_ARGC != 3)
		return ERROR_COMMAND_SYNTAX_ERROR;

	value = (strcmp(CMD_NAME, "assert") == 0) ? VALUE_ASSERT : VALUE_DEASSERT;
	if (strcmp(CMD_ARGV[0], "srst") == 0)
		srst = value;
	else if (strcmp(CMD_ARGV[0], "trst") == 0)
		trst = value;
	else
		return ERROR_COMMAND_SYNTAX_ERROR;

	if (CMD_ARGC == 3) {
		if (strcmp(CMD_ARGV[1], "assert") == 0)
			value = VALUE_ASSERT;
		else if (strcmp(CMD_ARGV[1], "deassert") == 0)
			value = VALUE_DEASSERT;
		else
			return ERROR_COMMAND_SYNTAX_ERROR;

		if (strcmp(CMD_ARGV[2], "srst") == 0 && srst == VALUE_UNDEFINED)
			srst = value;
		else if (strcmp(CMD_ARGV[2], "trst") == 0 && trst == VALUE_UNDEFINED)
			trst = value;
		else
			return ERROR_COMMAND_SYNTAX_ERROR;
	}

	if (trst == VALUE_UNDEFINED) {
		if (transport_is_jtag())
			trst = jtag_get_trst() ? VALUE_ASSERT : VALUE_DEASSERT;
		else
			trst = VALUE_DEASSERT; /* unused, safe value */
	}

	if (srst == VALUE_UNDEFINED) {
		if (jtag_reset_config & RESET_HAS_SRST)
			srst = jtag_get_srst() ? VALUE_ASSERT : VALUE_DEASSERT;
		else
			srst = VALUE_DEASSERT; /* unused, safe value */
	}

	if (trst == VALUE_ASSERT && !transport_is_jtag()) {
		LOG_ERROR("transport has no trst signal");
		return ERROR_FAIL;
	}

	if (srst == VALUE_ASSERT && !(jtag_reset_config & RESET_HAS_SRST)) {
		LOG_ERROR("adapter has no srst signal");
		return ERROR_FAIL;
	}

	return adapter_resets((trst == VALUE_DEASSERT) ? TRST_DEASSERT : TRST_ASSERT,
						  (srst == VALUE_DEASSERT) ? SRST_DEASSERT : SRST_ASSERT);
}

<<<<<<< HEAD
#ifndef HAVE_JTAG_MINIDRIVER_H
=======
>>>>>>> b61a2808
#ifdef HAVE_LIBUSB_GET_PORT_NUMBERS
COMMAND_HANDLER(handle_usb_location_command)
{
	if (CMD_ARGC == 1)
		jtag_usb_set_location(CMD_ARGV[0]);

	command_print(CMD, "adapter usb location: %s", jtag_usb_get_location());

	return ERROR_OK;
}
#endif /* HAVE_LIBUSB_GET_PORT_NUMBERS */

static const struct command_registration adapter_usb_command_handlers[] = {
#ifdef HAVE_LIBUSB_GET_PORT_NUMBERS
<<<<<<< HEAD
	{
		.name = "location",
		.handler = &handle_usb_location_command,
		.mode = COMMAND_CONFIG,
		.help = "display or set the USB bus location of the USB device",
		.usage = "[<bus>-port[.port]...]",
	},
#endif /* HAVE_LIBUSB_GET_PORT_NUMBERS */
	COMMAND_REGISTRATION_DONE
};
#endif /* MINIDRIVER */

static const struct command_registration adapter_srst_command_handlers[] = {
	{
		.name = "delay",
		.handler = handle_adapter_srst_delay_command,
		.mode = COMMAND_ANY,
		.help = "delay after deasserting SRST in ms",
		.usage = "[milliseconds]",
	},
	{
		.name = "pulse_width",
		.handler = handle_adapter_srst_pulse_width_command,
		.mode = COMMAND_ANY,
		.help = "SRST assertion pulse width in ms",
		.usage = "[milliseconds]",
	},
	COMMAND_REGISTRATION_DONE
};

static const struct command_registration adapter_command_handlers[] = {
	{
		.name = "driver",
		.handler = handle_adapter_driver_command,
		.mode = COMMAND_CONFIG,
		.help = "Select a debug adapter driver",
		.usage = "driver_name",
	},
	{
=======
	{
		.name = "location",
		.handler = &handle_usb_location_command,
		.mode = COMMAND_CONFIG,
		.help = "display or set the USB bus location of the USB device",
		.usage = "[<bus>-port[.port]...]",
	},
#endif /* HAVE_LIBUSB_GET_PORT_NUMBERS */
	COMMAND_REGISTRATION_DONE
};

static const struct command_registration adapter_srst_command_handlers[] = {
	{
		.name = "delay",
		.handler = handle_adapter_srst_delay_command,
		.mode = COMMAND_ANY,
		.help = "delay after deasserting SRST in ms",
		.usage = "[milliseconds]",
	},
	{
		.name = "pulse_width",
		.handler = handle_adapter_srst_pulse_width_command,
		.mode = COMMAND_ANY,
		.help = "SRST assertion pulse width in ms",
		.usage = "[milliseconds]",
	},
	COMMAND_REGISTRATION_DONE
};

static const struct command_registration adapter_command_handlers[] = {
	{
		.name = "driver",
		.handler = handle_adapter_driver_command,
		.mode = COMMAND_CONFIG,
		.help = "Select a debug adapter driver",
		.usage = "driver_name",
	},
	{
>>>>>>> b61a2808
		.name = "speed",
		.handler = handle_adapter_speed_command,
		.mode = COMMAND_ANY,
		.help = "With an argument, change to the specified maximum "
			"jtag speed.  For JTAG, 0 KHz signifies adaptive "
			"clocking. "
			"With or without argument, display current setting.",
		.usage = "[khz]",
	},
	{
		.name = "list",
		.handler = handle_adapter_list_command,
		.mode = COMMAND_ANY,
		.help = "List all built-in debug adapter drivers",
		.usage = "",
	},
	{
		.name = "name",
		.mode = COMMAND_ANY,
		.jim_handler = jim_adapter_name,
		.help = "Returns the name of the currently "
			"selected adapter (driver)",
	},
	{
		.name = "srst",
		.mode = COMMAND_ANY,
		.help = "srst adapter command group",
		.usage = "",
		.chain = adapter_srst_command_handlers,
	},
	{
		.name = "transports",
		.handler = adapter_transports_command,
		.mode = COMMAND_CONFIG,
		.help = "Declare transports the adapter supports.",
<<<<<<< HEAD
		.usage = "transport ... ",
=======
		.usage = "transport ...",
>>>>>>> b61a2808
	},
#ifndef HAVE_JTAG_MINIDRIVER_H
	{
		.name = "usb",
		.mode = COMMAND_ANY,
		.help = "usb adapter command group",
		.usage = "",
		.chain = adapter_usb_command_handlers,
	},
#endif /* MINIDRIVER */
	{
		.name = "assert",
		.handler = handle_adapter_reset_de_assert,
		.mode = COMMAND_EXEC,
		.help = "Controls SRST and TRST lines.",
		.usage = "|deassert [srst|trst [assert|deassert srst|trst]]",
	},
	{
		.name = "deassert",
		.handler = handle_adapter_reset_de_assert,
		.mode = COMMAND_EXEC,
		.help = "Controls SRST and TRST lines.",
		.usage = "|assert [srst|trst [deassert|assert srst|trst]]",
	},
	COMMAND_REGISTRATION_DONE
};

static const struct command_registration interface_command_handlers[] = {
	{
		.name = "adapter",
		.mode = COMMAND_ANY,
		.help = "adapter command group",
		.usage = "",
		.chain = adapter_command_handlers,
	},
	{
		.name = "reset_config",
		.handler = handle_reset_config_command,
		.mode = COMMAND_ANY,
		.help = "configure adapter reset behavior",
		.usage = "[none|trst_only|srst_only|trst_and_srst] "
			"[srst_pulls_trst|trst_pulls_srst|combined|separate] "
			"[srst_gates_jtag|srst_nogate] "
			"[trst_push_pull|trst_open_drain] "
			"[srst_push_pull|srst_open_drain] "
			"[connect_deassert_srst|connect_assert_srst]",
	},
	COMMAND_REGISTRATION_DONE
};

/**
 * Register the commands which deal with arbitrary debug adapter drivers.
 *
 * @todo Remove internal assumptions that all debug adapters use JTAG for
 * transport.  Various types and data structures are not named generically.
 */
int interface_register_commands(struct command_context *ctx)
{
	return register_commands(ctx, NULL, interface_command_handlers);
}<|MERGE_RESOLUTION|>--- conflicted
+++ resolved
@@ -62,11 +62,7 @@
 		return JIM_ERR;
 	}
 	const char *name = adapter_driver ? adapter_driver->name : NULL;
-<<<<<<< HEAD
-	Jim_SetResultString(goi.interp, name ? : "undefined", -1);
-=======
 	Jim_SetResultString(goi.interp, name ? name : "undefined", -1);
->>>>>>> b61a2808
 	return JIM_OK;
 }
 
@@ -95,11 +91,7 @@
 		return ERROR_COMMAND_SYNTAX_ERROR;
 
 	command_print(CMD, "The following debug adapters are available:");
-<<<<<<< HEAD
-	for (unsigned i = 0; NULL != adapter_drivers[i]; i++) {
-=======
 	for (unsigned i = 0; adapter_drivers[i]; i++) {
->>>>>>> b61a2808
 		const char *name = adapter_drivers[i]->name;
 		command_print(CMD, "%u: %s", i + 1, name);
 	}
@@ -121,16 +113,6 @@
 	if (CMD_ARGC != 1 || CMD_ARGV[0][0] == '\0')
 		return ERROR_COMMAND_SYNTAX_ERROR;
 
-<<<<<<< HEAD
-	for (unsigned i = 0; NULL != adapter_drivers[i]; i++) {
-		if (strcmp(CMD_ARGV[0], adapter_drivers[i]->name) != 0)
-			continue;
-
-		if (NULL != adapter_drivers[i]->commands) {
-			retval = register_commands(CMD_CTX, NULL,
-					adapter_drivers[i]->commands);
-			if (ERROR_OK != retval)
-=======
 	for (unsigned i = 0; adapter_drivers[i]; i++) {
 		if (strcmp(CMD_ARGV[0], adapter_drivers[i]->name) != 0)
 			continue;
@@ -139,7 +121,6 @@
 			retval = register_commands(CMD_CTX, NULL,
 					adapter_drivers[i]->commands);
 			if (retval != ERROR_OK)
->>>>>>> b61a2808
 				return retval;
 		}
 
@@ -516,10 +497,6 @@
 						  (srst == VALUE_DEASSERT) ? SRST_DEASSERT : SRST_ASSERT);
 }
 
-<<<<<<< HEAD
-#ifndef HAVE_JTAG_MINIDRIVER_H
-=======
->>>>>>> b61a2808
 #ifdef HAVE_LIBUSB_GET_PORT_NUMBERS
 COMMAND_HANDLER(handle_usb_location_command)
 {
@@ -534,7 +511,6 @@
 
 static const struct command_registration adapter_usb_command_handlers[] = {
 #ifdef HAVE_LIBUSB_GET_PORT_NUMBERS
-<<<<<<< HEAD
 	{
 		.name = "location",
 		.handler = &handle_usb_location_command,
@@ -545,7 +521,6 @@
 #endif /* HAVE_LIBUSB_GET_PORT_NUMBERS */
 	COMMAND_REGISTRATION_DONE
 };
-#endif /* MINIDRIVER */
 
 static const struct command_registration adapter_srst_command_handlers[] = {
 	{
@@ -574,46 +549,6 @@
 		.usage = "driver_name",
 	},
 	{
-=======
-	{
-		.name = "location",
-		.handler = &handle_usb_location_command,
-		.mode = COMMAND_CONFIG,
-		.help = "display or set the USB bus location of the USB device",
-		.usage = "[<bus>-port[.port]...]",
-	},
-#endif /* HAVE_LIBUSB_GET_PORT_NUMBERS */
-	COMMAND_REGISTRATION_DONE
-};
-
-static const struct command_registration adapter_srst_command_handlers[] = {
-	{
-		.name = "delay",
-		.handler = handle_adapter_srst_delay_command,
-		.mode = COMMAND_ANY,
-		.help = "delay after deasserting SRST in ms",
-		.usage = "[milliseconds]",
-	},
-	{
-		.name = "pulse_width",
-		.handler = handle_adapter_srst_pulse_width_command,
-		.mode = COMMAND_ANY,
-		.help = "SRST assertion pulse width in ms",
-		.usage = "[milliseconds]",
-	},
-	COMMAND_REGISTRATION_DONE
-};
-
-static const struct command_registration adapter_command_handlers[] = {
-	{
-		.name = "driver",
-		.handler = handle_adapter_driver_command,
-		.mode = COMMAND_CONFIG,
-		.help = "Select a debug adapter driver",
-		.usage = "driver_name",
-	},
-	{
->>>>>>> b61a2808
 		.name = "speed",
 		.handler = handle_adapter_speed_command,
 		.mode = COMMAND_ANY,
@@ -649,13 +584,8 @@
 		.handler = adapter_transports_command,
 		.mode = COMMAND_CONFIG,
 		.help = "Declare transports the adapter supports.",
-<<<<<<< HEAD
-		.usage = "transport ... ",
-=======
 		.usage = "transport ...",
->>>>>>> b61a2808
-	},
-#ifndef HAVE_JTAG_MINIDRIVER_H
+	},
 	{
 		.name = "usb",
 		.mode = COMMAND_ANY,
@@ -663,7 +593,6 @@
 		.usage = "",
 		.chain = adapter_usb_command_handlers,
 	},
-#endif /* MINIDRIVER */
 	{
 		.name = "assert",
 		.handler = handle_adapter_reset_de_assert,
