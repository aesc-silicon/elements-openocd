/***************************************************************************
 *   Copyright (C) 2004, 2005 by Dominic Rath                              *
 *   Dominic.Rath@gmx.de                                                   *
 *                                                                         *
 *   Copyright (C) 2007,2008 Øyvind Harboe                                 *
 *   oyvind.harboe@zylin.com                                               *
 *                                                                         *
 *   This program is free software; you can redistribute it and/or modify  *
 *   it under the terms of the GNU General Public License as published by  *
 *   the Free Software Foundation; either version 2 of the License, or     *
 *   (at your option) any later version.                                   *
 *                                                                         *
 *   This program is distributed in the hope that it will be useful,       *
 *   but WITHOUT ANY WARRANTY; without even the implied warranty of        *
 *   MERCHANTABILITY or FITNESS FOR A PARTICULAR PURPOSE.  See the         *
 *   GNU General Public License for more details.                          *
 *                                                                         *
 *   You should have received a copy of the GNU General Public License     *
 *   along with this program.  If not, see <http://www.gnu.org/licenses/>. *
 ***************************************************************************/

#ifndef OPENOCD_HELPER_TYPES_H
#define OPENOCD_HELPER_TYPES_H
<<<<<<< HEAD
=======

#ifdef HAVE_CONFIG_H
#include "config.h"
#endif
>>>>>>> db070eb8

#include <stddef.h>
#include <assert.h>
#ifdef HAVE_SYS_TYPES_H
#include <sys/types.h>
#endif
#ifdef HAVE_STDINT_H
#include <stdint.h>
#endif
#ifdef HAVE_INTTYPES_H
#include <inttypes.h>
#endif

#ifdef HAVE_STDBOOL_H
#include <stdbool.h>
#else	/* HAVE_STDBOOL_H */
#define __bool_true_false_are_defined 1

#ifndef HAVE__BOOL
#ifndef __cplusplus

#define false	0
#define true		1

typedef int _Bool;
#else
typedef bool _Bool;
#endif	/* __cplusplus */
#endif	/* HAVE__BOOL */

#define bool _Bool

#endif	/* HAVE_STDBOOL_H */

/// turns a macro argument into a string constant
#define stringify(s) __stringify(s)
#define __stringify(s) #s


/**
 * Compute the number of elements of a variable length array.
 * <code>
 * const char *strs[] = { "a", "b", "c" };
 * unsigned num_strs = ARRAY_SIZE(strs);
 * </code>
 */
#define ARRAY_SIZE(x) (sizeof(x) / sizeof(*(x)))


/**
 * Cast a member of a structure out to the containing structure.
 * @param ptr The pointer to the member.
 * @param type The type of the container struct this is embedded in.
 * @param member The name of the member within the struct.
 *
 * This is a mechanism which is used throughout the Linux kernel.
 */
#define container_of(ptr, type, member) ({			\
	const typeof( ((type *)0)->member ) *__mptr = (ptr);	\
	(type *)( (void *) ( (char *)__mptr - offsetof(type,member) ) );})


/**
 * Rounds @c m up to the nearest multiple of @c n using division.
 * @param m The value to round up to @c n.
 * @param n Round @c m up to a multiple of this number.
 * @returns The rounded integer value.
 */
#define DIV_ROUND_UP(m, n)	(((m) + (n) - 1) / (n))


/* DANGER!!!! here be dragons!
 *
 * Leave these fn's as byte accesses because it is safe
 * across architectures. Clever usage of 32 bit access
 * will create problems on some hosts.
 *
 * Note that the "buf" pointer in memory is probably unaligned.
 *
 * Were these functions to be re-written to take a 32 bit wide or 16 bit wide
 * memory access shortcut, then on some CPU's, i.e. ARM7, the 2 lsbytes of the address are
 * ignored for 32 bit access, whereas on other CPU's a 32 bit wide unaligned memory access
 * will cause an exception, and lastly on x86, an unaligned "greater than bytewide"
 * memory access works as if aligned.  So what follows below will work for all
 * platforms and gives the compiler leeway to do its own platform specific optimizations.
 *
 * Again, note that the "buf" pointer in memory is probably unaligned.
 */

static inline uint64_t le_to_h_u64(const uint8_t *buf)
{
	return (uint64_t)((uint64_t)buf[0] |
			  (uint64_t)buf[1] << 8 |
			  (uint64_t)buf[2] << 16 |
			  (uint64_t)buf[3] << 24 |
			  (uint64_t)buf[4] << 32 |
			  (uint64_t)buf[5] << 40 |
			  (uint64_t)buf[6] << 48 |
			  (uint64_t)buf[7] << 56);
}

static inline uint32_t le_to_h_u32(const uint8_t* buf)
{
	return (uint32_t)((uint32_t)buf[0] | (uint32_t)buf[1] << 8 | (uint32_t)buf[2] << 16 | (uint32_t)buf[3] << 24);
}

static inline uint32_t le_to_h_u24(const uint8_t* buf)
{
	return (uint32_t)((uint32_t)buf[0] | (uint32_t)buf[1] << 8 | (uint32_t)buf[2] << 16);
}

static inline uint16_t le_to_h_u16(const uint8_t* buf)
{
	return (uint16_t)((uint16_t)buf[0] | (uint16_t)buf[1] << 8);
}

static inline uint64_t be_to_h_u64(const uint8_t *buf)
{
	return (uint64_t)((uint64_t)buf[7] |
			  (uint64_t)buf[6] << 8 |
			  (uint64_t)buf[5] << 16 |
			  (uint64_t)buf[4] << 24 |
			  (uint64_t)buf[3] << 32 |
			  (uint64_t)buf[2] << 40 |
			  (uint64_t)buf[1] << 48 |
			  (uint64_t)buf[0] << 56);
}

static inline uint32_t be_to_h_u32(const uint8_t* buf)
{
	return (uint32_t)((uint32_t)buf[3] | (uint32_t)buf[2] << 8 | (uint32_t)buf[1] << 16 | (uint32_t)buf[0] << 24);
}

static inline uint32_t be_to_h_u24(const uint8_t* buf)
{
	return (uint32_t)((uint32_t)buf[2] | (uint32_t)buf[1] << 8 | (uint32_t)buf[0] << 16);
}

static inline uint16_t be_to_h_u16(const uint8_t* buf)
{
	return (uint16_t)((uint16_t)buf[1] | (uint16_t)buf[0] << 8);
}

static inline void h_u64_to_le(uint8_t *buf, int64_t val)
{
	buf[7] = (uint8_t) (val >> 56);
	buf[6] = (uint8_t) (val >> 48);
	buf[5] = (uint8_t) (val >> 40);
	buf[4] = (uint8_t) (val >> 32);
	buf[3] = (uint8_t) (val >> 24);
	buf[2] = (uint8_t) (val >> 16);
	buf[1] = (uint8_t) (val >> 8);
	buf[0] = (uint8_t) (val >> 0);
}

static inline void h_u64_to_be(uint8_t *buf, int64_t val)
{
	buf[0] = (uint8_t) (val >> 56);
	buf[1] = (uint8_t) (val >> 48);
	buf[2] = (uint8_t) (val >> 40);
	buf[3] = (uint8_t) (val >> 32);
	buf[4] = (uint8_t) (val >> 24);
	buf[5] = (uint8_t) (val >> 16);
	buf[6] = (uint8_t) (val >> 8);
	buf[7] = (uint8_t) (val >> 0);
}

static inline void h_u32_to_le(uint8_t* buf, int val)
{
	buf[3] = (uint8_t) (val >> 24);
	buf[2] = (uint8_t) (val >> 16);
	buf[1] = (uint8_t) (val >> 8);
	buf[0] = (uint8_t) (val >> 0);
}

static inline void h_u32_to_be(uint8_t* buf, int val)
{
	buf[0] = (uint8_t) (val >> 24);
	buf[1] = (uint8_t) (val >> 16);
	buf[2] = (uint8_t) (val >> 8);
	buf[3] = (uint8_t) (val >> 0);
}

static inline void h_u24_to_le(uint8_t* buf, int val)
{
	buf[2] = (uint8_t) (val >> 16);
	buf[1] = (uint8_t) (val >> 8);
	buf[0] = (uint8_t) (val >> 0);
}

static inline void h_u24_to_be(uint8_t* buf, int val)
{
	buf[0] = (uint8_t) (val >> 16);
	buf[1] = (uint8_t) (val >> 8);
	buf[2] = (uint8_t) (val >> 0);
}

static inline void h_u16_to_le(uint8_t* buf, int val)
{
	buf[1] = (uint8_t) (val >> 8);
	buf[0] = (uint8_t) (val >> 0);
}

static inline void h_u16_to_be(uint8_t* buf, int val)
{
	buf[0] = (uint8_t) (val >> 8);
	buf[1] = (uint8_t) (val >> 0);
}

/**
 * Byte-swap buffer 16-bit.
 *
 * Len must be even, dst and src must be either the same or non-overlapping.
 *
 * @param dst Destination buffer.
 * @param src Source buffer.
 * @param len Length of source (and destination) buffer, in bytes.
 */
static inline void buf_bswap16(uint8_t *dst, const uint8_t *src, size_t len)
{
	assert(len % 2 == 0);
	assert(dst == src || dst + len <= src || src + len <= dst);

	for (size_t n = 0; n < len; n += 2) {
		uint16_t x = be_to_h_u16(src + n);
		h_u16_to_le(dst + n, x);
	}
}

/**
 * Byte-swap buffer 32-bit.
 *
 * Len must be divisible by four, dst and src must be either the same or non-overlapping.
 *
 * @param dst Destination buffer.
 * @param src Source buffer.
 * @param len Length of source (and destination) buffer, in bytes.
 */
static inline void buf_bswap32(uint8_t *dst, const uint8_t *src, size_t len)
{
	assert(len % 4 == 0);
	assert(dst == src || dst + len <= src || src + len <= dst);

	for (size_t n = 0; n < len; n += 4) {
		uint32_t x = be_to_h_u32(src + n);
		h_u32_to_le(dst + n, x);
	}
}

/**
 * Calculate the (even) parity of a 32-bit datum.
 * @param x The datum.
 * @return 1 if the number of set bits in x is odd, 0 if it is even.
 */
static inline int parity_u32(uint32_t x)
{
#ifdef __GNUC__
	return __builtin_parityl(x);
#else
	x ^= x >> 16;
	x ^= x >> 8;
	x ^= x >> 4;
	x ^= x >> 2;
	x ^= x >> 1;
	return x & 1;
#endif
}

#if defined(__ECOS)

/* eCos plain lacks these definition... A series of upstream patches
 * could probably repair it, but it seems like too much work to be
 * worth it.
 */

#if !defined(_STDINT_H)
#define PRId32 "d"
#define PRIi32 "i"
#define PRIo32 "o"
#define PRIu32 "u"
#define PRIx32 "x"
#define PRIX32 "X"
#define SCNx32 "x"
#define PRId8 PRId32
#define SCNx64 "llx"
#define PRId64 "lld"
#define PRIi64 "lli"
#define PRIo64 "llo"
#define PRIu64 "llu"
#define PRIx64 "llx"
#define PRIX64 "llX"

typedef CYG_ADDRWORD intptr_t;
typedef int64_t intmax_t;
typedef uint64_t uintmax_t;
#define INT8_MAX 0x7f
#define INT8_MIN (-INT8_MAX - 1)
# define UINT8_MAX		(255)
#define INT16_MAX 0x7fff
#define INT16_MIN (-INT16_MAX - 1)
# define UINT16_MAX		(65535)
#define INT32_MAX 0x7fffffffL
#define INT32_MIN (-INT32_MAX - 1L)
# define UINT32_MAX		(4294967295U)
#define INT64_MAX 0x7fffffffffffffffLL
#define INT64_MIN (-INT64_MAX - 1LL)
#define UINT64_MAX (__CONCAT(INT64_MAX, U) * 2ULL + 1ULL)
#endif

	#ifndef LLONG_MAX
	#define ULLONG_MAX	UINT64_C(0xFFFFFFFFFFFFFFFF)
	#define LLONG_MAX	INT64_C(0x7FFFFFFFFFFFFFFF)
	#define LLONG_MIN	ULLONG_MAX
	#endif


#define ULLONG_MAX 18446744073709551615

/* C99, eCos is C90 compliant (with bits of C99) */
#define isblank(c) ((c) == ' ' || (c) == '\t')


#endif

#if BUILD_TARGET64
typedef uint64_t target_addr_t;
#define TARGET_ADDR_MAX UINT64_MAX
#define TARGET_PRIdADDR PRId64
#define TARGET_PRIuADDR PRIu64
#define TARGET_PRIoADDR PRIo64
#define TARGET_PRIxADDR PRIx64
#define TARGET_PRIXADDR PRIX64
#else
typedef uint32_t target_addr_t;
#define TARGET_ADDR_MAX UINT32_MAX
#define TARGET_PRIdADDR PRId32
#define TARGET_PRIuADDR PRIu32
#define TARGET_PRIoADDR PRIo32
#define TARGET_PRIxADDR PRIx32
#define TARGET_PRIXADDR PRIX32
#endif
#define TARGET_ADDR_FMT "0x%8.8" TARGET_PRIxADDR

#endif /* OPENOCD_HELPER_TYPES_H */<|MERGE_RESOLUTION|>--- conflicted
+++ resolved
@@ -21,13 +21,10 @@
 
 #ifndef OPENOCD_HELPER_TYPES_H
 #define OPENOCD_HELPER_TYPES_H
-<<<<<<< HEAD
-=======
 
 #ifdef HAVE_CONFIG_H
 #include "config.h"
 #endif
->>>>>>> db070eb8
 
 #include <stddef.h>
 #include <assert.h>
