--- conflicted
+++ resolved
@@ -37,12 +37,9 @@
 #ifdef HAVE_SYS_SYSCTL_H
 #include <sys/sysctl.h>
 #endif
-<<<<<<< HEAD
-=======
 #if IS_WIN32 && !IS_CYGWIN
 #include <windows.h>
 #endif
->>>>>>> db070eb8
 
 static int help_flag, version_flag;
 
@@ -113,7 +110,6 @@
 #else
 		exepath = path;
 #endif
-<<<<<<< HEAD
 
 #elif defined(HAVE_REALPATH) /* Assume POSIX.1-2008 */
 		/* Try Unices in order of likelihood. */
@@ -145,39 +141,6 @@
 {
 	size_t i;
 
-=======
-
-#elif defined(HAVE_REALPATH) /* Assume POSIX.1-2008 */
-		/* Try Unices in order of likelihood. */
-		exepath = realpath("/proc/self/exe", NULL); /* Linux/Cygwin */
-		if (exepath == NULL)
-			exepath = realpath("/proc/self/path/a.out", NULL); /* Solaris */
-		if (exepath == NULL)
-			exepath = realpath("/proc/curproc/file", NULL); /* FreeBSD (Should be covered above) */
-#endif
-	} while (0);
-
-	if (exepath != NULL) {
-		/* Strip executable file name, leaving path */
-		*strrchr(exepath, '/') = '\0';
-	} else {
-		LOG_WARNING("Could not determine executable path, using configured BINDIR.");
-		LOG_DEBUG("BINDIR = %s", BINDIR);
-#ifdef HAVE_REALPATH
-		exepath = realpath(BINDIR, NULL);
-#else
-		exepath = strdup(BINDIR);
-#endif
-	}
-
-	return exepath;
-}
-
-static char *find_relative_path(const char *from, const char *to)
-{
-	size_t i;
-
->>>>>>> db070eb8
 	/* Skip common /-separated parts of from and to */
 	i = 0;
 	for (size_t n = 0; from[n] == to[n]; n++) {
