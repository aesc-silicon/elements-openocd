/***************************************************************************
 *   Copyright (C) 2005 by Dominic Rath                                    *
 *   Dominic.Rath@gmx.de                                                   *
 *                                                                         *
 *   Copyright (C) 2007-2010 Øyvind Harboe                                 *
 *   oyvind.harboe@zylin.com                                               *
 *                                                                         *
 *   Copyright (C) 2008 by Spencer Oliver                                  *
 *   spen@spen-soft.co.uk                                                  *
 *                                                                         *
 *   This program is free software; you can redistribute it and/or modify  *
 *   it under the terms of the GNU General Public License as published by  *
 *   the Free Software Foundation; either version 2 of the License, or     *
 *   (at your option) any later version.                                   *
 *                                                                         *
 *   This program is distributed in the hope that it will be useful,       *
 *   but WITHOUT ANY WARRANTY; without even the implied warranty of        *
 *   MERCHANTABILITY or FITNESS FOR A PARTICULAR PURPOSE.  See the         *
 *   GNU General Public License for more details.                          *
 *                                                                         *
 *   You should have received a copy of the GNU General Public License     *
 *   along with this program.  If not, see <http://www.gnu.org/licenses/>. *
 ***************************************************************************/

#ifdef HAVE_CONFIG_H
#include "config.h"
#endif

#include "log.h"
#include "command.h"
#include "replacements.h"
#include "time_support.h"

#include <stdarg.h>

#ifdef _DEBUG_FREE_SPACE_
#ifdef HAVE_MALLOC_H
#include <malloc.h>
#else
#error "malloc.h is required to use --enable-malloc-logging"
#endif
#endif

int debug_level = LOG_LVL_INFO;

static FILE *log_output;
static struct log_callback *log_callbacks;

static int64_t last_time;
static int64_t current_time;

static int64_t start;

static const char * const log_strings[6] = {
	"User : ",
	"Error: ",
	"Warn : ",	/* want a space after each colon, all same width, colons aligned */
	"Info : ",
	"Debug: ",
	"Debug: "
};

static int count;

/* forward the log to the listeners */
static void log_forward(const char *file, unsigned line, const char *function, const char *string)
{
	struct log_callback *cb, *next;
	cb = log_callbacks;
	/* DANGER!!!! the log callback can remove itself!!!! */
	while (cb) {
		next = cb->next;
		cb->fn(cb->priv, file, line, function, string);
		cb = next;
	}
}

/* The log_puts() serves two somewhat different goals:
 *
 * - logging
 * - feeding low-level info to the user in GDB or Telnet
 *
 * The latter dictates that strings without newline are not logged, lest there
 * will be *MANY log lines when sending one char at the time(e.g.
 * target_request.c).
 *
 */
static void log_puts(enum log_levels level,
	const char *file,
	int line,
	const char *function,
	const char *string)
{
	char *f;

	if (!log_output) {
		/* log_init() not called yet; print on stderr */
		fputs(string, stderr);
		fflush(stderr);
		return;
	}

	if (level == LOG_LVL_OUTPUT) {
		/* do not prepend any headers, just print out what we were given and return */
		fputs(string, log_output);
		fflush(log_output);
		return;
	}

	f = strrchr(file, '/');
	if (f)
		file = f + 1;

	if (strlen(string) > 0) {
		if (debug_level >= LOG_LVL_DEBUG) {
			/* print with count and time information */
			int64_t t = timeval_ms() - start;
#ifdef _DEBUG_FREE_SPACE_
			struct mallinfo info;
			info = mallinfo();
#endif
			fprintf(log_output, "%s%d %" PRId64 " %s:%d %s()"
#ifdef _DEBUG_FREE_SPACE_
				" %d"
#endif
				": %s", log_strings[level + 1], count, t, file, line, function,
#ifdef _DEBUG_FREE_SPACE_
				info.fordblks,
#endif
				string);
		} else {
			/* if we are using gdb through pipes then we do not want any output
			 * to the pipe otherwise we get repeated strings */
			fprintf(log_output, "%s%s",
				(level > LOG_LVL_USER) ? log_strings[level + 1] : "", string);
		}
	} else {
		/* Empty strings are sent to log callbacks to keep e.g. gdbserver alive, here we do
		 *nothing. */
	}

	fflush(log_output);

	/* Never forward LOG_LVL_DEBUG, too verbose and they can be found in the log if need be */
	if (level <= LOG_LVL_INFO)
		log_forward(file, line, function, string);
}

void log_printf(enum log_levels level,
	const char *file,
	unsigned line,
	const char *function,
	const char *format,
	...)
{
	char *string;
	va_list ap;

	count++;
	if (level > debug_level)
		return;

	va_start(ap, format);

	string = alloc_vprintf(format, ap);
	if (string) {
		log_puts(level, file, line, function, string);
		free(string);
	}

	va_end(ap);
}

void log_vprintf_lf(enum log_levels level, const char *file, unsigned line,
		const char *function, const char *format, va_list args)
{
	char *tmp;

	count++;

	if (level > debug_level)
		return;

	tmp = alloc_vprintf(format, args);

	if (!tmp)
		return;

	/*
	 * Note: alloc_vprintf() guarantees that the buffer is at least one
	 * character longer.
	 */
	strcat(tmp, "\n");
	log_puts(level, file, line, function, tmp);
	free(tmp);
}

void log_printf_lf(enum log_levels level,
	const char *file,
	unsigned line,
	const char *function,
	const char *format,
	...)
{
	va_list ap;

	va_start(ap, format);
	log_vprintf_lf(level, file, line, function, format, ap);
	va_end(ap);
}

COMMAND_HANDLER(handle_debug_level_command)
{
	if (CMD_ARGC == 1) {
		int new_level;
		COMMAND_PARSE_NUMBER(int, CMD_ARGV[0], new_level);
		if ((new_level > LOG_LVL_DEBUG_IO) || (new_level < LOG_LVL_SILENT)) {
			LOG_ERROR("level must be between %d and %d", LOG_LVL_SILENT, LOG_LVL_DEBUG_IO);
			return ERROR_COMMAND_SYNTAX_ERROR;
		}
		debug_level = new_level;
	} else if (CMD_ARGC > 1)
		return ERROR_COMMAND_SYNTAX_ERROR;

	command_print(CMD, "debug_level: %i", debug_level);

	return ERROR_OK;
}

COMMAND_HANDLER(handle_log_output_command)
{
	if (CMD_ARGC == 0 || (CMD_ARGC == 1 && strcmp(CMD_ARGV[0], "default") == 0)) {
<<<<<<< HEAD
		if (log_output != stderr && log_output != NULL) {
=======
		if (log_output != stderr && log_output) {
>>>>>>> b61a2808
			/* Close previous log file, if it was open and wasn't stderr. */
			fclose(log_output);
		}
		log_output = stderr;
		LOG_DEBUG("set log_output to default");
		return ERROR_OK;
	}
	if (CMD_ARGC == 1) {
		FILE *file = fopen(CMD_ARGV[0], "w");
		if (!file) {
			LOG_ERROR("failed to open output log '%s'", CMD_ARGV[0]);
			return ERROR_FAIL;
		}
		if (log_output != stderr && log_output) {
			/* Close previous log file, if it was open and wasn't stderr. */
			fclose(log_output);
		}
		log_output = file;
		LOG_DEBUG("set log_output to \"%s\"", CMD_ARGV[0]);
		return ERROR_OK;
	}

	return ERROR_COMMAND_SYNTAX_ERROR;
}

static const struct command_registration log_command_handlers[] = {
	{
		.name = "log_output",
		.handler = handle_log_output_command,
		.mode = COMMAND_ANY,
		.help = "redirect logging to a file (default: stderr)",
		.usage = "[file_name | \"default\"]",
	},
	{
		.name = "debug_level",
		.handler = handle_debug_level_command,
		.mode = COMMAND_ANY,
		.help = "Sets the verbosity level of debugging output. "
			"0 shows errors only; 1 adds warnings; "
			"2 (default) adds other info; 3 adds debugging; "
			"4 adds extra verbose debugging.",
		.usage = "number",
	},
	COMMAND_REGISTRATION_DONE
};

int log_register_commands(struct command_context *cmd_ctx)
{
	return register_commands(cmd_ctx, NULL, log_command_handlers);
}

void log_init(void)
{
	/* set defaults for daemon configuration,
	 * if not set by cmdline or cfgfile */
	char *debug_env = getenv("OPENOCD_DEBUG_LEVEL");
	if (debug_env) {
		int value;
		int retval = parse_int(debug_env, &value);
		if (retval == ERROR_OK &&
				debug_level >= LOG_LVL_SILENT &&
				debug_level <= LOG_LVL_DEBUG_IO)
				debug_level = value;
	}

	if (!log_output)
		log_output = stderr;

	start = last_time = timeval_ms();
}

int set_log_output(struct command_context *cmd_ctx, FILE *output)
{
	log_output = output;
	return ERROR_OK;
}

/* add/remove log callback handler */
int log_add_callback(log_callback_fn fn, void *priv)
{
	struct log_callback *cb;

	/* prevent the same callback to be registered more than once, just for sure */
	for (cb = log_callbacks; cb; cb = cb->next) {
		if (cb->fn == fn && cb->priv == priv)
			return ERROR_COMMAND_SYNTAX_ERROR;
	}

	/* alloc memory, it is safe just to return in case of an error, no need for the caller to
	 *check this */
	cb = malloc(sizeof(struct log_callback));
	if (!cb)
		return ERROR_BUF_TOO_SMALL;

	/* add item to the beginning of the linked list */
	cb->fn = fn;
	cb->priv = priv;
	cb->next = log_callbacks;
	log_callbacks = cb;

	return ERROR_OK;
}

int log_remove_callback(log_callback_fn fn, void *priv)
{
	struct log_callback *cb, **p;

	for (p = &log_callbacks; (cb = *p); p = &(*p)->next) {
		if (cb->fn == fn && cb->priv == priv) {
			*p = cb->next;
			free(cb);
			return ERROR_OK;
		}
	}

	/* no such item */
	return ERROR_COMMAND_SYNTAX_ERROR;
}

/* return allocated string w/printf() result */
char *alloc_vprintf(const char *fmt, va_list ap)
{
	va_list ap_copy;
	int len;
	char *string;

	/* determine the length of the buffer needed */
	va_copy(ap_copy, ap);
	len = vsnprintf(NULL, 0, fmt, ap_copy);
	va_end(ap_copy);

	/* allocate and make room for terminating zero. */
	/* FIXME: The old version always allocated at least one byte extra and
	 * other code depend on that. They should be probably be fixed, but for
	 * now reserve the extra byte. */
	string = malloc(len + 2);
	if (!string)
		return NULL;

	/* do the real work */
	vsnprintf(string, len + 1, fmt, ap);

	return string;
}

char *alloc_printf(const char *format, ...)
{
	char *string;
	va_list ap;
	va_start(ap, format);
	string = alloc_vprintf(format, ap);
	va_end(ap);
	return string;
}

/* Code must return to the server loop before 1000ms has returned or invoke
 * this function.
 *
 * The GDB connection will time out if it spends >2000ms and you'll get nasty
 * error messages from GDB:
 *
 * Ignoring packet error, continuing...
 * Reply contains invalid hex digit 116
 *
 * While it is possible use "set remotetimeout" to more than the default 2000ms
 * in GDB, OpenOCD guarantees that it sends keep-alive packages on the
 * GDB protocol and it is a bug in OpenOCD not to either return to the server
 * loop or invoke keep_alive() every 1000ms.
 *
 * This function will send a keep alive packet if >500ms has passed since last time
 * it was invoked.
 *
 * Note that this function can be invoked often, so it needs to be relatively
 * fast when invoked more often than every 500ms.
 *
 */
#define KEEP_ALIVE_KICK_TIME_MS  500
#define KEEP_ALIVE_TIMEOUT_MS   1000

static void gdb_timeout_warning(int64_t delta_time)
{
	extern int gdb_actual_connections;

	if (gdb_actual_connections)
		LOG_WARNING("keep_alive() was not invoked in the "
			"%d ms timelimit. GDB alive packet not "
			"sent! (%" PRId64 " ms). Workaround: increase "
			"\"set remotetimeout\" in GDB",
			KEEP_ALIVE_TIMEOUT_MS,
			delta_time);
	else
		LOG_DEBUG("keep_alive() was not invoked in the "
			"%d ms timelimit (%" PRId64 " ms). This may cause "
			"trouble with GDB connections.",
			KEEP_ALIVE_TIMEOUT_MS,
			delta_time);
}

void keep_alive(void)
{
	current_time = timeval_ms();

	int64_t delta_time = current_time - last_time;

	if (delta_time > KEEP_ALIVE_TIMEOUT_MS) {
		last_time = current_time;

		gdb_timeout_warning(delta_time);
	}

	if (delta_time > KEEP_ALIVE_KICK_TIME_MS) {
		last_time = current_time;

		/* this will keep the GDB connection alive */
		LOG_USER_N("%s", "");

		/* DANGER!!!! do not add code to invoke e.g. target event processing,
		 * jim timer processing, etc. it can cause infinite recursion +
		 * jim event callbacks need to happen at a well defined time,
		 * not anywhere keep_alive() is invoked.
		 *
		 * These functions should be invoked at a well defined spot in server.c
		 */
	}
}

/* reset keep alive timer without sending message */
void kept_alive(void)
{
	current_time = timeval_ms();

	int64_t delta_time = current_time - last_time;

	last_time = current_time;

	if (delta_time > KEEP_ALIVE_TIMEOUT_MS)
		gdb_timeout_warning(delta_time);
}

/* if we sleep for extended periods of time, we must invoke keep_alive() intermittently */
void alive_sleep(uint64_t ms)
{
	uint64_t nap_time = 10;
	for (uint64_t i = 0; i < ms; i += nap_time) {
		uint64_t sleep_a_bit = ms - i;
		if (sleep_a_bit > nap_time)
			sleep_a_bit = nap_time;

		usleep(sleep_a_bit * 1000);
		keep_alive();
	}
}

void busy_sleep(uint64_t ms)
{
	uint64_t then = timeval_ms();
	while (timeval_ms() - then < ms) {
		/*
		 * busy wait
		 */
	}
}

<<<<<<< HEAD
/* Maximum size of socket error message retreived from operation system */
=======
/* Maximum size of socket error message retrieved from operation system */
>>>>>>> b61a2808
#define MAX_SOCKET_ERR_MSG_LENGTH 256

/* Provide log message for the last socket error.
   Uses errno on *nix and WSAGetLastError() on Windows */
void log_socket_error(const char *socket_desc)
{
	int error_code;
#ifdef _WIN32
	error_code = WSAGetLastError();
	char error_message[MAX_SOCKET_ERR_MSG_LENGTH];
	error_message[0] = '\0';
	DWORD retval = FormatMessage(FORMAT_MESSAGE_FROM_SYSTEM, NULL, error_code, 0,
		error_message, MAX_SOCKET_ERR_MSG_LENGTH, NULL);
	error_message[MAX_SOCKET_ERR_MSG_LENGTH - 1] = '\0';
	const bool have_message = (retval != 0) && (error_message[0] != '\0');
	LOG_ERROR("Error on socket '%s': WSAGetLastError==%d%s%s.", socket_desc, error_code,
		(have_message ? ", message: " : ""),
		(have_message ? error_message : ""));
#else
	error_code = errno;
	LOG_ERROR("Error on socket '%s': errno==%d, message: %s.", socket_desc, error_code, strerror(error_code));
#endif
<<<<<<< HEAD
=======
}

/**
 * Find the first non-printable character in the char buffer, return a pointer to it.
 * If no such character exists, return NULL.
 */
char *find_nonprint_char(char *buf, unsigned buf_len)
{
	for (unsigned int i = 0; i < buf_len; i++) {
		if (!isprint(buf[i]))
			return buf + i;
	}
	return NULL;
>>>>>>> b61a2808
}<|MERGE_RESOLUTION|>--- conflicted
+++ resolved
@@ -230,11 +230,7 @@
 COMMAND_HANDLER(handle_log_output_command)
 {
 	if (CMD_ARGC == 0 || (CMD_ARGC == 1 && strcmp(CMD_ARGV[0], "default") == 0)) {
-<<<<<<< HEAD
-		if (log_output != stderr && log_output != NULL) {
-=======
 		if (log_output != stderr && log_output) {
->>>>>>> b61a2808
 			/* Close previous log file, if it was open and wasn't stderr. */
 			fclose(log_output);
 		}
@@ -498,11 +494,7 @@
 	}
 }
 
-<<<<<<< HEAD
-/* Maximum size of socket error message retreived from operation system */
-=======
 /* Maximum size of socket error message retrieved from operation system */
->>>>>>> b61a2808
 #define MAX_SOCKET_ERR_MSG_LENGTH 256
 
 /* Provide log message for the last socket error.
@@ -525,8 +517,6 @@
 	error_code = errno;
 	LOG_ERROR("Error on socket '%s': errno==%d, message: %s.", socket_desc, error_code, strerror(error_code));
 #endif
-<<<<<<< HEAD
-=======
 }
 
 /**
@@ -540,5 +530,4 @@
 			return buf + i;
 	}
 	return NULL;
->>>>>>> b61a2808
 }