--- conflicted
+++ resolved
@@ -99,11 +99,8 @@
 char *alloc_vprintf(const char *fmt, va_list ap);
 char *alloc_printf(const char *fmt, ...)
 	__attribute__ ((format (PRINTF_ATTRIBUTE_FORMAT, 1, 2)));
-<<<<<<< HEAD
-=======
 
 char *find_nonprint_char(char *buf, unsigned buf_len);
->>>>>>> b61a2808
 
 extern int debug_level;
 
