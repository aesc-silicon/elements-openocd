/***************************************************************************
 *   Copyright (C) 2006 by Dominic Rath                                    *
 *   Dominic.Rath@gmx.de                                                   *
 *                                                                         *
 *   Copyright (C) 2007,2008 Øyvind Harboe                                 *
 *   oyvind.harboe@zylin.com                                               *
 *                                                                         *
 *   Copyright (C) 2008 by Spencer Oliver                                  *
 *   spen@spen-soft.co.uk                                                  *
 *                                                                         *
 *   This program is free software; you can redistribute it and/or modify  *
 *   it under the terms of the GNU General Public License as published by  *
 *   the Free Software Foundation; either version 2 of the License, or     *
 *   (at your option) any later version.                                   *
 *                                                                         *
 *   This program is distributed in the hope that it will be useful,       *
 *   but WITHOUT ANY WARRANTY; without even the implied warranty of        *
 *   MERCHANTABILITY or FITNESS FOR A PARTICULAR PURPOSE.  See the         *
 *   GNU General Public License for more details.                          *
 *                                                                         *
 *   You should have received a copy of the GNU General Public License     *
 *   along with this program.  If not, see <http://www.gnu.org/licenses/>. *
 ***************************************************************************/

#ifndef OPENOCD_HELPER_REPLACEMENTS_H
#define OPENOCD_HELPER_REPLACEMENTS_H
<<<<<<< HEAD
=======

#include <stdint.h>
>>>>>>> db070eb8

/* MIN,MAX macros */
#ifndef MIN
#define MIN(a, b) (((a) < (b)) ? (a) : (b))
#endif
#ifndef MAX
#define MAX(a, b) (((a) > (b)) ? (a) : (b))
#endif

/* for systems that do not support ENOTSUP
 * win32 being one of them */
#ifndef ENOTSUP
#define ENOTSUP 134		/* Not supported */
#endif

/* for systems that do not support O_BINARY
 * linux being one of them */
#ifndef O_BINARY
#define O_BINARY 0
#endif

#ifndef HAVE_SYS_TIME_H

#ifndef _TIMEVAL_DEFINED
#define _TIMEVAL_DEFINED

struct timeval {
	long tv_sec;
	long tv_usec;
};

#endif	/* _TIMEVAL_DEFINED */

#endif

/* gettimeofday() */
#ifndef HAVE_GETTIMEOFDAY

#ifdef _WIN32
struct timezone {
	int tz_minuteswest;
	int tz_dsttime;
};
#endif
struct timezone;

int gettimeofday(struct timeval *tv, struct timezone *tz);

#endif

#ifndef IN_REPLACEMENTS_C
/**** clear_malloc & fill_malloc ****/
void *clear_malloc(size_t size);
void *fill_malloc(size_t size);
#endif

/*
 * Now you have 3 ways for the malloc function:
 *
 * 1. Do not change anything, use the original malloc
 *
 * 2. Use the clear_malloc function instead of the original malloc.
 *    In this case you must use the following define:
 *    #define malloc((_a)) clear_malloc((_a))
 *
 * 3. Use the fill_malloc function instead of the original malloc.
 *    In this case you must use the following define:
 *    #define malloc((_a)) fill_malloc((_a))
 *
 * We have figured out that there could exist some malloc problems
 * where variables are using without to be initialise. To find this
 * places, use the fill_malloc function. With this function we want
 * to initialize memory to some known bad state. This is quite easily
 * spotted in the debugger and will trap to an invalid address.
 *
 * clear_malloc can be used if you want to set not initialise
 * variable to 0.
 *
 * If you do not want to change the malloc function, to not use one of
 * the following macros. Which is the default way.
 */

/* #define malloc(_a) clear_malloc(_a)
 * #define malloc(_a) fill_malloc(_a) */

/* GNU extensions to the C library that may be missing on some systems */
#ifndef HAVE_STRNDUP
char *strndup(const char *s, size_t n);
#endif	/* HAVE_STRNDUP */

#ifndef HAVE_STRNLEN
size_t strnlen(const char *s, size_t maxlen);
#endif	/* HAVE_STRNLEN */

#ifndef HAVE_USLEEP
#ifdef _WIN32
static inline unsigned usleep(unsigned int usecs)
{
	Sleep((usecs/1000));
	return 0;
}
#else
#error no usleep defined for your platform
#endif
#endif	/* HAVE_USLEEP */

/* Windows specific */
#ifdef _WIN32

#include <windows.h>
#include <time.h>

/* Windows does not declare sockaddr_un */
#define UNIX_PATH_LEN 108
struct sockaddr_un {
	uint16_t sun_family;
	char sun_path[UNIX_PATH_LEN];
};

/* win32 systems do not support ETIMEDOUT */

#ifndef ETIMEDOUT
#define ETIMEDOUT WSAETIMEDOUT
#endif

#if IS_MINGW == 1
static inline unsigned char inb(unsigned short int port)
{
	unsigned char _v;
	__asm__ __volatile__ ("inb %w1,%0" : "=a" (_v) : "Nd" (port));
	return _v;
}

static inline void outb(unsigned char value, unsigned short int port)
{
	__asm__ __volatile__ ("outb %b0,%w1" : : "a" (value), "Nd" (port));
}

/* mingw does not have ffs, so use gcc builtin types */
#define ffs __builtin_ffs

#endif	/* IS_MINGW */

int win_select(int max_fd, fd_set *rfds, fd_set *wfds, fd_set *efds, struct timeval *tv);

#endif	/* _WIN32 */

/* generic socket functions for Windows and Posix */
static inline int write_socket(int handle, const void *buffer, unsigned int count)
{
#ifdef _WIN32
	return send(handle, buffer, count, 0);
#else
	return write(handle, buffer, count);
#endif
}

static inline int read_socket(int handle, void *buffer, unsigned int count)
{
#ifdef _WIN32
	return recv(handle, buffer, count, 0);
#else
	return read(handle, buffer, count);
#endif
}

static inline int close_socket(int sock)
{
#ifdef _WIN32
	return closesocket(sock);
#else
	return close(sock);
#endif
}

static inline void socket_block(int fd)
{
#ifdef _WIN32
	unsigned long nonblock = 0;
	ioctlsocket(fd, FIONBIO, &nonblock);
#else
	int oldopts = fcntl(fd, F_GETFL, 0);
	fcntl(fd, F_SETFL, oldopts & ~O_NONBLOCK);
#endif
}

static inline void socket_nonblock(int fd)
{
#ifdef _WIN32
	unsigned long nonblock = 1;
	ioctlsocket(fd, FIONBIO, &nonblock);
#else
	int oldopts = fcntl(fd, F_GETFL, 0);
	fcntl(fd, F_SETFL, oldopts | O_NONBLOCK);
#endif
}

static inline int socket_select(int max_fd,
	fd_set *rfds,
	fd_set *wfds,
	fd_set *efds,
	struct timeval *tv)
{
#ifdef _WIN32
	return win_select(max_fd, rfds, wfds, efds, tv);
#else
	return select(max_fd, rfds, wfds, efds, tv);
#endif
}

#ifndef HAVE_ELF_H

typedef uint32_t Elf32_Addr;
typedef uint16_t Elf32_Half;
typedef uint32_t Elf32_Off;
typedef int32_t Elf32_Sword;
typedef uint32_t Elf32_Word;
typedef uint32_t Elf32_Size;
typedef Elf32_Off Elf32_Hashelt;

typedef struct {
	unsigned char e_ident[16];	/* Magic number and other info */
	Elf32_Half e_type;			/* Object file type */
	Elf32_Half e_machine;			/* Architecture */
	Elf32_Word e_version;			/* Object file version */
	Elf32_Addr e_entry;			/* Entry point virtual address */
	Elf32_Off e_phoff;			/* Program header table file offset */
	Elf32_Off e_shoff;			/* Section header table file offset */
	Elf32_Word e_flags;			/* Processor-specific flags */
	Elf32_Half e_ehsize;			/* ELF header size in bytes */
	Elf32_Half e_phentsize;		/* Program header table entry size */
	Elf32_Half e_phnum;			/* Program header table entry count */
	Elf32_Half e_shentsize;		/* Section header table entry size */
	Elf32_Half e_shnum;			/* Section header table entry count */
	Elf32_Half e_shstrndx;			/* Section header string table index */
} Elf32_Ehdr;

#define ELFMAG			"\177ELF"
#define SELFMAG			4

#define EI_CLASS		4		/* File class byte index */
#define ELFCLASS32		1		/* 32-bit objects */
#define ELFCLASS64		2		/* 64-bit objects */

#define EI_DATA			5		/* Data encoding byte index */
#define ELFDATA2LSB		1		/* 2's complement, little endian */
#define ELFDATA2MSB		2		/* 2's complement, big endian */

typedef struct {
	Elf32_Word p_type;		/* Segment type */
	Elf32_Off p_offset;		/* Segment file offset */
	Elf32_Addr p_vaddr;		/* Segment virtual address */
	Elf32_Addr p_paddr;		/* Segment physical address */
	Elf32_Size p_filesz;	/* Segment size in file */
	Elf32_Size p_memsz;		/* Segment size in memory */
	Elf32_Word p_flags;		/* Segment flags */
	Elf32_Size p_align;		/* Segment alignment */
} Elf32_Phdr;

#define PT_LOAD			1		/* Loadable program segment */

#endif	/* HAVE_ELF_H */

#if defined HAVE_LIBUSB1 && !defined HAVE_LIBUSB_ERROR_NAME
const char *libusb_error_name(int error_code);
#endif /* defined HAVE_LIBUSB1 && !defined HAVE_LIBUSB_ERROR_NAME */

#endif /* OPENOCD_HELPER_REPLACEMENTS_H */<|MERGE_RESOLUTION|>--- conflicted
+++ resolved
@@ -24,11 +24,8 @@
 
 #ifndef OPENOCD_HELPER_REPLACEMENTS_H
 #define OPENOCD_HELPER_REPLACEMENTS_H
-<<<<<<< HEAD
-=======
 
 #include <stdint.h>
->>>>>>> db070eb8
 
 /* MIN,MAX macros */
 #ifndef MIN
