--- conflicted
+++ resolved
@@ -15,10 +15,7 @@
 	%D%/embKernel.c \
 	%D%/mqx.c \
 	%D%/uCOS-III.c \
-<<<<<<< HEAD
-=======
 	%D%/nuttx.c \
->>>>>>> db070eb8
 	%D%/rtos.h \
 	%D%/rtos_standard_stackings.h \
 	%D%/rtos_ecos_stackings.h \
@@ -26,12 +23,8 @@
 	%D%/rtos_chibios_stackings.h \
 	%D%/rtos_embkernel_stackings.h \
 	%D%/rtos_mqx_stackings.h \
-<<<<<<< HEAD
-	%D%/rtos_ucos_iii_stackings.h
-=======
 	%D%/rtos_ucos_iii_stackings.h \
 	%D%/nuttx_header.h
->>>>>>> db070eb8
 
 %C%_librtos_la_CFLAGS = $(AM_CFLAGS)
 
