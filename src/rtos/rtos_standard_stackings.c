/***************************************************************************
 *   Copyright (C) 2011 by Broadcom Corporation                            *
 *   Evan Hunter - ehunter@broadcom.com                                    *
 *                                                                         *
 *   This program is free software; you can redistribute it and/or modify  *
 *   it under the terms of the GNU General Public License as published by  *
 *   the Free Software Foundation; either version 2 of the License, or     *
 *   (at your option) any later version.                                   *
 *                                                                         *
 *   This program is distributed in the hope that it will be useful,       *
 *   but WITHOUT ANY WARRANTY; without even the implied warranty of        *
 *   MERCHANTABILITY or FITNESS FOR A PARTICULAR PURPOSE.  See the         *
 *   GNU General Public License for more details.                          *
 *                                                                         *
 *   You should have received a copy of the GNU General Public License     *
 *   along with this program.  If not, see <http://www.gnu.org/licenses/>. *
 ***************************************************************************/

#ifdef HAVE_CONFIG_H
#include "config.h"
#endif

#include "rtos.h"
#include "target/armv7m.h"

static const struct stack_register_offset rtos_standard_Cortex_M3_stack_offsets[ARMV7M_NUM_CORE_REGS] = {
	{ ARMV7M_R0,   0x20, 32 },		/* r0   */
	{ ARMV7M_R1,   0x24, 32 },		/* r1   */
	{ ARMV7M_R2,   0x28, 32 },		/* r2   */
	{ ARMV7M_R3,   0x2c, 32 },		/* r3   */
	{ ARMV7M_R4,   0x00, 32 },		/* r4   */
	{ ARMV7M_R5,   0x04, 32 },		/* r5   */
	{ ARMV7M_R6,   0x08, 32 },		/* r6   */
	{ ARMV7M_R7,   0x0c, 32 },		/* r7   */
	{ ARMV7M_R8,   0x10, 32 },		/* r8   */
	{ ARMV7M_R9,   0x14, 32 },		/* r9   */
	{ ARMV7M_R10,  0x18, 32 },		/* r10  */
	{ ARMV7M_R11,  0x1c, 32 },		/* r11  */
	{ ARMV7M_R12,  0x30, 32 },		/* r12  */
	{ ARMV7M_R13,  -2,   32 },		/* sp   */
	{ ARMV7M_R14,  0x34, 32 },		/* lr   */
	{ ARMV7M_PC,   0x38, 32 },		/* pc   */
	{ ARMV7M_xPSR, 0x3c, 32 },		/* xPSR */
};

static const struct stack_register_offset rtos_standard_Cortex_M4F_stack_offsets[] = {
<<<<<<< HEAD
	{ 0x24, 32 },		/* r0   */
	{ 0x28, 32 },		/* r1   */
	{ 0x2c, 32 },		/* r2   */
	{ 0x30, 32 },		/* r3   */
	{ 0x00, 32 },		/* r4   */
	{ 0x04, 32 },		/* r5   */
	{ 0x08, 32 },		/* r6   */
	{ 0x0c, 32 },		/* r7   */
	{ 0x10, 32 },		/* r8   */
	{ 0x14, 32 },		/* r9   */
	{ 0x18, 32 },		/* r10  */
	{ 0x1c, 32 },		/* r11  */
	{ 0x34, 32 },		/* r12  */
	{ -2,   32 },		/* sp   */
	{ 0x38, 32 },		/* lr   */
	{ 0x3c, 32 },		/* pc   */
	{ 0x40, 32 },		/* xPSR */
};

static const struct stack_register_offset rtos_standard_Cortex_M4F_FPU_stack_offsets[] = {
	{ 0x64, 32 },		/* r0   */
	{ 0x68, 32 },		/* r1   */
	{ 0x6c, 32 },		/* r2   */
	{ 0x70, 32 },		/* r3   */
	{ 0x00, 32 },		/* r4   */
	{ 0x04, 32 },		/* r5   */
	{ 0x08, 32 },		/* r6   */
	{ 0x0c, 32 },		/* r7   */
	{ 0x10, 32 },		/* r8   */
	{ 0x14, 32 },		/* r9   */
	{ 0x18, 32 },		/* r10  */
	{ 0x1c, 32 },		/* r11  */
	{ 0x74, 32 },		/* r12  */
	{ -2,   32 },		/* sp   */
	{ 0x78, 32 },		/* lr   */
	{ 0x7c, 32 },		/* pc   */
	{ 0x80, 32 },		/* xPSR */
=======
	{ ARMV7M_R0,   0x24, 32 },		/* r0   */
	{ ARMV7M_R1,   0x28, 32 },		/* r1   */
	{ ARMV7M_R2,   0x2c, 32 },		/* r2   */
	{ ARMV7M_R3,   0x30, 32 },		/* r3   */
	{ ARMV7M_R4,   0x00, 32 },		/* r4   */
	{ ARMV7M_R5,   0x04, 32 },		/* r5   */
	{ ARMV7M_R6,   0x08, 32 },		/* r6   */
	{ ARMV7M_R7,   0x0c, 32 },		/* r7   */
	{ ARMV7M_R8,   0x10, 32 },		/* r8   */
	{ ARMV7M_R9,   0x14, 32 },		/* r9   */
	{ ARMV7M_R10,  0x18, 32 },		/* r10  */
	{ ARMV7M_R11,  0x1c, 32 },		/* r11  */
	{ ARMV7M_R12,  0x34, 32 },		/* r12  */
	{ ARMV7M_R13,  -2,   32 },		/* sp   */
	{ ARMV7M_R14,  0x38, 32 },		/* lr   */
	{ ARMV7M_PC,   0x3c, 32 },		/* pc   */
	{ ARMV7M_xPSR, 0x40, 32 },		/* xPSR */
};

static const struct stack_register_offset rtos_standard_Cortex_M4F_FPU_stack_offsets[] = {
	{ ARMV7M_R0,   0x64, 32 },		/* r0   */
	{ ARMV7M_R1,   0x68, 32 },		/* r1   */
	{ ARMV7M_R2,   0x6c, 32 },		/* r2   */
	{ ARMV7M_R3,   0x70, 32 },		/* r3   */
	{ ARMV7M_R4,   0x00, 32 },		/* r4   */
	{ ARMV7M_R5,   0x04, 32 },		/* r5   */
	{ ARMV7M_R6,   0x08, 32 },		/* r6   */
	{ ARMV7M_R7,   0x0c, 32 },		/* r7   */
	{ ARMV7M_R8,   0x10, 32 },		/* r8   */
	{ ARMV7M_R9,   0x14, 32 },		/* r9   */
	{ ARMV7M_R10,  0x18, 32 },		/* r10  */
	{ ARMV7M_R11,  0x1c, 32 },		/* r11  */
	{ ARMV7M_R12,  0x74, 32 },		/* r12  */
	{ ARMV7M_R13,  -2,   32 },		/* sp   */
	{ ARMV7M_R14,  0x78, 32 },		/* lr   */
	{ ARMV7M_PC,   0x7c, 32 },		/* pc   */
	{ ARMV7M_xPSR, 0x80, 32 },		/* xPSR */
>>>>>>> db070eb8
};


static const struct stack_register_offset rtos_standard_Cortex_R4_stack_offsets[] = {
	{ 0,  0x08, 32 },		/* r0  (a1)   */
	{ 1,  0x0c, 32 },		/* r1  (a2)  */
	{ 2,  0x10, 32 },		/* r2  (a3)  */
	{ 3,  0x14, 32 },		/* r3  (a4)  */
	{ 4,  0x18, 32 },		/* r4  (v1)  */
	{ 5,  0x1c, 32 },		/* r5  (v2)  */
	{ 6,  0x20, 32 },		/* r6  (v3)  */
	{ 7,  0x24, 32 },		/* r7  (v4)  */
	{ 8,  0x28, 32 },		/* r8  (a1)  */
	{ 10, 0x2c, 32 },		/* r9  (sb)  */
	{ 11, 0x30, 32 },		/* r10 (sl) */
	{ 12, 0x34, 32 },		/* r11 (fp) */
	{ 13, 0x38, 32 },		/* r12 (ip) */
	{ 14, -2,   32 },		/* sp   */
	{ 15, 0x3c, 32 },		/* lr   */
	{ 16, 0x40, 32 },		/* pc   */
	{ 17, -1,   96 },		/* FPA1 */
	{ 18, -1,   96 },		/* FPA2 */
	{ 19, -1,   96 },		/* FPA3 */
	{ 20, -1,   96 },		/* FPA4 */
	{ 21, -1,   96 },		/* FPA5 */
	{ 22, -1,   96 },		/* FPA6 */
	{ 23, -1,   96 },		/* FPA7 */
	{ 24, -1,   96 },		/* FPA8 */
	{ 25, -1,   32 },		/* FPS  */
	{ 26, 0x04, 32 },		/* CSPR */
};

static const struct stack_register_offset rtos_standard_NDS32_N1068_stack_offsets[] = {
	{ 0,  0x88, 32 },		/* R0  */
	{ 1,  0x8C, 32 },		/* R1 */
	{ 2,  0x14, 32 },		/* R2 */
	{ 3,  0x18, 32 },		/* R3 */
	{ 4,  0x1C, 32 },		/* R4 */
	{ 5,  0x20, 32 },		/* R5 */
	{ 6,  0x24, 32 },		/* R6 */
	{ 7,  0x28, 32 },		/* R7 */
	{ 8,  0x2C, 32 },		/* R8 */
	{ 9,  0x30, 32 },		/* R9 */
	{ 10, 0x34, 32 },		/* R10 */
	{ 11, 0x38, 32 },		/* R11 */
	{ 12, 0x3C, 32 },		/* R12 */
	{ 13, 0x40, 32 },		/* R13 */
	{ 14, 0x44, 32 },		/* R14 */
	{ 15, 0x48, 32 },		/* R15 */
	{ 16, 0x4C, 32 },		/* R16 */
	{ 17, 0x50, 32 },		/* R17 */
	{ 18, 0x54, 32 },		/* R18 */
	{ 19, 0x58, 32 },		/* R19 */
	{ 20, 0x5C, 32 },		/* R20 */
	{ 21, 0x60, 32 },		/* R21 */
	{ 22, 0x64, 32 },		/* R22 */
	{ 23, 0x68, 32 },		/* R23 */
	{ 24, 0x6C, 32 },		/* R24 */
	{ 25, 0x70, 32 },		/* R25 */
	{ 26, 0x74, 32 },		/* R26 */
	{ 27, 0x78, 32 },		/* R27 */
	{ 28, 0x7C, 32 },		/* R28 */
	{ 29, 0x80, 32 },		/* R29 */
	{ 30, 0x84, 32 },		/* R30 (LP) */
	{ 31, 0x00, 32 },		/* R31 (SP) */
	{ 32, 0x04, 32 },		/* PSW */
	{ 33, 0x08, 32 },		/* IPC */
	{ 34, 0x0C, 32 },		/* IPSW */
	{ 35, 0x10, 32 },		/* IFC_LP */
};

static int64_t rtos_generic_stack_align(struct target *target,
	const uint8_t *stack_data, const struct rtos_register_stacking *stacking,
	int64_t stack_ptr, int align)
{
	int64_t new_stack_ptr;
	int64_t aligned_stack_ptr;
	new_stack_ptr = stack_ptr - stacking->stack_growth_direction *
		stacking->stack_registers_size;
	aligned_stack_ptr = new_stack_ptr & ~((int64_t)align - 1);
	if (aligned_stack_ptr != new_stack_ptr &&
		stacking->stack_growth_direction == -1) {
		/* If we have a downward growing stack, the simple alignment code
		 * above results in a wrong result (since it rounds down to nearest
		 * alignment).  We want to round up so add an extra align.
		 */
		aligned_stack_ptr += (int64_t)align;
	}
	return aligned_stack_ptr;
}

int64_t rtos_generic_stack_align8(struct target *target,
	const uint8_t *stack_data, const struct rtos_register_stacking *stacking,
	int64_t stack_ptr)
{
	return rtos_generic_stack_align(target, stack_data,
			stacking, stack_ptr, 8);
}

/* The Cortex-M3 will indicate that an alignment adjustment
 * has been done on the stack by setting bit 9 of the stacked xPSR
 * register.  In this case, we can just add an extra 4 bytes to get
 * to the program stack.  Note that some places in the ARM documentation
 * make this a little unclear but the padding takes place before the
 * normal exception stacking - so xPSR is always available at a fixed
 * location.
 *
 * Relevant documentation:
 *    Cortex-M series processors -> Cortex-M3 -> Revision: xxx ->
 *        Cortex-M3 Devices Generic User Guide -> The Cortex-M3 Processor ->
 *        Exception Model -> Exception entry and return -> Exception entry
 *    Cortex-M series processors -> Cortex-M3 -> Revision: xxx ->
 *        Cortex-M3 Devices Generic User Guide -> Cortex-M3 Peripherals ->
 *        System control block -> Configuration and Control Register (STKALIGN)
 *
 * This is just a helper function for use in the calculate_process_stack
 * function for a given architecture/rtos.
 */
int64_t rtos_Cortex_M_stack_align(struct target *target,
	const uint8_t *stack_data, const struct rtos_register_stacking *stacking,
	int64_t stack_ptr, size_t xpsr_offset)
{
	const uint32_t ALIGN_NEEDED = (1 << 9);
	uint32_t xpsr;
	int64_t new_stack_ptr;

	new_stack_ptr = stack_ptr - stacking->stack_growth_direction *
		stacking->stack_registers_size;
	xpsr = (target->endianness == TARGET_LITTLE_ENDIAN) ?
			le_to_h_u32(&stack_data[xpsr_offset]) :
			be_to_h_u32(&stack_data[xpsr_offset]);
	if ((xpsr & ALIGN_NEEDED) != 0) {
		LOG_DEBUG("XPSR(0x%08" PRIx32 ") indicated stack alignment was necessary\r\n",
			xpsr);
		new_stack_ptr -= (stacking->stack_growth_direction * 4);
	}
	return new_stack_ptr;
}

static int64_t rtos_standard_Cortex_M3_stack_align(struct target *target,
	const uint8_t *stack_data, const struct rtos_register_stacking *stacking,
	int64_t stack_ptr)
{
	const int XPSR_OFFSET = 0x3c;
	return rtos_Cortex_M_stack_align(target, stack_data, stacking,
		stack_ptr, XPSR_OFFSET);
}

static int64_t rtos_standard_Cortex_M4F_stack_align(struct target *target,
	const uint8_t *stack_data, const struct rtos_register_stacking *stacking,
	int64_t stack_ptr)
{
	const int XPSR_OFFSET = 0x40;
	return rtos_Cortex_M_stack_align(target, stack_data, stacking,
		stack_ptr, XPSR_OFFSET);
}

static int64_t rtos_standard_Cortex_M4F_FPU_stack_align(struct target *target,
	const uint8_t *stack_data, const struct rtos_register_stacking *stacking,
	int64_t stack_ptr)
{
	const int XPSR_OFFSET = 0x80;
	return rtos_Cortex_M_stack_align(target, stack_data, stacking,
		stack_ptr, XPSR_OFFSET);
}


const struct rtos_register_stacking rtos_standard_Cortex_M3_stacking = {
	0x40,					/* stack_registers_size */
	-1,						/* stack_growth_direction */
	ARMV7M_NUM_CORE_REGS,	/* num_output_registers */
	rtos_standard_Cortex_M3_stack_align,	/* stack_alignment */
	rtos_standard_Cortex_M3_stack_offsets	/* register_offsets */
};

const struct rtos_register_stacking rtos_standard_Cortex_M4F_stacking = {
	0x44,					/* stack_registers_size 4 more for LR*/
	-1,						/* stack_growth_direction */
	ARMV7M_NUM_CORE_REGS,	/* num_output_registers */
<<<<<<< HEAD
	rtos_standard_Cortex_M3_stack_align,	/* stack_alignment */
=======
	rtos_standard_Cortex_M4F_stack_align,	/* stack_alignment */
>>>>>>> db070eb8
	rtos_standard_Cortex_M4F_stack_offsets	/* register_offsets */
};

const struct rtos_register_stacking rtos_standard_Cortex_M4F_FPU_stacking = {
	0xcc,					/* stack_registers_size 4 more for LR + 48 more for FPU S0-S15 register*/
	-1,						/* stack_growth_direction */
	ARMV7M_NUM_CORE_REGS,	/* num_output_registers */
<<<<<<< HEAD
	rtos_standard_Cortex_M3_stack_align,	/* stack_alignment */
=======
	rtos_standard_Cortex_M4F_FPU_stack_align,	/* stack_alignment */
>>>>>>> db070eb8
	rtos_standard_Cortex_M4F_FPU_stack_offsets	/* register_offsets */
};

const struct rtos_register_stacking rtos_standard_Cortex_R4_stacking = {
	0x48,				/* stack_registers_size */
	-1,					/* stack_growth_direction */
	26,					/* num_output_registers */
	rtos_generic_stack_align8,	/* stack_alignment */
	rtos_standard_Cortex_R4_stack_offsets	/* register_offsets */
};

const struct rtos_register_stacking rtos_standard_NDS32_N1068_stacking = {
	0x90,				/* stack_registers_size */
	-1,					/* stack_growth_direction */
	32,					/* num_output_registers */
	rtos_generic_stack_align8,	/* stack_alignment */
	rtos_standard_NDS32_N1068_stack_offsets	/* register_offsets */
};<|MERGE_RESOLUTION|>--- conflicted
+++ resolved
@@ -44,45 +44,6 @@
 };
 
 static const struct stack_register_offset rtos_standard_Cortex_M4F_stack_offsets[] = {
-<<<<<<< HEAD
-	{ 0x24, 32 },		/* r0   */
-	{ 0x28, 32 },		/* r1   */
-	{ 0x2c, 32 },		/* r2   */
-	{ 0x30, 32 },		/* r3   */
-	{ 0x00, 32 },		/* r4   */
-	{ 0x04, 32 },		/* r5   */
-	{ 0x08, 32 },		/* r6   */
-	{ 0x0c, 32 },		/* r7   */
-	{ 0x10, 32 },		/* r8   */
-	{ 0x14, 32 },		/* r9   */
-	{ 0x18, 32 },		/* r10  */
-	{ 0x1c, 32 },		/* r11  */
-	{ 0x34, 32 },		/* r12  */
-	{ -2,   32 },		/* sp   */
-	{ 0x38, 32 },		/* lr   */
-	{ 0x3c, 32 },		/* pc   */
-	{ 0x40, 32 },		/* xPSR */
-};
-
-static const struct stack_register_offset rtos_standard_Cortex_M4F_FPU_stack_offsets[] = {
-	{ 0x64, 32 },		/* r0   */
-	{ 0x68, 32 },		/* r1   */
-	{ 0x6c, 32 },		/* r2   */
-	{ 0x70, 32 },		/* r3   */
-	{ 0x00, 32 },		/* r4   */
-	{ 0x04, 32 },		/* r5   */
-	{ 0x08, 32 },		/* r6   */
-	{ 0x0c, 32 },		/* r7   */
-	{ 0x10, 32 },		/* r8   */
-	{ 0x14, 32 },		/* r9   */
-	{ 0x18, 32 },		/* r10  */
-	{ 0x1c, 32 },		/* r11  */
-	{ 0x74, 32 },		/* r12  */
-	{ -2,   32 },		/* sp   */
-	{ 0x78, 32 },		/* lr   */
-	{ 0x7c, 32 },		/* pc   */
-	{ 0x80, 32 },		/* xPSR */
-=======
 	{ ARMV7M_R0,   0x24, 32 },		/* r0   */
 	{ ARMV7M_R1,   0x28, 32 },		/* r1   */
 	{ ARMV7M_R2,   0x2c, 32 },		/* r2   */
@@ -120,7 +81,6 @@
 	{ ARMV7M_R14,  0x78, 32 },		/* lr   */
 	{ ARMV7M_PC,   0x7c, 32 },		/* pc   */
 	{ ARMV7M_xPSR, 0x80, 32 },		/* xPSR */
->>>>>>> db070eb8
 };
 
 
@@ -300,11 +260,7 @@
 	0x44,					/* stack_registers_size 4 more for LR*/
 	-1,						/* stack_growth_direction */
 	ARMV7M_NUM_CORE_REGS,	/* num_output_registers */
-<<<<<<< HEAD
-	rtos_standard_Cortex_M3_stack_align,	/* stack_alignment */
-=======
 	rtos_standard_Cortex_M4F_stack_align,	/* stack_alignment */
->>>>>>> db070eb8
 	rtos_standard_Cortex_M4F_stack_offsets	/* register_offsets */
 };
 
@@ -312,11 +268,7 @@
 	0xcc,					/* stack_registers_size 4 more for LR + 48 more for FPU S0-S15 register*/
 	-1,						/* stack_growth_direction */
 	ARMV7M_NUM_CORE_REGS,	/* num_output_registers */
-<<<<<<< HEAD
-	rtos_standard_Cortex_M3_stack_align,	/* stack_alignment */
-=======
 	rtos_standard_Cortex_M4F_FPU_stack_align,	/* stack_alignment */
->>>>>>> db070eb8
 	rtos_standard_Cortex_M4F_FPU_stack_offsets	/* register_offsets */
 };
 
