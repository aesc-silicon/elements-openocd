--- conflicted
+++ resolved
@@ -49,9 +49,5 @@
 	-1,						/* stack_growth_direction */
 	ARMV7M_NUM_CORE_REGS,	/* num_output_registers */
 	rtos_generic_stack_align8,	/* stack_alignment */
-<<<<<<< HEAD
-	rtos_embkernel_Cortex_M_stack_offsets	/* register_offsets */
-=======
 	rtos_embkernel_cortex_m_stack_offsets	/* register_offsets */
->>>>>>> b61a2808
 };