/***************************************************************************
 *   Copyright (C) 2011 by Broadcom Corporation                            *
 *   Evan Hunter - ehunter@broadcom.com                                    *
 *                                                                         *
 *   This program is free software; you can redistribute it and/or modify  *
 *   it under the terms of the GNU General Public License as published by  *
 *   the Free Software Foundation; either version 2 of the License, or     *
 *   (at your option) any later version.                                   *
 *                                                                         *
 *   This program is distributed in the hope that it will be useful,       *
 *   but WITHOUT ANY WARRANTY; without even the implied warranty of        *
 *   MERCHANTABILITY or FITNESS FOR A PARTICULAR PURPOSE.  See the         *
 *   GNU General Public License for more details.                          *
 *                                                                         *
 *   You should have received a copy of the GNU General Public License     *
 *   along with this program.  If not, see <http://www.gnu.org/licenses/>. *
 ***************************************************************************/

#ifdef HAVE_CONFIG_H
#include "config.h"
#endif

#include <helper/time_support.h>
#include <jtag/jtag.h>
#include "target/target.h"
#include "target/target_type.h"
#include "rtos.h"
#include "helper/log.h"
#include "helper/types.h"
#include "rtos_embkernel_stackings.h"

#define EMBKERNEL_MAX_THREAD_NAME_STR_SIZE (64)

static bool embkernel_detect_rtos(struct target *target);
static int embkernel_create(struct target *target);
static int embkernel_update_threads(struct rtos *rtos);
static int embkernel_get_thread_reg_list(struct rtos *rtos, int64_t thread_id,
		struct rtos_reg **reg_list, int *num_regs);
static int embkernel_get_symbol_list_to_lookup(struct symbol_table_elem *symbol_list[]);

struct rtos_type embkernel_rtos = {
		.name = "embKernel",
		.detect_rtos = embkernel_detect_rtos,
		.create = embkernel_create,
		.update_threads = embkernel_update_threads,
		.get_thread_reg_list =
		embkernel_get_thread_reg_list,
		.get_symbol_list_to_lookup = embkernel_get_symbol_list_to_lookup,
};

enum {
	SYMBOL_ID_S_CURRENT_TASK = 0,
	SYMBOL_ID_S_LIST_READY = 1,
	SYMBOL_ID_S_LIST_SLEEP = 2,
	SYMBOL_ID_S_LIST_SUSPENDED = 3,
	SYMBOL_ID_S_MAX_PRIORITIES = 4,
	SYMBOL_ID_S_CURRENT_TASK_COUNT = 5,
};

static const char * const embkernel_symbol_list[] = {
		"Rtos::sCurrentTask",
		"Rtos::sListReady",
		"Rtos::sListSleep",
		"Rtos::sListSuspended",
		"Rtos::sMaxPriorities",
		"Rtos::sCurrentTaskCount",
		NULL };

struct embkernel_params {
	const char *target_name;
	const unsigned char pointer_width;
	const unsigned char thread_count_width;
	const unsigned char rtos_list_size;
	const unsigned char thread_stack_offset;
	const unsigned char thread_name_offset;
	const unsigned char thread_priority_offset;
	const unsigned char thread_priority_width;
	const unsigned char iterable_next_offset;
	const unsigned char iterable_task_owner_offset;
	const struct rtos_register_stacking *stacking_info;
};

static const struct embkernel_params embkernel_params_list[] = {
		{
			"cortex_m", /* target_name */
			4, /* pointer_width */
			4, /* thread_count_width */
			8, /*rtos_list_size */
			0, /*thread_stack_offset */
			4, /*thread_name_offset */
			8, /*thread_priority_offset */
			4, /*thread_priority_width */
			4, /*iterable_next_offset */
			12, /*iterable_task_owner_offset */
			&rtos_embkernel_cortex_m_stacking, /* stacking_info*/
		},
		{ "hla_target", /* target_name */
			4, /* pointer_width */
			4, /* thread_count_width */
			8, /*rtos_list_size */
			0, /*thread_stack_offset */
			4, /*thread_name_offset */
			8, /*thread_priority_offset */
			4, /*thread_priority_width */
			4, /*iterable_next_offset */
			12, /*iterable_task_owner_offset */
			&rtos_embkernel_cortex_m_stacking, /* stacking_info */
		}
};

static bool embkernel_detect_rtos(struct target *target)
{
	if (target->rtos->symbols) {
		if (target->rtos->symbols[SYMBOL_ID_S_CURRENT_TASK].address != 0)
			return true;
	}
	return false;
}

static int embkernel_create(struct target *target)
{
	size_t i = 0;
	while ((i < ARRAY_SIZE(embkernel_params_list)) &&
			(strcmp(embkernel_params_list[i].target_name, target->type->name) != 0))
		i++;

	if (i >= ARRAY_SIZE(embkernel_params_list)) {
		LOG_WARNING("Could not find target \"%s\" in embKernel compatibility "
				"list", target->type->name);
		return -1;
	}

	target->rtos->rtos_specific_params = (void *) &embkernel_params_list[i];
	return 0;
}

<<<<<<< HEAD
static int embKernel_get_tasks_details(struct rtos *rtos, int64_t iterable, const struct embKernel_params *param,
=======
static int embkernel_get_tasks_details(struct rtos *rtos, int64_t iterable, const struct embkernel_params *param,
>>>>>>> b61a2808
		struct thread_detail *details, const char *state_str)
{
	int64_t task = 0;
	int retval = target_read_buffer(rtos->target, iterable + param->iterable_task_owner_offset, param->pointer_width,
			(uint8_t *) &task);
	if (retval != ERROR_OK)
		return retval;
	details->threadid = (threadid_t) task;
	details->exists = true;

	int64_t name_ptr = 0;
	retval = target_read_buffer(rtos->target, task + param->thread_name_offset, param->pointer_width,
			(uint8_t *) &name_ptr);
	if (retval != ERROR_OK)
		return retval;

	details->thread_name_str = malloc(EMBKERNEL_MAX_THREAD_NAME_STR_SIZE);
	if (name_ptr) {
		retval = target_read_buffer(rtos->target, name_ptr, EMBKERNEL_MAX_THREAD_NAME_STR_SIZE,
				(uint8_t *) details->thread_name_str);
		if (retval != ERROR_OK)
			return retval;
		details->thread_name_str[EMBKERNEL_MAX_THREAD_NAME_STR_SIZE - 1] = 0;
	} else {
		snprintf(details->thread_name_str, EMBKERNEL_MAX_THREAD_NAME_STR_SIZE, "NoName:[0x%08X]", (unsigned int) task);
	}

	int64_t priority = 0;
	retval = target_read_buffer(rtos->target, task + param->thread_priority_offset, param->thread_priority_width,
			(uint8_t *) &priority);
	if (retval != ERROR_OK)
		return retval;
	details->extra_info_str = malloc(EMBKERNEL_MAX_THREAD_NAME_STR_SIZE);
	if (task == rtos->current_thread) {
		snprintf(details->extra_info_str, EMBKERNEL_MAX_THREAD_NAME_STR_SIZE, "State: Running, Priority: %u",
				(unsigned int) priority);
	} else {
		snprintf(details->extra_info_str, EMBKERNEL_MAX_THREAD_NAME_STR_SIZE, "State: %s, Priority: %u",
				state_str, (unsigned int) priority);
	}

	LOG_OUTPUT("Getting task details: iterable=0x%08X, task=0x%08X, name=%s\n", (unsigned int)iterable,
			(unsigned int)task, details->thread_name_str);
	return 0;
}

static int embkernel_update_threads(struct rtos *rtos)
{
	/* int i = 0; */
	int retval;
	const struct embkernel_params *param;

	if (!rtos)
		return -1;

	if (!rtos->rtos_specific_params)
		return -3;

	if (!rtos->symbols) {
		LOG_ERROR("No symbols for embKernel");
		return -4;
	}

	if (rtos->symbols[SYMBOL_ID_S_CURRENT_TASK].address == 0) {
		LOG_ERROR("Don't have the thread list head");
		return -2;
	}

	/* wipe out previous thread details if any */
	rtos_free_threadlist(rtos);

	param = (const struct embkernel_params *) rtos->rtos_specific_params;

	retval = target_read_buffer(rtos->target, rtos->symbols[SYMBOL_ID_S_CURRENT_TASK].address, param->pointer_width,
			(uint8_t *) &rtos->current_thread);
	if (retval != ERROR_OK) {
		LOG_ERROR("Error reading current thread in embKernel thread list");
		return retval;
	}

	int64_t max_used_priority = 0;
	retval = target_read_buffer(rtos->target, rtos->symbols[SYMBOL_ID_S_MAX_PRIORITIES].address, param->pointer_width,
			(uint8_t *) &max_used_priority);
	if (retval != ERROR_OK)
		return retval;

	int thread_list_size = 0;
	retval = target_read_buffer(rtos->target, rtos->symbols[SYMBOL_ID_S_CURRENT_TASK_COUNT].address,
			param->thread_count_width, (uint8_t *) &thread_list_size);

	if (retval != ERROR_OK) {
		LOG_ERROR("Could not read embKernel thread count from target");
		return retval;
	}

	/* create space for new thread details */
	rtos->thread_details = malloc(sizeof(struct thread_detail) * thread_list_size);
	if (!rtos->thread_details) {
		LOG_ERROR("Error allocating memory for %d threads", thread_list_size);
		return ERROR_FAIL;
	}

	int thread_idx = 0;
	/* Look for ready tasks */
	for (int pri = 0; pri < max_used_priority; pri++) {
		/* Get first item in queue */
		int64_t iterable = 0;
		retval = target_read_buffer(rtos->target,
				rtos->symbols[SYMBOL_ID_S_LIST_READY].address + (pri * param->rtos_list_size), param->pointer_width,
				(uint8_t *) &iterable);
		if (retval != ERROR_OK)
			return retval;
		for (; iterable && thread_idx < thread_list_size; thread_idx++) {
			/* Get info from this iterable item */
			retval = embkernel_get_tasks_details(rtos, iterable, param, &rtos->thread_details[thread_idx], "Ready");
			if (retval != ERROR_OK)
				return retval;
			/* Get next iterable item */
			retval = target_read_buffer(rtos->target, iterable + param->iterable_next_offset, param->pointer_width,
					(uint8_t *) &iterable);
			if (retval != ERROR_OK)
				return retval;
		}
	}
	/* Look for sleeping tasks */
	int64_t iterable = 0;
	retval = target_read_buffer(rtos->target, rtos->symbols[SYMBOL_ID_S_LIST_SLEEP].address, param->pointer_width,
			(uint8_t *) &iterable);
	if (retval != ERROR_OK)
		return retval;
	for (; iterable && thread_idx < thread_list_size; thread_idx++) {
		/*Get info from this iterable item */
		retval = embkernel_get_tasks_details(rtos, iterable, param, &rtos->thread_details[thread_idx], "Sleeping");
		if (retval != ERROR_OK)
			return retval;
		/*Get next iterable item */
		retval = target_read_buffer(rtos->target, iterable + param->iterable_next_offset, param->pointer_width,
				(uint8_t *) &iterable);
		if (retval != ERROR_OK)
			return retval;
	}

	/* Look for suspended tasks  */
	iterable = 0;
	retval = target_read_buffer(rtos->target, rtos->symbols[SYMBOL_ID_S_LIST_SUSPENDED].address, param->pointer_width,
			(uint8_t *) &iterable);
	if (retval != ERROR_OK)
		return retval;
	for (; iterable && thread_idx < thread_list_size; thread_idx++) {
		/* Get info from this iterable item */
		retval = embkernel_get_tasks_details(rtos, iterable, param, &rtos->thread_details[thread_idx], "Suspended");
		if (retval != ERROR_OK)
			return retval;
		/*Get next iterable item */
		retval = target_read_buffer(rtos->target, iterable + param->iterable_next_offset, param->pointer_width,
				(uint8_t *) &iterable);
		if (retval != ERROR_OK)
			return retval;
	}

	rtos->thread_count = 0;
	rtos->thread_count = thread_idx;
	LOG_OUTPUT("Found %u tasks\n", (unsigned int)thread_idx);
	return 0;
}

static int embkernel_get_thread_reg_list(struct rtos *rtos, int64_t thread_id,
		struct rtos_reg **reg_list, int *num_regs)
{
	int retval;
	const struct embkernel_params *param;
	int64_t stack_ptr = 0;

	if (!rtos)
		return -1;

	if (thread_id == 0)
		return -2;

	if (!rtos->rtos_specific_params)
		return -1;

	param = (const struct embkernel_params *) rtos->rtos_specific_params;

	/* Read the stack pointer */
	retval = target_read_buffer(rtos->target, thread_id + param->thread_stack_offset, param->pointer_width,
			(uint8_t *) &stack_ptr);
	if (retval != ERROR_OK) {
		LOG_ERROR("Error reading stack frame from embKernel thread");
		return retval;
	}

	return rtos_generic_stack_read(rtos->target, param->stacking_info, stack_ptr, reg_list, num_regs);
}

static int embkernel_get_symbol_list_to_lookup(struct symbol_table_elem *symbol_list[])
{
	unsigned int i;
	*symbol_list = calloc(ARRAY_SIZE(embkernel_symbol_list), sizeof(struct symbol_table_elem));

	for (i = 0; i < ARRAY_SIZE(embkernel_symbol_list); i++)
		(*symbol_list)[i].symbol_name = embkernel_symbol_list[i];

	return 0;
}<|MERGE_RESOLUTION|>--- conflicted
+++ resolved
@@ -134,11 +134,7 @@
 	return 0;
 }
 
-<<<<<<< HEAD
-static int embKernel_get_tasks_details(struct rtos *rtos, int64_t iterable, const struct embKernel_params *param,
-=======
 static int embkernel_get_tasks_details(struct rtos *rtos, int64_t iterable, const struct embkernel_params *param,
->>>>>>> b61a2808
 		struct thread_detail *details, const char *state_str)
 {
 	int64_t task = 0;
